--- conflicted
+++ resolved
@@ -1,10 +1,6 @@
 [tool.poetry]
 name = "langchain-community"
-<<<<<<< HEAD
-version = "0.0.14"
-=======
 version = "0.2.1"
->>>>>>> cccc8fbe
 description = "Community contributed LangChain integrations."
 authors = []
 license = "MIT"
@@ -13,12 +9,8 @@
 
 [tool.poetry.dependencies]
 python = ">=3.8.1,<4.0"
-<<<<<<< HEAD
-langchain-core = ">=0.1.14,<0.2"
-=======
 langchain-core = "^0.2.0"
 langchain = "^0.2.0"
->>>>>>> cccc8fbe
 SQLAlchemy = ">=1.4,<3"
 requests = "^2"
 PyYAML = ">=5.3"
@@ -26,11 +18,7 @@
 aiohttp = "^3.8.3"
 tenacity = "^8.1.0"
 dataclasses-json = ">= 0.5.7, < 0.7"
-<<<<<<< HEAD
-langsmith = ">=0.0.83,<0.1"
-=======
 langsmith = "^0.1.0"
->>>>>>> cccc8fbe
 tqdm = {version = ">=4.48.0", optional = true}
 openapi-pydantic = {version = "^0.3.2", optional = true}
 faiss-cpu = {version = "^1", optional = true}
@@ -101,10 +89,6 @@
 tree-sitter-languages = {version = "^1.8.0", optional = true}
 azure-ai-documentintelligence = {version = "^1.0.0b1", optional = true}
 oracle-ads = {version = "^2.9.1", optional = true}
-<<<<<<< HEAD
-zhipuai = {version = "^1.0.7", optional = true}
-elasticsearch = {version = "^8.12.0", optional = true}
-=======
 httpx = {version = "^0.24.1", optional = true}
 elasticsearch = {version = "^8.12.0", optional = true}
 hdbcli = {version = "^2.19.21", optional = true}
@@ -122,7 +106,6 @@
 oracledb = {version = "^2.2.0", optional = true}
 cloudpathlib = { version = "^0.18", optional = true }
 
->>>>>>> cccc8fbe
 
 [tool.poetry.group.test]
 optional = true
@@ -291,10 +274,6 @@
  "tree-sitter-languages",
  "azure-ai-documentintelligence",
  "oracle-ads",
-<<<<<<< HEAD
- "zhipuai",
- "elasticsearch",
-=======
  "httpx",
  "elasticsearch",
  "hdbcli",
@@ -310,7 +289,6 @@
  "httpx-sse",
  "pyjwt",
  "oracledb",
->>>>>>> cccc8fbe
 ]
 
 [tool.ruff]
