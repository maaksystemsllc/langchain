from __future__ import annotations

import contextlib
import enum
import json
import logging
import uuid
from typing import (
    Any,
    Callable,
    Dict,
    Generator,
    Iterable,
    List,
    Optional,
    Tuple,
    Type,
)

import numpy as np
import sqlalchemy
from langchain_core._api import deprecated, warn_deprecated
from sqlalchemy import SQLColumnExpression, delete, func
from sqlalchemy.dialects.postgresql import JSON, JSONB, UUID
from sqlalchemy.orm import Session, relationship

try:
    from sqlalchemy.orm import declarative_base
except ImportError:
    from sqlalchemy.ext.declarative import declarative_base

from langchain_core.documents import Document
from langchain_core.embeddings import Embeddings
from langchain_core.runnables.config import run_in_executor
from langchain_core.utils import get_from_dict_or_env
from langchain_core.vectorstores import VectorStore

from langchain_community.vectorstores.utils import maximal_marginal_relevance


class DistanceStrategy(str, enum.Enum):
    """Enumerator of the Distance strategies."""

    EUCLIDEAN = "l2"
    COSINE = "cosine"
    MAX_INNER_PRODUCT = "inner"


DEFAULT_DISTANCE_STRATEGY = DistanceStrategy.COSINE

Base = declarative_base()  # type: Any


_LANGCHAIN_DEFAULT_COLLECTION_NAME = "langchain"


class BaseModel(Base):
    """Base model for the SQL stores."""

    __abstract__ = True
    uuid = sqlalchemy.Column(UUID(as_uuid=True), primary_key=True, default=uuid.uuid4)


_classes: Any = None

COMPARISONS_TO_NATIVE = {
    "$eq": "==",
    "$ne": "!=",
    "$lt": "<",
    "$lte": "<=",
    "$gt": ">",
    "$gte": ">=",
}

SPECIAL_CASED_OPERATORS = {
    "$in",
    "$nin",
    "$between",
}

TEXT_OPERATORS = {
    "$like",
    "$ilike",
}

LOGICAL_OPERATORS = {"$and", "$or"}

SUPPORTED_OPERATORS = (
    set(COMPARISONS_TO_NATIVE)
    .union(TEXT_OPERATORS)
    .union(LOGICAL_OPERATORS)
    .union(SPECIAL_CASED_OPERATORS)
)


<<<<<<< HEAD
def _get_embedding_collection_store(vector_dimension: Optional[int] = None) -> Any:
=======
def _get_embedding_collection_store(
    vector_dimension: Optional[int] = None, *, use_jsonb: bool = True
) -> Any:
>>>>>>> cccc8fbe
    global _classes
    if _classes is not None:
        return _classes

    from pgvector.sqlalchemy import Vector

    class CollectionStore(BaseModel):
        """Collection store."""

        __tablename__ = "langchain_pg_collection"

        name = sqlalchemy.Column(sqlalchemy.String)
        cmetadata = sqlalchemy.Column(JSON)

        embeddings = relationship(
            "EmbeddingStore",
            back_populates="collection",
            passive_deletes=True,
        )

        @classmethod
        def get_by_name(
            cls, session: Session, name: str
        ) -> Optional["CollectionStore"]:
            return session.query(cls).filter(cls.name == name).first()  # type: ignore

        @classmethod
        def get_or_create(
            cls,
            session: Session,
            name: str,
            cmetadata: Optional[dict] = None,
        ) -> Tuple["CollectionStore", bool]:
            """
            Get or create a collection.
            Returns [Collection, bool] where the bool is True if the collection was created.
            """  # noqa: E501
            created = False
            collection = cls.get_by_name(session, name)
            if collection:
                return collection, created

            collection = cls(name=name, cmetadata=cmetadata)
            session.add(collection)
            session.commit()
            created = True
            return collection, created

    if use_jsonb:
        # TODO(PRIOR TO LANDING): Create a gin index on the cmetadata field
        class EmbeddingStore(BaseModel):
            """Embedding store."""

            __tablename__ = "langchain_pg_embedding"

            collection_id = sqlalchemy.Column(
                UUID(as_uuid=True),
                sqlalchemy.ForeignKey(
                    f"{CollectionStore.__tablename__}.uuid",
                    ondelete="CASCADE",
                ),
            )
            collection = relationship(CollectionStore, back_populates="embeddings")

<<<<<<< HEAD
        embedding: Vector = sqlalchemy.Column(Vector(vector_dimension))
        document = sqlalchemy.Column(sqlalchemy.String, nullable=True)
        cmetadata = sqlalchemy.Column(JSON, nullable=True)
=======
            embedding: Vector = sqlalchemy.Column(Vector(vector_dimension))
            document = sqlalchemy.Column(sqlalchemy.String, nullable=True)
            cmetadata = sqlalchemy.Column(JSONB, nullable=True)
>>>>>>> cccc8fbe

            # custom_id : any user defined id
            custom_id = sqlalchemy.Column(sqlalchemy.String, nullable=True)

            __table_args__ = (
                sqlalchemy.Index(
                    "ix_cmetadata_gin",
                    "cmetadata",
                    postgresql_using="gin",
                    postgresql_ops={"cmetadata": "jsonb_path_ops"},
                ),
            )
    else:
        # For backwards comaptibilty with older versions of pgvector
        # This should be removed in the future (remove during migration)
        class EmbeddingStore(BaseModel):  # type: ignore[no-redef]
            """Embedding store."""

            __tablename__ = "langchain_pg_embedding"

            collection_id = sqlalchemy.Column(
                UUID(as_uuid=True),
                sqlalchemy.ForeignKey(
                    f"{CollectionStore.__tablename__}.uuid",
                    ondelete="CASCADE",
                ),
            )
            collection = relationship(CollectionStore, back_populates="embeddings")

            embedding: Vector = sqlalchemy.Column(Vector(vector_dimension))
            document = sqlalchemy.Column(sqlalchemy.String, nullable=True)
            cmetadata = sqlalchemy.Column(JSON, nullable=True)

            # custom_id : any user defined id
            custom_id = sqlalchemy.Column(sqlalchemy.String, nullable=True)

    _classes = (EmbeddingStore, CollectionStore)

    return _classes


def _results_to_docs(docs_and_scores: Any) -> List[Document]:
    """Return docs from docs and scores."""
    return [doc for doc, _ in docs_and_scores]


@deprecated(
    since="0.0.31",
    message=(
        "This class is pending deprecation and may be removed in a future version. "
        "You can swap to using the `PGVector`"
        " implementation in `langchain_postgres`. "
        "Please read the guidelines in the doc-string of this class "
        "to follow prior to migrating as there are some differences "
        "between the implementations. "
        "See https://github.com/langchain-ai/langchain-postgres for details about"
        "the new implementation."
    ),
    alternative="from langchain_postgres import PGVector;",
    pending=True,
)
class PGVector(VectorStore):
    """`Postgres`/`PGVector` vector store.

    **DEPRECATED**: This class is pending deprecation and will likely receive
        no updates. An improved version of this class is available in
        `langchain_postgres` as `PGVector`. Please use that class instead.

        When migrating please keep in mind that:
            * The new implementation works with psycopg3, not with psycopg2
              (This implementation does not work with psycopg3).
            * Filtering syntax has changed to use $ prefixed operators for JSONB
              metadata fields. (New implementation only uses JSONB field for metadata)
            * The new implementation made some schema changes to address issues
              with the existing implementation. So you will need to re-create
              your tables and re-index your data or else carry out a manual
              migration.

    To use, you should have the ``pgvector`` python package installed.

    Args:
        connection_string: Postgres connection string.
        embedding_function: Any embedding function implementing
            `langchain.embeddings.base.Embeddings` interface.
        embedding_length: The length of the embedding vector. (default: None)
            NOTE: This is not mandatory. Defining it will prevent vectors of
            any other size to be added to the embeddings table but, without it,
            the embeddings can't be indexed.
        collection_name: The name of the collection to use. (default: langchain)
            NOTE: This is not the name of the table, but the name of the collection.
            The tables will be created when initializing the store (if not exists)
            So, make sure the user has the right permissions to create tables.
        distance_strategy: The distance strategy to use. (default: COSINE)
        pre_delete_collection: If True, will delete the collection if it exists.
            (default: False). Useful for testing.
        engine_args: SQLAlchemy's create engine arguments.
        use_jsonb: Use JSONB instead of JSON for metadata. (default: True)
            Strongly discouraged from using JSON as it's not as efficient
            for querying.
            It's provided here for backwards compatibility with older versions,
            and will be removed in the future.
        create_extension: If True, will create the vector extension if it doesn't exist.
            disabling creation is useful when using ReadOnly Databases.

    Example:
        .. code-block:: python

            from langchain_community.vectorstores import PGVector
            from langchain_community.embeddings.openai import OpenAIEmbeddings

            CONNECTION_STRING = "postgresql+psycopg2://hwc@localhost:5432/test3"
            COLLECTION_NAME = "state_of_the_union_test"
            embeddings = OpenAIEmbeddings()
            vectorestore = PGVector.from_documents(
                embedding=embeddings,
                documents=docs,
                collection_name=COLLECTION_NAME,
                connection_string=CONNECTION_STRING,
                use_jsonb=True,
            )
    """

    def __init__(
        self,
        connection_string: str,
        embedding_function: Embeddings,
        embedding_length: Optional[int] = None,
        collection_name: str = _LANGCHAIN_DEFAULT_COLLECTION_NAME,
        collection_metadata: Optional[dict] = None,
        distance_strategy: DistanceStrategy = DEFAULT_DISTANCE_STRATEGY,
        pre_delete_collection: bool = False,
        logger: Optional[logging.Logger] = None,
        relevance_score_fn: Optional[Callable[[float], float]] = None,
        *,
        connection: Optional[sqlalchemy.engine.Connection] = None,
        engine_args: Optional[dict[str, Any]] = None,
        use_jsonb: bool = False,
        create_extension: bool = True,
    ) -> None:
        """Initialize the PGVector store."""
        self.connection_string = connection_string
        self.embedding_function = embedding_function
        self._embedding_length = embedding_length
        self.collection_name = collection_name
        self.collection_metadata = collection_metadata
        self._distance_strategy = distance_strategy
        self.pre_delete_collection = pre_delete_collection
        self.logger = logger or logging.getLogger(__name__)
        self.override_relevance_score_fn = relevance_score_fn
        self.engine_args = engine_args or {}
        self._bind = connection if connection else self._create_engine()
        self.use_jsonb = use_jsonb
        self.create_extension = create_extension

        if not use_jsonb:
            # Replace with a deprecation warning.
            warn_deprecated(
                "0.0.29",
                pending=True,
                message=(
                    "Please use JSONB instead of JSON for metadata. "
                    "This change will allow for more efficient querying that "
                    "involves filtering based on metadata."
                    "Please note that filtering operators have been changed "
                    "when using JSOB metadata to be prefixed with a $ sign "
                    "to avoid name collisions with columns. "
                    "If you're using an existing database, you will need to create a"
                    "db migration for your metadata column to be JSONB and update your "
                    "queries to use the new operators. "
                ),
                alternative=(
                    "Instantiate with use_jsonb=True to use JSONB instead "
                    "of JSON for metadata."
                ),
            )
        self.__post_init__()

    def __post_init__(
        self,
    ) -> None:
        """Initialize the store."""
        if self.create_extension:
            self.create_vector_extension()

        EmbeddingStore, CollectionStore = _get_embedding_collection_store(
<<<<<<< HEAD
            self._embedding_length
=======
            self._embedding_length, use_jsonb=self.use_jsonb
>>>>>>> cccc8fbe
        )
        self.CollectionStore = CollectionStore
        self.EmbeddingStore = EmbeddingStore
        self.create_tables_if_not_exists()
        self.create_collection()

    def __del__(self) -> None:
        if isinstance(self._bind, sqlalchemy.engine.Connection):
            self._bind.close()

    @property
    def embeddings(self) -> Embeddings:
        return self.embedding_function

    def _create_engine(self) -> sqlalchemy.engine.Engine:
        return sqlalchemy.create_engine(url=self.connection_string, **self.engine_args)

    def create_vector_extension(self) -> None:
        try:
            with Session(self._bind) as session:  # type: ignore[arg-type]
                # The advisor lock fixes issue arising from concurrent
                # creation of the vector extension.
                # https://github.com/langchain-ai/langchain/issues/12933
                # For more information see:
                # https://www.postgresql.org/docs/16/explicit-locking.html#ADVISORY-LOCKS
                statement = sqlalchemy.text(
                    "BEGIN;"
                    "SELECT pg_advisory_xact_lock(1573678846307946496);"
                    "CREATE EXTENSION IF NOT EXISTS vector;"
                    "COMMIT;"
                )
                session.execute(statement)
                session.commit()
        except Exception as e:
            raise Exception(f"Failed to create vector extension: {e}") from e

    def create_tables_if_not_exists(self) -> None:
        with Session(self._bind) as session, session.begin():  # type: ignore[arg-type]
            Base.metadata.create_all(session.get_bind())

    def drop_tables(self) -> None:
        with Session(self._bind) as session, session.begin():  # type: ignore[arg-type]
            Base.metadata.drop_all(session.get_bind())

    def create_collection(self) -> None:
        if self.pre_delete_collection:
            self.delete_collection()
        with Session(self._bind) as session:  # type: ignore[arg-type]
            self.CollectionStore.get_or_create(
                session, self.collection_name, cmetadata=self.collection_metadata
            )

    def delete_collection(self) -> None:
        self.logger.debug("Trying to delete collection")
        with Session(self._bind) as session:  # type: ignore[arg-type]
            collection = self.get_collection(session)
            if not collection:
                self.logger.warning("Collection not found")
                return
            session.delete(collection)
            session.commit()

    @contextlib.contextmanager
    def _make_session(self) -> Generator[Session, None, None]:
        """Create a context manager for the session, bind to _conn string."""
        yield Session(self._bind)  # type: ignore[arg-type]

    def delete(
        self,
        ids: Optional[List[str]] = None,
        collection_only: bool = False,
        **kwargs: Any,
    ) -> None:
        """Delete vectors by ids or uuids.

        Args:
            ids: List of ids to delete.
            collection_only: Only delete ids in the collection.
        """
        with Session(self._bind) as session:  # type: ignore[arg-type]
            if ids is not None:
                self.logger.debug(
                    "Trying to delete vectors by ids (represented by the model "
                    "using the custom ids field)"
                )

                stmt = delete(self.EmbeddingStore)

                if collection_only:
                    collection = self.get_collection(session)
                    if not collection:
                        self.logger.warning("Collection not found")
                        return

                    stmt = stmt.where(
                        self.EmbeddingStore.collection_id == collection.uuid
                    )

                stmt = stmt.where(self.EmbeddingStore.custom_id.in_(ids))
                session.execute(stmt)
            session.commit()

    def get_collection(self, session: Session) -> Any:
        return self.CollectionStore.get_by_name(session, self.collection_name)

    @classmethod
    def _from(
        cls,
        texts: List[str],
        embeddings: List[List[float]],
        embedding: Embeddings,
        metadatas: Optional[List[dict]] = None,
        ids: Optional[List[str]] = None,
        collection_name: str = _LANGCHAIN_DEFAULT_COLLECTION_NAME,
        distance_strategy: DistanceStrategy = DEFAULT_DISTANCE_STRATEGY,
        connection_string: Optional[str] = None,
        pre_delete_collection: bool = False,
        *,
        use_jsonb: bool = False,
        **kwargs: Any,
    ) -> PGVector:
        if ids is None:
            ids = [str(uuid.uuid4()) for _ in texts]

        if not metadatas:
            metadatas = [{} for _ in texts]
        if connection_string is None:
            connection_string = cls.get_connection_string(kwargs)

        store = cls(
            connection_string=connection_string,
            collection_name=collection_name,
            embedding_function=embedding,
            distance_strategy=distance_strategy,
            pre_delete_collection=pre_delete_collection,
            use_jsonb=use_jsonb,
            **kwargs,
        )

        store.add_embeddings(
            texts=texts, embeddings=embeddings, metadatas=metadatas, ids=ids, **kwargs
        )

        return store

    def add_embeddings(
        self,
        texts: Iterable[str],
        embeddings: List[List[float]],
        metadatas: Optional[List[dict]] = None,
        ids: Optional[List[str]] = None,
        **kwargs: Any,
    ) -> List[str]:
        """Add embeddings to the vectorstore.

        Args:
            texts: Iterable of strings to add to the vectorstore.
            embeddings: List of list of embedding vectors.
            metadatas: List of metadatas associated with the texts.
            kwargs: vectorstore specific parameters
        """
        if ids is None:
            ids = [str(uuid.uuid4()) for _ in texts]

        if not metadatas:
            metadatas = [{} for _ in texts]

        with Session(self._bind) as session:  # type: ignore[arg-type]
            collection = self.get_collection(session)
            if not collection:
                raise ValueError("Collection not found")
            documents = []
            for text, metadata, embedding, id in zip(texts, metadatas, embeddings, ids):
                embedding_store = self.EmbeddingStore(
                    embedding=embedding,
                    document=text,
                    cmetadata=metadata,
                    custom_id=id,
                    collection_id=collection.uuid,
                )
                documents.append(embedding_store)
            session.bulk_save_objects(documents)
            session.commit()

        return ids

    def add_texts(
        self,
        texts: Iterable[str],
        metadatas: Optional[List[dict]] = None,
        ids: Optional[List[str]] = None,
        **kwargs: Any,
    ) -> List[str]:
        """Run more texts through the embeddings and add to the vectorstore.

        Args:
            texts: Iterable of strings to add to the vectorstore.
            metadatas: Optional list of metadatas associated with the texts.
            kwargs: vectorstore specific parameters

        Returns:
            List of ids from adding the texts into the vectorstore.
        """
        embeddings = self.embedding_function.embed_documents(list(texts))
        return self.add_embeddings(
            texts=texts, embeddings=embeddings, metadatas=metadatas, ids=ids, **kwargs
        )

    def similarity_search(
        self,
        query: str,
        k: int = 4,
        filter: Optional[dict] = None,
        **kwargs: Any,
    ) -> List[Document]:
        """Run similarity search with PGVector with distance.

        Args:
            query (str): Query text to search for.
            k (int): Number of results to return. Defaults to 4.
            filter (Optional[Dict[str, str]]): Filter by metadata. Defaults to None.

        Returns:
            List of Documents most similar to the query.
        """
        embedding = self.embedding_function.embed_query(text=query)
        return self.similarity_search_by_vector(
            embedding=embedding,
            k=k,
            filter=filter,
        )

    def similarity_search_with_score(
        self,
        query: str,
        k: int = 4,
        filter: Optional[dict] = None,
    ) -> List[Tuple[Document, float]]:
        """Return docs most similar to query.

        Args:
            query: Text to look up documents similar to.
            k: Number of Documents to return. Defaults to 4.
            filter (Optional[Dict[str, str]]): Filter by metadata. Defaults to None.

        Returns:
            List of Documents most similar to the query and score for each.
        """
        embedding = self.embedding_function.embed_query(query)
        docs = self.similarity_search_with_score_by_vector(
            embedding=embedding, k=k, filter=filter
        )
        return docs

    @property
    def distance_strategy(self) -> Any:
        if self._distance_strategy == DistanceStrategy.EUCLIDEAN:
            return self.EmbeddingStore.embedding.l2_distance
        elif self._distance_strategy == DistanceStrategy.COSINE:
            return self.EmbeddingStore.embedding.cosine_distance
        elif self._distance_strategy == DistanceStrategy.MAX_INNER_PRODUCT:
            return self.EmbeddingStore.embedding.max_inner_product
        else:
            raise ValueError(
                f"Got unexpected value for distance: {self._distance_strategy}. "
                f"Should be one of {', '.join([ds.value for ds in DistanceStrategy])}."
            )

    def similarity_search_with_score_by_vector(
        self,
        embedding: List[float],
        k: int = 4,
        filter: Optional[dict] = None,
    ) -> List[Tuple[Document, float]]:
        results = self._query_collection(embedding=embedding, k=k, filter=filter)

        return self._results_to_docs_and_scores(results)

    def _results_to_docs_and_scores(self, results: Any) -> List[Tuple[Document, float]]:
        """Return docs and scores from results."""
        docs = [
            (
                Document(
                    page_content=result.EmbeddingStore.document,
                    metadata=result.EmbeddingStore.cmetadata,
                ),
                result.distance if self.embedding_function is not None else None,
            )
            for result in results
        ]
        return docs

    def _handle_field_filter(
        self,
        field: str,
        value: Any,
    ) -> SQLColumnExpression:
        """Create a filter for a specific field.

        Args:
            field: name of field
            value: value to filter
                If provided as is then this will be an equality filter
                If provided as a dictionary then this will be a filter, the key
                will be the operator and the value will be the value to filter by

        Returns:
            sqlalchemy expression
        """
        if not isinstance(field, str):
            raise ValueError(
                f"field should be a string but got: {type(field)} with value: {field}"
            )

        if field.startswith("$"):
            raise ValueError(
                f"Invalid filter condition. Expected a field but got an operator: "
                f"{field}"
            )

        # Allow [a-zA-Z0-9_], disallow $ for now until we support escape characters
        if not field.isidentifier():
            raise ValueError(
                f"Invalid field name: {field}. Expected a valid identifier."
            )

        if isinstance(value, dict):
            # This is a filter specification
            if len(value) != 1:
                raise ValueError(
                    "Invalid filter condition. Expected a value which "
                    "is a dictionary with a single key that corresponds to an operator "
                    f"but got a dictionary with {len(value)} keys. The first few "
                    f"keys are: {list(value.keys())[:3]}"
                )
            operator, filter_value = list(value.items())[0]
            # Verify that that operator is an operator
            if operator not in SUPPORTED_OPERATORS:
                raise ValueError(
                    f"Invalid operator: {operator}. "
                    f"Expected one of {SUPPORTED_OPERATORS}"
                )
        else:  # Then we assume an equality operator
            operator = "$eq"
            filter_value = value

        if operator in COMPARISONS_TO_NATIVE:
            # Then we implement an equality filter
            # native is trusted input
            native = COMPARISONS_TO_NATIVE[operator]
            return func.jsonb_path_match(
                self.EmbeddingStore.cmetadata,
                f"$.{field} {native} $value",
                json.dumps({"value": filter_value}),
            )
        elif operator == "$between":
            # Use AND with two comparisons
            low, high = filter_value

            lower_bound = func.jsonb_path_match(
                self.EmbeddingStore.cmetadata,
                f"$.{field} >= $value",
                json.dumps({"value": low}),
            )
            upper_bound = func.jsonb_path_match(
                self.EmbeddingStore.cmetadata,
                f"$.{field} <= $value",
                json.dumps({"value": high}),
            )
            return sqlalchemy.and_(lower_bound, upper_bound)
        elif operator in {"$in", "$nin", "$like", "$ilike"}:
            # We'll do force coercion to text
            if operator in {"$in", "$nin"}:
                for val in filter_value:
                    if not isinstance(val, (str, int, float)):
                        raise NotImplementedError(
                            f"Unsupported type: {type(val)} for value: {val}"
                        )

            queried_field = self.EmbeddingStore.cmetadata[field].astext

            if operator in {"$in"}:
                return queried_field.in_([str(val) for val in filter_value])
            elif operator in {"$nin"}:
                return queried_field.nin_([str(val) for val in filter_value])
            elif operator in {"$like"}:
                return queried_field.like(filter_value)
            elif operator in {"$ilike"}:
                return queried_field.ilike(filter_value)
            else:
                raise NotImplementedError()
        else:
            raise NotImplementedError()

    def _create_filter_clause_deprecated(self, key, value):  # type: ignore[no-untyped-def]
        """Deprecated functionality.

        This is for backwards compatibility with the JSON based schema for metadata.
        It uses incorrect operator syntax (operators are not prefixed with $).

        This implementation is not efficient, and has bugs associated with
        the way that it handles numeric filter clauses.
        """
        IN, NIN, BETWEEN, GT, LT, NE = "in", "nin", "between", "gt", "lt", "ne"
        EQ, LIKE, CONTAINS, OR, AND = "eq", "like", "contains", "or", "and"

        value_case_insensitive = {k.lower(): v for k, v in value.items()}
        if IN in map(str.lower, value):
            filter_by_metadata = self.EmbeddingStore.cmetadata[key].astext.in_(
                value_case_insensitive[IN]
            )
        elif NIN in map(str.lower, value):
            filter_by_metadata = self.EmbeddingStore.cmetadata[key].astext.not_in(
                value_case_insensitive[NIN]
            )
        elif BETWEEN in map(str.lower, value):
            filter_by_metadata = self.EmbeddingStore.cmetadata[key].astext.between(
                str(value_case_insensitive[BETWEEN][0]),
                str(value_case_insensitive[BETWEEN][1]),
            )
        elif GT in map(str.lower, value):
            filter_by_metadata = self.EmbeddingStore.cmetadata[key].astext > str(
                value_case_insensitive[GT]
            )
        elif LT in map(str.lower, value):
            filter_by_metadata = self.EmbeddingStore.cmetadata[key].astext < str(
                value_case_insensitive[LT]
            )
        elif NE in map(str.lower, value):
            filter_by_metadata = self.EmbeddingStore.cmetadata[key].astext != str(
                value_case_insensitive[NE]
            )
        elif EQ in map(str.lower, value):
            filter_by_metadata = self.EmbeddingStore.cmetadata[key].astext == str(
                value_case_insensitive[EQ]
            )
        elif LIKE in map(str.lower, value):
            filter_by_metadata = self.EmbeddingStore.cmetadata[key].astext.like(
                value_case_insensitive[LIKE]
            )
        elif CONTAINS in map(str.lower, value):
            filter_by_metadata = self.EmbeddingStore.cmetadata[key].astext.contains(
                value_case_insensitive[CONTAINS]
            )
        elif OR in map(str.lower, value):
            or_clauses = [
                self._create_filter_clause_deprecated(key, sub_value)
                for sub_value in value_case_insensitive[OR]
            ]
            filter_by_metadata = sqlalchemy.or_(*or_clauses)
        elif AND in map(str.lower, value):
            and_clauses = [
                self._create_filter_clause_deprecated(key, sub_value)
                for sub_value in value_case_insensitive[AND]
            ]
            filter_by_metadata = sqlalchemy.and_(*and_clauses)

        else:
            filter_by_metadata = None

        return filter_by_metadata

    def _create_filter_clause_json_deprecated(
        self, filter: Any
    ) -> List[SQLColumnExpression]:
        """Convert filters from IR to SQL clauses.

        **DEPRECATED** This functionality will be deprecated in the future.

        It implements translation of filters for a schema that uses JSON
        for metadata rather than the JSONB field which is more efficient
        for querying.
        """
        filter_clauses = []
        for key, value in filter.items():
            if isinstance(value, dict):
                filter_by_metadata = self._create_filter_clause_deprecated(key, value)

                if filter_by_metadata is not None:
                    filter_clauses.append(filter_by_metadata)
            else:
                filter_by_metadata = self.EmbeddingStore.cmetadata[key].astext == str(
                    value
                )
                filter_clauses.append(filter_by_metadata)
        return filter_clauses

    def _create_filter_clause(self, filters: Any) -> Any:
        """Convert LangChain IR filter representation to matching SQLAlchemy clauses.

        At the top level, we still don't know if we're working with a field
        or an operator for the keys. After we've determined that we can
        call the appropriate logic to handle filter creation.

        Args:
            filters: Dictionary of filters to apply to the query.

        Returns:
            SQLAlchemy clause to apply to the query.
        """
        if isinstance(filters, dict):
            if len(filters) == 1:
                # The only operators allowed at the top level are $AND and $OR
                # First check if an operator or a field
                key, value = list(filters.items())[0]
                if key.startswith("$"):
                    # Then it's an operator
                    if key.lower() not in ["$and", "$or"]:
                        raise ValueError(
                            f"Invalid filter condition. Expected $and or $or "
                            f"but got: {key}"
                        )
                else:
                    # Then it's a field
                    return self._handle_field_filter(key, filters[key])

                # Here we handle the $and and $or operators
                if not isinstance(value, list):
                    raise ValueError(
                        f"Expected a list, but got {type(value)} for value: {value}"
                    )
                if key.lower() == "$and":
                    and_ = [self._create_filter_clause(el) for el in value]
                    if len(and_) > 1:
                        return sqlalchemy.and_(*and_)
                    elif len(and_) == 1:
                        return and_[0]
                    else:
                        raise ValueError(
                            "Invalid filter condition. Expected a dictionary "
                            "but got an empty dictionary"
                        )
                elif key.lower() == "$or":
                    or_ = [self._create_filter_clause(el) for el in value]
                    if len(or_) > 1:
                        return sqlalchemy.or_(*or_)
                    elif len(or_) == 1:
                        return or_[0]
                    else:
                        raise ValueError(
                            "Invalid filter condition. Expected a dictionary "
                            "but got an empty dictionary"
                        )
                else:
                    raise ValueError(
                        f"Invalid filter condition. Expected $and or $or "
                        f"but got: {key}"
                    )
            elif len(filters) > 1:
                # Then all keys have to be fields (they cannot be operators)
                for key in filters.keys():
                    if key.startswith("$"):
                        raise ValueError(
                            f"Invalid filter condition. Expected a field but got: {key}"
                        )
                # These should all be fields and combined using an $and operator
                and_ = [self._handle_field_filter(k, v) for k, v in filters.items()]
                if len(and_) > 1:
                    return sqlalchemy.and_(*and_)
                elif len(and_) == 1:
                    return and_[0]
                else:
                    raise ValueError(
                        "Invalid filter condition. Expected a dictionary "
                        "but got an empty dictionary"
                    )
            else:
                raise ValueError("Got an empty dictionary for filters.")
        else:
            raise ValueError(
                f"Invalid type: Expected a dictionary but got type: {type(filters)}"
            )

    def _query_collection(
        self,
        embedding: List[float],
        k: int = 4,
        filter: Optional[Dict[str, str]] = None,
    ) -> List[Any]:
        """Query the collection."""
        with Session(self._bind) as session:  # type: ignore[arg-type]
            collection = self.get_collection(session)
            if not collection:
                raise ValueError("Collection not found")

            filter_by = [self.EmbeddingStore.collection_id == collection.uuid]
            if filter:
                if self.use_jsonb:
                    filter_clauses = self._create_filter_clause(filter)
                    if filter_clauses is not None:
                        filter_by.append(filter_clauses)
                else:
                    # Old way of doing things
                    filter_clauses = self._create_filter_clause_json_deprecated(filter)
                    filter_by.extend(filter_clauses)

            _type = self.EmbeddingStore

            results: List[Any] = (
                session.query(
                    self.EmbeddingStore,
                    self.distance_strategy(embedding).label("distance"),  # type: ignore
                )
                .filter(*filter_by)
                .order_by(sqlalchemy.asc("distance"))
                .join(
                    self.CollectionStore,
                    self.EmbeddingStore.collection_id == self.CollectionStore.uuid,
                )
                .limit(k)
                .all()
            )

        return results

    def similarity_search_by_vector(
        self,
        embedding: List[float],
        k: int = 4,
        filter: Optional[dict] = None,
        **kwargs: Any,
    ) -> List[Document]:
        """Return docs most similar to embedding vector.

        Args:
            embedding: Embedding to look up documents similar to.
            k: Number of Documents to return. Defaults to 4.
            filter (Optional[Dict[str, str]]): Filter by metadata. Defaults to None.

        Returns:
            List of Documents most similar to the query vector.
        """
        docs_and_scores = self.similarity_search_with_score_by_vector(
            embedding=embedding, k=k, filter=filter
        )
        return _results_to_docs(docs_and_scores)

    @classmethod
    def from_texts(
        cls: Type[PGVector],
        texts: List[str],
        embedding: Embeddings,
        metadatas: Optional[List[dict]] = None,
        collection_name: str = _LANGCHAIN_DEFAULT_COLLECTION_NAME,
        distance_strategy: DistanceStrategy = DEFAULT_DISTANCE_STRATEGY,
        ids: Optional[List[str]] = None,
        pre_delete_collection: bool = False,
        *,
        use_jsonb: bool = False,
        **kwargs: Any,
    ) -> PGVector:
        """
        Return VectorStore initialized from texts and embeddings.
        Postgres connection string is required
        "Either pass it as a parameter
        or set the PGVECTOR_CONNECTION_STRING environment variable.
        """
        embeddings = embedding.embed_documents(list(texts))

        return cls._from(
            texts,
            embeddings,
            embedding,
            metadatas=metadatas,
            ids=ids,
            collection_name=collection_name,
            distance_strategy=distance_strategy,
            pre_delete_collection=pre_delete_collection,
            use_jsonb=use_jsonb,
            **kwargs,
        )

    @classmethod
    def from_embeddings(
        cls,
        text_embeddings: List[Tuple[str, List[float]]],
        embedding: Embeddings,
        metadatas: Optional[List[dict]] = None,
        collection_name: str = _LANGCHAIN_DEFAULT_COLLECTION_NAME,
        distance_strategy: DistanceStrategy = DEFAULT_DISTANCE_STRATEGY,
        ids: Optional[List[str]] = None,
        pre_delete_collection: bool = False,
        **kwargs: Any,
    ) -> PGVector:
        """Construct PGVector wrapper from raw documents and pre-
        generated embeddings.

        Return VectorStore initialized from documents and embeddings.
        Postgres connection string is required
        "Either pass it as a parameter
        or set the PGVECTOR_CONNECTION_STRING environment variable.

        Example:
            .. code-block:: python

                from langchain_community.vectorstores import PGVector
                from langchain_community.embeddings import OpenAIEmbeddings
                embeddings = OpenAIEmbeddings()
                text_embeddings = embeddings.embed_documents(texts)
                text_embedding_pairs = list(zip(texts, text_embeddings))
                faiss = PGVector.from_embeddings(text_embedding_pairs, embeddings)
        """
        texts = [t[0] for t in text_embeddings]
        embeddings = [t[1] for t in text_embeddings]

        return cls._from(
            texts,
            embeddings,
            embedding,
            metadatas=metadatas,
            ids=ids,
            collection_name=collection_name,
            distance_strategy=distance_strategy,
            pre_delete_collection=pre_delete_collection,
            **kwargs,
        )

    @classmethod
    def from_existing_index(
        cls: Type[PGVector],
        embedding: Embeddings,
        collection_name: str = _LANGCHAIN_DEFAULT_COLLECTION_NAME,
        distance_strategy: DistanceStrategy = DEFAULT_DISTANCE_STRATEGY,
        pre_delete_collection: bool = False,
        **kwargs: Any,
    ) -> PGVector:
        """
        Get instance of an existing PGVector store.This method will
        return the instance of the store without inserting any new
        embeddings
        """

        connection_string = cls.get_connection_string(kwargs)

        store = cls(
            connection_string=connection_string,
            collection_name=collection_name,
            embedding_function=embedding,
            distance_strategy=distance_strategy,
            pre_delete_collection=pre_delete_collection,
        )

        return store

    @classmethod
    def get_connection_string(cls, kwargs: Dict[str, Any]) -> str:
        connection_string: str = get_from_dict_or_env(
            data=kwargs,
            key="connection_string",
            env_key="PGVECTOR_CONNECTION_STRING",
        )

        if not connection_string:
            raise ValueError(
                "Postgres connection string is required"
                "Either pass it as a parameter"
                "or set the PGVECTOR_CONNECTION_STRING environment variable."
            )

        return connection_string

    @classmethod
    def from_documents(
        cls: Type[PGVector],
        documents: List[Document],
        embedding: Embeddings,
        collection_name: str = _LANGCHAIN_DEFAULT_COLLECTION_NAME,
        distance_strategy: DistanceStrategy = DEFAULT_DISTANCE_STRATEGY,
        ids: Optional[List[str]] = None,
        pre_delete_collection: bool = False,
        *,
        use_jsonb: bool = False,
        **kwargs: Any,
    ) -> PGVector:
        """
        Return VectorStore initialized from documents and embeddings.
        Postgres connection string is required
        "Either pass it as a parameter
        or set the PGVECTOR_CONNECTION_STRING environment variable.
        """

        texts = [d.page_content for d in documents]
        metadatas = [d.metadata for d in documents]
        connection_string = cls.get_connection_string(kwargs)

        kwargs["connection_string"] = connection_string

        return cls.from_texts(
            texts=texts,
            pre_delete_collection=pre_delete_collection,
            embedding=embedding,
            distance_strategy=distance_strategy,
            metadatas=metadatas,
            ids=ids,
            collection_name=collection_name,
            use_jsonb=use_jsonb,
            **kwargs,
        )

    @classmethod
    def connection_string_from_db_params(
        cls,
        driver: str,
        host: str,
        port: int,
        database: str,
        user: str,
        password: str,
    ) -> str:
        """Return connection string from database parameters."""
        return f"postgresql+{driver}://{user}:{password}@{host}:{port}/{database}"

    def _select_relevance_score_fn(self) -> Callable[[float], float]:
        """
        The 'correct' relevance function
        may differ depending on a few things, including:
        - the distance / similarity metric used by the VectorStore
        - the scale of your embeddings (OpenAI's are unit normed. Many others are not!)
        - embedding dimensionality
        - etc.
        """
        if self.override_relevance_score_fn is not None:
            return self.override_relevance_score_fn

        # Default strategy is to rely on distance strategy provided
        # in vectorstore constructor
        if self._distance_strategy == DistanceStrategy.COSINE:
            return self._cosine_relevance_score_fn
        elif self._distance_strategy == DistanceStrategy.EUCLIDEAN:
            return self._euclidean_relevance_score_fn
        elif self._distance_strategy == DistanceStrategy.MAX_INNER_PRODUCT:
            return self._max_inner_product_relevance_score_fn
        else:
            raise ValueError(
                "No supported normalization function"
                f" for distance_strategy of {self._distance_strategy}."
                "Consider providing relevance_score_fn to PGVector constructor."
            )

    def max_marginal_relevance_search_with_score_by_vector(
        self,
        embedding: List[float],
        k: int = 4,
        fetch_k: int = 20,
        lambda_mult: float = 0.5,
        filter: Optional[Dict[str, str]] = None,
        **kwargs: Any,
    ) -> List[Tuple[Document, float]]:
        """Return docs selected using the maximal marginal relevance with score
            to embedding vector.

        Maximal marginal relevance optimizes for similarity to query AND diversity
            among selected documents.

        Args:
            embedding: Embedding to look up documents similar to.
            k (int): Number of Documents to return. Defaults to 4.
            fetch_k (int): Number of Documents to fetch to pass to MMR algorithm.
                Defaults to 20.
            lambda_mult (float): Number between 0 and 1 that determines the degree
                of diversity among the results with 0 corresponding
                to maximum diversity and 1 to minimum diversity.
                Defaults to 0.5.
            filter (Optional[Dict[str, str]]): Filter by metadata. Defaults to None.

        Returns:
            List[Tuple[Document, float]]: List of Documents selected by maximal marginal
                relevance to the query and score for each.
        """
        results = self._query_collection(embedding=embedding, k=fetch_k, filter=filter)

        embedding_list = [result.EmbeddingStore.embedding for result in results]

        mmr_selected = maximal_marginal_relevance(
            np.array(embedding, dtype=np.float32),
            embedding_list,
            k=k,
            lambda_mult=lambda_mult,
        )

        candidates = self._results_to_docs_and_scores(results)

        return [r for i, r in enumerate(candidates) if i in mmr_selected]

    def max_marginal_relevance_search(
        self,
        query: str,
        k: int = 4,
        fetch_k: int = 20,
        lambda_mult: float = 0.5,
        filter: Optional[Dict[str, str]] = None,
        **kwargs: Any,
    ) -> List[Document]:
        """Return docs selected using the maximal marginal relevance.

        Maximal marginal relevance optimizes for similarity to query AND diversity
            among selected documents.

        Args:
            query (str): Text to look up documents similar to.
            k (int): Number of Documents to return. Defaults to 4.
            fetch_k (int): Number of Documents to fetch to pass to MMR algorithm.
                Defaults to 20.
            lambda_mult (float): Number between 0 and 1 that determines the degree
                of diversity among the results with 0 corresponding
                to maximum diversity and 1 to minimum diversity.
                Defaults to 0.5.
            filter (Optional[Dict[str, str]]): Filter by metadata. Defaults to None.

        Returns:
            List[Document]: List of Documents selected by maximal marginal relevance.
        """
        embedding = self.embedding_function.embed_query(query)
        return self.max_marginal_relevance_search_by_vector(
            embedding,
            k=k,
            fetch_k=fetch_k,
            lambda_mult=lambda_mult,
            filter=filter,
            **kwargs,
        )

    def max_marginal_relevance_search_with_score(
        self,
        query: str,
        k: int = 4,
        fetch_k: int = 20,
        lambda_mult: float = 0.5,
        filter: Optional[dict] = None,
        **kwargs: Any,
    ) -> List[Tuple[Document, float]]:
        """Return docs selected using the maximal marginal relevance with score.

        Maximal marginal relevance optimizes for similarity to query AND diversity
            among selected documents.

        Args:
            query (str): Text to look up documents similar to.
            k (int): Number of Documents to return. Defaults to 4.
            fetch_k (int): Number of Documents to fetch to pass to MMR algorithm.
                Defaults to 20.
            lambda_mult (float): Number between 0 and 1 that determines the degree
                of diversity among the results with 0 corresponding
                to maximum diversity and 1 to minimum diversity.
                Defaults to 0.5.
            filter (Optional[Dict[str, str]]): Filter by metadata. Defaults to None.

        Returns:
            List[Tuple[Document, float]]: List of Documents selected by maximal marginal
                relevance to the query and score for each.
        """
        embedding = self.embedding_function.embed_query(query)
        docs = self.max_marginal_relevance_search_with_score_by_vector(
            embedding=embedding,
            k=k,
            fetch_k=fetch_k,
            lambda_mult=lambda_mult,
            filter=filter,
            **kwargs,
        )
        return docs

    def max_marginal_relevance_search_by_vector(
        self,
        embedding: List[float],
        k: int = 4,
        fetch_k: int = 20,
        lambda_mult: float = 0.5,
        filter: Optional[Dict[str, str]] = None,
        **kwargs: Any,
    ) -> List[Document]:
        """Return docs selected using the maximal marginal relevance
            to embedding vector.

        Maximal marginal relevance optimizes for similarity to query AND diversity
            among selected documents.

        Args:
            embedding (str): Text to look up documents similar to.
            k (int): Number of Documents to return. Defaults to 4.
            fetch_k (int): Number of Documents to fetch to pass to MMR algorithm.
                Defaults to 20.
            lambda_mult (float): Number between 0 and 1 that determines the degree
                of diversity among the results with 0 corresponding
                to maximum diversity and 1 to minimum diversity.
                Defaults to 0.5.
            filter (Optional[Dict[str, str]]): Filter by metadata. Defaults to None.

        Returns:
            List[Document]: List of Documents selected by maximal marginal relevance.
        """
        docs_and_scores = self.max_marginal_relevance_search_with_score_by_vector(
            embedding,
            k=k,
            fetch_k=fetch_k,
            lambda_mult=lambda_mult,
            filter=filter,
            **kwargs,
        )

        return _results_to_docs(docs_and_scores)

    async def amax_marginal_relevance_search_by_vector(
        self,
        embedding: List[float],
        k: int = 4,
        fetch_k: int = 20,
        lambda_mult: float = 0.5,
        filter: Optional[Dict[str, str]] = None,
        **kwargs: Any,
    ) -> List[Document]:
        """Return docs selected using the maximal marginal relevance."""

        # This is a temporary workaround to make the similarity search
        # asynchronous. The proper solution is to make the similarity search
        # asynchronous in the vector store implementations.
        return await run_in_executor(
            None,
            self.max_marginal_relevance_search_by_vector,
            embedding,
            k=k,
            fetch_k=fetch_k,
            lambda_mult=lambda_mult,
            filter=filter,
            **kwargs,
        )<|MERGE_RESOLUTION|>--- conflicted
+++ resolved
@@ -93,13 +93,9 @@
 )
 
 
-<<<<<<< HEAD
-def _get_embedding_collection_store(vector_dimension: Optional[int] = None) -> Any:
-=======
 def _get_embedding_collection_store(
     vector_dimension: Optional[int] = None, *, use_jsonb: bool = True
 ) -> Any:
->>>>>>> cccc8fbe
     global _classes
     if _classes is not None:
         return _classes
@@ -164,15 +160,9 @@
             )
             collection = relationship(CollectionStore, back_populates="embeddings")
 
-<<<<<<< HEAD
-        embedding: Vector = sqlalchemy.Column(Vector(vector_dimension))
-        document = sqlalchemy.Column(sqlalchemy.String, nullable=True)
-        cmetadata = sqlalchemy.Column(JSON, nullable=True)
-=======
             embedding: Vector = sqlalchemy.Column(Vector(vector_dimension))
             document = sqlalchemy.Column(sqlalchemy.String, nullable=True)
             cmetadata = sqlalchemy.Column(JSONB, nullable=True)
->>>>>>> cccc8fbe
 
             # custom_id : any user defined id
             custom_id = sqlalchemy.Column(sqlalchemy.String, nullable=True)
@@ -358,11 +348,7 @@
             self.create_vector_extension()
 
         EmbeddingStore, CollectionStore = _get_embedding_collection_store(
-<<<<<<< HEAD
-            self._embedding_length
-=======
             self._embedding_length, use_jsonb=self.use_jsonb
->>>>>>> cccc8fbe
         )
         self.CollectionStore = CollectionStore
         self.EmbeddingStore = EmbeddingStore
