from __future__ import annotations

import uuid
import warnings
from concurrent.futures import ThreadPoolExecutor
from typing import (
    TYPE_CHECKING,
    Any,
    Awaitable,
    Callable,
    Dict,
    Iterable,
    List,
    Optional,
    Set,
    Tuple,
    Type,
    TypeVar,
    Union,
)

import numpy as np
from langchain_core._api.deprecation import deprecated
from langchain_core.documents import Document
from langchain_core.embeddings import Embeddings
from langchain_core.runnables.utils import gather_with_concurrency
from langchain_core.utils.iter import batch_iterate
from langchain_core.vectorstores import VectorStore

from langchain_community.utilities.astradb import (
    SetupMode,
    _AstraDBCollectionEnvironment,
)
from langchain_community.vectorstores.utils import maximal_marginal_relevance

if TYPE_CHECKING:
    from astrapy.db import AstraDB as LibAstraDB
    from astrapy.db import AsyncAstraDB

ADBVST = TypeVar("ADBVST", bound="AstraDB")
T = TypeVar("T")
U = TypeVar("U")
DocDict = Dict[str, Any]  # dicts expressing entries to insert

# Batch/concurrency default values (if parameters not provided):
# Size of batches for bulk insertions:
#   (20 is the max batch size for the HTTP API at the time of writing)
DEFAULT_BATCH_SIZE = 20
# Number of threads to insert batches concurrently:
DEFAULT_BULK_INSERT_BATCH_CONCURRENCY = 16
# Number of threads in a batch to insert pre-existing entries:
DEFAULT_BULK_INSERT_OVERWRITE_CONCURRENCY = 10
# Number of threads (for deleting multiple rows concurrently):
DEFAULT_BULK_DELETE_CONCURRENCY = 20


def _unique_list(lst: List[T], key: Callable[[T], U]) -> List[T]:
    visited_keys: Set[U] = set()
    new_lst = []
    for item in lst:
        item_key = key(item)
        if item_key not in visited_keys:
            visited_keys.add(item_key)
            new_lst.append(item)
    return new_lst


@deprecated(
<<<<<<< HEAD
    since="0.1.23",
=======
    since="0.0.21",
>>>>>>> de2d9447
    removal="0.2.0",
    alternative_import="langchain_astradb.AstraDBVectorStore",
)
class AstraDB(VectorStore):
    @staticmethod
    def _filter_to_metadata(filter_dict: Optional[Dict[str, Any]]) -> Dict[str, Any]:
        if filter_dict is None:
            return {}
        else:
            metadata_filter = {}
            for k, v in filter_dict.items():
                if k and k[0] == "$":
                    if isinstance(v, list):
                        metadata_filter[k] = [AstraDB._filter_to_metadata(f) for f in v]
                    else:
                        metadata_filter[k] = AstraDB._filter_to_metadata(v)  # type: ignore[assignment]
                else:
                    metadata_filter[f"metadata.{k}"] = v

            return metadata_filter

    def __init__(
        self,
        *,
        embedding: Embeddings,
        collection_name: str,
        token: Optional[str] = None,
        api_endpoint: Optional[str] = None,
        astra_db_client: Optional[LibAstraDB] = None,
        async_astra_db_client: Optional[AsyncAstraDB] = None,
        namespace: Optional[str] = None,
        metric: Optional[str] = None,
        batch_size: Optional[int] = None,
        bulk_insert_batch_concurrency: Optional[int] = None,
        bulk_insert_overwrite_concurrency: Optional[int] = None,
        bulk_delete_concurrency: Optional[int] = None,
        setup_mode: SetupMode = SetupMode.SYNC,
        pre_delete_collection: bool = False,
    ) -> None:
        """Wrapper around DataStax Astra DB for vector-store workloads.

        For quickstart and details, visit
        https://docs.datastax.com/en/astra/astra-db-vector/

        Example:
            .. code-block:: python

                from langchain_community.vectorstores import AstraDB
                from langchain_openai.embeddings import OpenAIEmbeddings

                embeddings = OpenAIEmbeddings()
                vectorstore = AstraDB(
                    embedding=embeddings,
                    collection_name="my_store",
                    token="AstraCS:...",
                    api_endpoint="https://<DB-ID>-<REGION>.apps.astra.datastax.com"
                )

                vectorstore.add_texts(["Giraffes", "All good here"])
                results = vectorstore.similarity_search("Everything's ok", k=1)

        Args:
            embedding: embedding function to use.
            collection_name: name of the Astra DB collection to create/use.
            token: API token for Astra DB usage.
            api_endpoint: full URL to the API endpoint, such as
                `https://<DB-ID>-us-east1.apps.astra.datastax.com`.
            astra_db_client: *alternative to token+api_endpoint*,
                you can pass an already-created 'astrapy.db.AstraDB' instance.
            async_astra_db_client: *alternative to token+api_endpoint*,
                you can pass an already-created 'astrapy.db.AsyncAstraDB' instance.
            namespace: namespace (aka keyspace) where the collection is created.
                Defaults to the database's "default namespace".
            metric: similarity function to use out of those available in Astra DB.
                If left out, it will use Astra DB API's defaults (i.e. "cosine" - but,
                for performance reasons, "dot_product" is suggested if embeddings are
                normalized to one).
            batch_size: Size of batches for bulk insertions.
            bulk_insert_batch_concurrency: Number of threads or coroutines to insert
                batches concurrently.
            bulk_insert_overwrite_concurrency: Number of threads  or coroutines in a
                batch to insert pre-existing entries.
            bulk_delete_concurrency: Number of threads (for deleting multiple rows
                concurrently).
            pre_delete_collection: whether to delete the collection before creating it.
                If False and the collection already exists, the collection will be used
                as is.

        Note:
            For concurrency in synchronous :meth:`~add_texts`:, as a rule of thumb, on a
            typical client machine it is suggested to keep the quantity
            bulk_insert_batch_concurrency * bulk_insert_overwrite_concurrency
            much below 1000 to avoid exhausting the client multithreading/networking
            resources. The hardcoded defaults are somewhat conservative to meet
            most machines' specs, but a sensible choice to test may be:

            - bulk_insert_batch_concurrency = 80
            - bulk_insert_overwrite_concurrency = 10

            A bit of experimentation is required to nail the best results here,
            depending on both the machine/network specs and the expected workload
            (specifically, how often a write is an update of an existing id).
            Remember you can pass concurrency settings to individual calls to
            :meth:`~add_texts` and :meth:`~add_documents` as well.
        """
        self.embedding = embedding
        self.collection_name = collection_name
        self.token = token
        self.api_endpoint = api_endpoint
        self.namespace = namespace
        # Concurrency settings
        self.batch_size: int = batch_size or DEFAULT_BATCH_SIZE
        self.bulk_insert_batch_concurrency: int = (
            bulk_insert_batch_concurrency or DEFAULT_BULK_INSERT_BATCH_CONCURRENCY
        )
        self.bulk_insert_overwrite_concurrency: int = (
            bulk_insert_overwrite_concurrency
            or DEFAULT_BULK_INSERT_OVERWRITE_CONCURRENCY
        )
        self.bulk_delete_concurrency: int = (
            bulk_delete_concurrency or DEFAULT_BULK_DELETE_CONCURRENCY
        )
        # "vector-related" settings
        self.metric = metric
        embedding_dimension: Union[int, Awaitable[int], None] = None
        if setup_mode == SetupMode.ASYNC:
            embedding_dimension = self._aget_embedding_dimension()
        elif setup_mode == SetupMode.SYNC:
            embedding_dimension = self._get_embedding_dimension()

        self.astra_env = _AstraDBCollectionEnvironment(
            collection_name=collection_name,
            token=token,
            api_endpoint=api_endpoint,
            astra_db_client=astra_db_client,
            async_astra_db_client=async_astra_db_client,
            namespace=namespace,
            setup_mode=setup_mode,
            pre_delete_collection=pre_delete_collection,
            embedding_dimension=embedding_dimension,
            metric=metric,
        )
        self.astra_db = self.astra_env.astra_db
        self.async_astra_db = self.astra_env.async_astra_db
        self.collection = self.astra_env.collection
        self.async_collection = self.astra_env.async_collection

    def _get_embedding_dimension(self) -> int:
        return len(self.embedding.embed_query(text="This is a sample sentence."))

    async def _aget_embedding_dimension(self) -> int:
        return len(await self.embedding.aembed_query(text="This is a sample sentence."))

    @property
    def embeddings(self) -> Embeddings:
        return self.embedding

    @staticmethod
    def _dont_flip_the_cos_score(similarity0to1: float) -> float:
        """Keep similarity from client unchanged ad it's in [0:1] already."""
        return similarity0to1

    def _select_relevance_score_fn(self) -> Callable[[float], float]:
        """
        The underlying API calls already returns a "score proper",
        i.e. one in [0, 1] where higher means more *similar*,
        so here the final score transformation is not reversing the interval:
        """
        return self._dont_flip_the_cos_score

    def clear(self) -> None:
        """Empty the collection of all its stored entries."""
        self.astra_env.ensure_db_setup()
        self.collection.delete_many({})

    async def aclear(self) -> None:
        """Empty the collection of all its stored entries."""
        await self.astra_env.aensure_db_setup()
        await self.async_collection.delete_many({})  # type: ignore[union-attr]

    def delete_by_document_id(self, document_id: str) -> bool:
        """
        Remove a single document from the store, given its document ID.

        Args:
            document_id: The document ID

        Returns
            True if a document has indeed been deleted, False if ID not found.
        """
        self.astra_env.ensure_db_setup()
        deletion_response = self.collection.delete_one(document_id)  # type: ignore[union-attr]
        return ((deletion_response or {}).get("status") or {}).get(
            "deletedCount", 0
        ) == 1

    async def adelete_by_document_id(self, document_id: str) -> bool:
        """
        Remove a single document from the store, given its document ID.

        Args:
            document_id: The document ID

        Returns
            True if a document has indeed been deleted, False if ID not found.
        """
        await self.astra_env.aensure_db_setup()
        deletion_response = await self.async_collection.delete_one(document_id)
        return ((deletion_response or {}).get("status") or {}).get(
            "deletedCount", 0
        ) == 1

    def delete(
        self,
        ids: Optional[List[str]] = None,
        concurrency: Optional[int] = None,
        **kwargs: Any,
    ) -> Optional[bool]:
        """Delete by vector ids.

        Args:
            ids: List of ids to delete.
            concurrency: max number of threads issuing single-doc delete requests.
                Defaults to instance-level setting.

        Returns:
            True if deletion is successful, False otherwise.
        """

        if kwargs:
            warnings.warn(
                "Method 'delete' of AstraDB vector store invoked with "
                f"unsupported arguments ({', '.join(sorted(kwargs.keys()))}), "
                "which will be ignored."
            )

        if ids is None:
            raise ValueError("No ids provided to delete.")

        _max_workers = concurrency or self.bulk_delete_concurrency
        with ThreadPoolExecutor(max_workers=_max_workers) as tpe:
            _ = list(
                tpe.map(
                    self.delete_by_document_id,
                    ids,
                )
            )
        return True

    async def adelete(
        self,
        ids: Optional[List[str]] = None,
        concurrency: Optional[int] = None,
        **kwargs: Any,
    ) -> Optional[bool]:
        """Delete by vector ids.

        Args:
            ids: List of ids to delete.
            concurrency: max concurrency of single-doc delete requests.
                Defaults to instance-level setting.
            **kwargs: Other keyword arguments that subclasses might use.

        Returns:
            True if deletion is successful, False otherwise.
        """
        if kwargs:
            warnings.warn(
                "Method 'adelete' of AstraDB vector store invoked with "
                f"unsupported arguments ({', '.join(sorted(kwargs.keys()))}), "
                "which will be ignored."
            )

        if ids is None:
            raise ValueError("No ids provided to delete.")

        return all(
            await gather_with_concurrency(
                concurrency, *[self.adelete_by_document_id(doc_id) for doc_id in ids]
            )
        )

    def delete_collection(self) -> None:
        """
        Completely delete the collection from the database (as opposed
        to :meth:`~clear`, which empties it only).
        Stored data is lost and unrecoverable, resources are freed.
        Use with caution.
        """
        self.astra_env.ensure_db_setup()
        self.astra_db.delete_collection(
            collection_name=self.collection_name,
        )

    async def adelete_collection(self) -> None:
        """
        Completely delete the collection from the database (as opposed
        to :meth:`~aclear`, which empties it only).
        Stored data is lost and unrecoverable, resources are freed.
        Use with caution.
        """
        await self.astra_env.aensure_db_setup()
        await self.async_astra_db.delete_collection(
            collection_name=self.collection_name,
        )

    @staticmethod
    def _get_documents_to_insert(
        texts: Iterable[str],
        embedding_vectors: List[List[float]],
        metadatas: Optional[List[dict]] = None,
        ids: Optional[List[str]] = None,
    ) -> List[DocDict]:
        if ids is None:
            ids = [uuid.uuid4().hex for _ in texts]
        if metadatas is None:
            metadatas = [{} for _ in texts]
        #
        documents_to_insert = [
            {
                "content": b_txt,
                "_id": b_id,
                "$vector": b_emb,
                "metadata": b_md,
            }
            for b_txt, b_emb, b_id, b_md in zip(
                texts,
                embedding_vectors,
                ids,
                metadatas,
            )
        ]
        # make unique by id, keeping the last
        uniqued_documents_to_insert = _unique_list(
            documents_to_insert[::-1],
            lambda document: document["_id"],
        )[::-1]
        return uniqued_documents_to_insert

    @staticmethod
    def _get_missing_from_batch(
        document_batch: List[DocDict], insert_result: Dict[str, Any]
    ) -> Tuple[List[str], List[DocDict]]:
        if "status" not in insert_result:
            raise ValueError(
                f"API Exception while running bulk insertion: {str(insert_result)}"
            )
        batch_inserted = insert_result["status"]["insertedIds"]
        # estimation of the preexisting documents that failed
        missed_inserted_ids = {document["_id"] for document in document_batch} - set(
            batch_inserted
        )
        errors = insert_result.get("errors", [])
        # careful for other sources of error other than "doc already exists"
        num_errors = len(errors)
        unexpected_errors = any(
            error.get("errorCode") != "DOCUMENT_ALREADY_EXISTS" for error in errors
        )
        if num_errors != len(missed_inserted_ids) or unexpected_errors:
            raise ValueError(
                f"API Exception while running bulk insertion: {str(errors)}"
            )
        # deal with the missing insertions as upserts
        missing_from_batch = [
            document
            for document in document_batch
            if document["_id"] in missed_inserted_ids
        ]
        return batch_inserted, missing_from_batch

    def add_texts(
        self,
        texts: Iterable[str],
        metadatas: Optional[List[dict]] = None,
        ids: Optional[List[str]] = None,
        *,
        batch_size: Optional[int] = None,
        batch_concurrency: Optional[int] = None,
        overwrite_concurrency: Optional[int] = None,
        **kwargs: Any,
    ) -> List[str]:
        """Run texts through the embeddings and add them to the vectorstore.

        If passing explicit ids, those entries whose id is in the store already
        will be replaced.

        Args:
            texts: Texts to add to the vectorstore.
            metadatas: Optional list of metadatas.
            ids: Optional list of ids.
            batch_size: Number of documents in each API call.
                Check the underlying Astra DB HTTP API specs for the max value
                (20 at the time of writing this). If not provided, defaults
                to the instance-level setting.
            batch_concurrency: number of threads to process
                insertion batches concurrently. Defaults to instance-level
                setting if not provided.
            overwrite_concurrency:  number of threads to process
                pre-existing documents in each batch (which require individual
                API calls). Defaults to instance-level setting if not provided.

        Note:
            There are constraints on the allowed field names
            in the metadata dictionaries, coming from the underlying Astra DB API.
            For instance, the `$` (dollar sign) cannot be used in the dict keys.
            See this document for details:
            https://docs.datastax.com/en/astra/astra-db-vector/api-reference/data-api.html

        Returns:
            The list of ids of the added texts.
        """

        if kwargs:
            warnings.warn(
                "Method 'add_texts' of AstraDB vector store invoked with "
                f"unsupported arguments ({', '.join(sorted(kwargs.keys()))}), "
                "which will be ignored."
            )
        self.astra_env.ensure_db_setup()

        embedding_vectors = self.embedding.embed_documents(list(texts))
        documents_to_insert = self._get_documents_to_insert(
            texts, embedding_vectors, metadatas, ids
        )

        def _handle_batch(document_batch: List[DocDict]) -> List[str]:
            im_result = self.collection.insert_many(
                documents=document_batch,
                options={"ordered": False},
                partial_failures_allowed=True,
            )
            batch_inserted, missing_from_batch = self._get_missing_from_batch(
                document_batch, im_result
            )

            def _handle_missing_document(missing_document: DocDict) -> str:
                replacement_result = self.collection.find_one_and_replace(
                    filter={"_id": missing_document["_id"]},
                    replacement=missing_document,
                )
                return replacement_result["data"]["document"]["_id"]

            _u_max_workers = (
                overwrite_concurrency or self.bulk_insert_overwrite_concurrency
            )
            with ThreadPoolExecutor(max_workers=_u_max_workers) as tpe2:
                batch_replaced = list(
                    tpe2.map(
                        _handle_missing_document,
                        missing_from_batch,
                    )
                )
            return batch_inserted + batch_replaced

        _b_max_workers = batch_concurrency or self.bulk_insert_batch_concurrency
        with ThreadPoolExecutor(max_workers=_b_max_workers) as tpe:
            all_ids_nested = tpe.map(
                _handle_batch,
                batch_iterate(
                    batch_size or self.batch_size,
                    documents_to_insert,
                ),
            )
        return [iid for id_list in all_ids_nested for iid in id_list]

    async def aadd_texts(
        self,
        texts: Iterable[str],
        metadatas: Optional[List[dict]] = None,
        ids: Optional[List[str]] = None,
        *,
        batch_size: Optional[int] = None,
        batch_concurrency: Optional[int] = None,
        overwrite_concurrency: Optional[int] = None,
        **kwargs: Any,
    ) -> List[str]:
        """Run texts through the embeddings and add them to the vectorstore.

        If passing explicit ids, those entries whose id is in the store already
        will be replaced.

        Args:
            texts: Texts to add to the vectorstore.
            metadatas: Optional list of metadatas.
            ids: Optional list of ids.
            batch_size: Number of documents in each API call.
                Check the underlying Astra DB HTTP API specs for the max value
                (20 at the time of writing this). If not provided, defaults
                to the instance-level setting.
            batch_concurrency: number of threads to process
                insertion batches concurrently. Defaults to instance-level
                setting if not provided.
            overwrite_concurrency:  number of threads to process
                pre-existing documents in each batch (which require individual
                API calls). Defaults to instance-level setting if not provided.

        Note:
            There are constraints on the allowed field names
            in the metadata dictionaries, coming from the underlying Astra DB API.
            For instance, the `$` (dollar sign) cannot be used in the dict keys.
            See this document for details:
            https://docs.datastax.com/en/astra/astra-db-vector/api-reference/data-api.html

        Returns:
            The list of ids of the added texts.
        """
        if kwargs:
            warnings.warn(
                "Method 'aadd_texts' of AstraDB vector store invoked with "
                f"unsupported arguments ({', '.join(sorted(kwargs.keys()))}), "
                "which will be ignored."
            )
        await self.astra_env.aensure_db_setup()

        embedding_vectors = await self.embedding.aembed_documents(list(texts))
        documents_to_insert = self._get_documents_to_insert(
            texts, embedding_vectors, metadatas, ids
        )

        async def _handle_batch(document_batch: List[DocDict]) -> List[str]:
            im_result = await self.async_collection.insert_many(
                documents=document_batch,
                options={"ordered": False},
                partial_failures_allowed=True,
            )
            batch_inserted, missing_from_batch = self._get_missing_from_batch(
                document_batch, im_result
            )

            async def _handle_missing_document(missing_document: DocDict) -> str:
                replacement_result = await self.async_collection.find_one_and_replace(
                    filter={"_id": missing_document["_id"]},
                    replacement=missing_document,
                )
                return replacement_result["data"]["document"]["_id"]

            _u_max_workers = (
                overwrite_concurrency or self.bulk_insert_overwrite_concurrency
            )
            batch_replaced = await gather_with_concurrency(
                _u_max_workers,
                *[_handle_missing_document(doc) for doc in missing_from_batch],
            )
            return batch_inserted + batch_replaced

        _b_max_workers = batch_concurrency or self.bulk_insert_batch_concurrency
        all_ids_nested = await gather_with_concurrency(
            _b_max_workers,
            *[
                _handle_batch(batch)
                for batch in batch_iterate(
                    batch_size or self.batch_size,
                    documents_to_insert,
                )
            ],
        )

        return [iid for id_list in all_ids_nested for iid in id_list]

    def similarity_search_with_score_id_by_vector(
        self,
        embedding: List[float],
        k: int = 4,
        filter: Optional[Dict[str, Any]] = None,
    ) -> List[Tuple[Document, float, str]]:
        """Return docs most similar to embedding vector with score and id.

        Args:
            embedding: Embedding to look up documents similar to.
            k: Number of Documents to return. Defaults to 4.
            filter: Filter on the metadata to apply.

        Returns:
            The list of (Document, score, id), the most similar to the query vector.
        """
        self.astra_env.ensure_db_setup()
        metadata_parameter = self._filter_to_metadata(filter)
        #
        hits = list(
            self.collection.paginated_find(
                filter=metadata_parameter,
                sort={"$vector": embedding},
                options={"limit": k, "includeSimilarity": True},
                projection={
                    "_id": 1,
                    "content": 1,
                    "metadata": 1,
                },
            )
        )
        #
        return [
            (
                Document(
                    page_content=hit["content"],
                    metadata=hit["metadata"],
                ),
                hit["$similarity"],
                hit["_id"],
            )
            for hit in hits
        ]

    async def asimilarity_search_with_score_id_by_vector(
        self,
        embedding: List[float],
        k: int = 4,
        filter: Optional[Dict[str, Any]] = None,
    ) -> List[Tuple[Document, float, str]]:
        """Return docs most similar to embedding vector with score and id.

        Args:
            embedding: Embedding to look up documents similar to.
            k: Number of Documents to return. Defaults to 4.
            filter: Filter on the metadata to apply.

        Returns:
            The list of (Document, score, id), the most similar to the query vector.
        """
        await self.astra_env.aensure_db_setup()
        metadata_parameter = self._filter_to_metadata(filter)
        #
        return [
            (
                Document(
                    page_content=hit["content"],
                    metadata=hit["metadata"],
                ),
                hit["$similarity"],
                hit["_id"],
            )
            async for hit in self.async_collection.paginated_find(
                filter=metadata_parameter,
                sort={"$vector": embedding},
                options={"limit": k, "includeSimilarity": True},
                projection={
                    "_id": 1,
                    "content": 1,
                    "metadata": 1,
                },
            )
        ]

    def similarity_search_with_score_id(
        self,
        query: str,
        k: int = 4,
        filter: Optional[Dict[str, Any]] = None,
    ) -> List[Tuple[Document, float, str]]:
        """Return docs most similar to the query with score and id.

        Args:
            query: Query to look up documents similar to.
            k: Number of Documents to return. Defaults to 4.
            filter: Filter on the metadata to apply.

        Returns:
            The list of (Document, score, id), the most similar to the query.
        """
        embedding_vector = self.embedding.embed_query(query)
        return self.similarity_search_with_score_id_by_vector(
            embedding=embedding_vector,
            k=k,
            filter=filter,
        )

    async def asimilarity_search_with_score_id(
        self,
        query: str,
        k: int = 4,
        filter: Optional[Dict[str, Any]] = None,
    ) -> List[Tuple[Document, float, str]]:
        """Return docs most similar to the query with score and id.

        Args:
            query: Query to look up documents similar to.
            k: Number of Documents to return. Defaults to 4.
            filter: Filter on the metadata to apply.

        Returns:
            The list of (Document, score, id), the most similar to the query.
        """
        embedding_vector = await self.embedding.aembed_query(query)
        return await self.asimilarity_search_with_score_id_by_vector(
            embedding=embedding_vector,
            k=k,
            filter=filter,
        )

    def similarity_search_with_score_by_vector(
        self,
        embedding: List[float],
        k: int = 4,
        filter: Optional[Dict[str, Any]] = None,
    ) -> List[Tuple[Document, float]]:
        """Return docs most similar to embedding vector with score.

        Args:
            embedding: Embedding to look up documents similar to.
            k: Number of Documents to return. Defaults to 4.
            filter: Filter on the metadata to apply.

        Returns:
            The list of (Document, score), the most similar to the query vector.
        """
        return [
            (doc, score)
            for (doc, score, doc_id) in self.similarity_search_with_score_id_by_vector(
                embedding=embedding,
                k=k,
                filter=filter,
            )
        ]

    async def asimilarity_search_with_score_by_vector(
        self,
        embedding: List[float],
        k: int = 4,
        filter: Optional[Dict[str, Any]] = None,
    ) -> List[Tuple[Document, float]]:
        """Return docs most similar to embedding vector with score.

        Args:
            embedding: Embedding to look up documents similar to.
            k: Number of Documents to return. Defaults to 4.
            filter: Filter on the metadata to apply.

        Returns:
            The list of (Document, score), the most similar to the query vector.
        """
        return [
            (doc, score)
            for (
                doc,
                score,
                doc_id,
            ) in await self.asimilarity_search_with_score_id_by_vector(
                embedding=embedding,
                k=k,
                filter=filter,
            )
        ]

    def similarity_search(
        self,
        query: str,
        k: int = 4,
        filter: Optional[Dict[str, Any]] = None,
        **kwargs: Any,
    ) -> List[Document]:
        """Return docs most similar to query.

        Args:
            query: Query to look up documents similar to.
            k: Number of Documents to return. Defaults to 4.
            filter: Filter on the metadata to apply.

        Returns:
            The list of Documents most similar to the query.
        """
        embedding_vector = self.embedding.embed_query(query)
        return self.similarity_search_by_vector(
            embedding_vector,
            k,
            filter=filter,
        )

    async def asimilarity_search(
        self,
        query: str,
        k: int = 4,
        filter: Optional[Dict[str, Any]] = None,
        **kwargs: Any,
    ) -> List[Document]:
        """Return docs most similar to query.

        Args:
            query: Query to look up documents similar to.
            k: Number of Documents to return. Defaults to 4.
            filter: Filter on the metadata to apply.

        Returns:
            The list of Documents most similar to the query.
        """
        embedding_vector = await self.embedding.aembed_query(query)
        return await self.asimilarity_search_by_vector(
            embedding_vector,
            k,
            filter=filter,
        )

    def similarity_search_by_vector(
        self,
        embedding: List[float],
        k: int = 4,
        filter: Optional[Dict[str, Any]] = None,
        **kwargs: Any,
    ) -> List[Document]:
        """Return docs most similar to embedding vector.

        Args:
            embedding: Embedding to look up documents similar to.
            k: Number of Documents to return. Defaults to 4.
            filter: Filter on the metadata to apply.

        Returns:
            The list of Documents most similar to the query vector.
        """
        return [
            doc
            for doc, _ in self.similarity_search_with_score_by_vector(
                embedding,
                k,
                filter=filter,
            )
        ]

    async def asimilarity_search_by_vector(
        self,
        embedding: List[float],
        k: int = 4,
        filter: Optional[Dict[str, Any]] = None,
        **kwargs: Any,
    ) -> List[Document]:
        """Return docs most similar to embedding vector.

        Args:
            embedding: Embedding to look up documents similar to.
            k: Number of Documents to return. Defaults to 4.
            filter: Filter on the metadata to apply.

        Returns:
            The list of Documents most similar to the query vector.
        """
        return [
            doc
            for doc, _ in await self.asimilarity_search_with_score_by_vector(
                embedding,
                k,
                filter=filter,
            )
        ]

    def similarity_search_with_score(
        self,
        query: str,
        k: int = 4,
        filter: Optional[Dict[str, Any]] = None,
    ) -> List[Tuple[Document, float]]:
        """Return docs most similar to query with score.

        Args:
            query: Query to look up documents similar to.
            k: Number of Documents to return. Defaults to 4.
            filter: Filter on the metadata to apply.

        Returns:
            The list of (Document, score), the most similar to the query vector.
        """
        embedding_vector = self.embedding.embed_query(query)
        return self.similarity_search_with_score_by_vector(
            embedding_vector,
            k,
            filter=filter,
        )

    async def asimilarity_search_with_score(
        self,
        query: str,
        k: int = 4,
        filter: Optional[Dict[str, Any]] = None,
    ) -> List[Tuple[Document, float]]:
        """Return docs most similar to query with score.

        Args:
            query: Query to look up documents similar to.
            k: Number of Documents to return. Defaults to 4.
            filter: Filter on the metadata to apply.

        Returns:
            The list of (Document, score), the most similar to the query vector.
        """
        embedding_vector = await self.embedding.aembed_query(query)
        return await self.asimilarity_search_with_score_by_vector(
            embedding_vector,
            k,
            filter=filter,
        )

    @staticmethod
    def _get_mmr_hits(
        embedding: List[float], k: int, lambda_mult: float, prefetch_hits: List[DocDict]
    ) -> List[Document]:
        mmr_chosen_indices = maximal_marginal_relevance(
            np.array(embedding, dtype=np.float32),
            [prefetch_hit["$vector"] for prefetch_hit in prefetch_hits],
            k=k,
            lambda_mult=lambda_mult,
        )
        mmr_hits = [
            prefetch_hit
            for prefetch_index, prefetch_hit in enumerate(prefetch_hits)
            if prefetch_index in mmr_chosen_indices
        ]
        return [
            Document(
                page_content=hit["content"],
                metadata=hit["metadata"],
            )
            for hit in mmr_hits
        ]

    def max_marginal_relevance_search_by_vector(
        self,
        embedding: List[float],
        k: int = 4,
        fetch_k: int = 20,
        lambda_mult: float = 0.5,
        filter: Optional[Dict[str, Any]] = None,
        **kwargs: Any,
    ) -> List[Document]:
        """Return docs selected using the maximal marginal relevance.

        Maximal marginal relevance optimizes for similarity to query AND diversity
        among selected documents.

        Args:
            embedding: Embedding to look up documents similar to.
            k: Number of Documents to return.
            fetch_k: Number of Documents to fetch to pass to MMR algorithm.
            lambda_mult: Number between 0 and 1 that determines the degree
                of diversity among the results with 0 corresponding
                to maximum diversity and 1 to minimum diversity.
            filter: Filter on the metadata to apply.

        Returns:
            The list of Documents selected by maximal marginal relevance.
        """
        self.astra_env.ensure_db_setup()
        metadata_parameter = self._filter_to_metadata(filter)

        prefetch_hits = list(
            self.collection.paginated_find(
                filter=metadata_parameter,
                sort={"$vector": embedding},
                options={"limit": fetch_k, "includeSimilarity": True},
                projection={
                    "_id": 1,
                    "content": 1,
                    "metadata": 1,
                    "$vector": 1,
                },
            )
        )

        return self._get_mmr_hits(embedding, k, lambda_mult, prefetch_hits)

    async def amax_marginal_relevance_search_by_vector(
        self,
        embedding: List[float],
        k: int = 4,
        fetch_k: int = 20,
        lambda_mult: float = 0.5,
        filter: Optional[Dict[str, Any]] = None,
        **kwargs: Any,
    ) -> List[Document]:
        """Return docs selected using the maximal marginal relevance.

        Maximal marginal relevance optimizes for similarity to query AND diversity
        among selected documents.

        Args:
            embedding: Embedding to look up documents similar to.
            k: Number of Documents to return.
            fetch_k: Number of Documents to fetch to pass to MMR algorithm.
            lambda_mult: Number between 0 and 1 that determines the degree
                of diversity among the results with 0 corresponding
                to maximum diversity and 1 to minimum diversity.
            filter: Filter on the metadata to apply.

        Returns:
            The list of Documents selected by maximal marginal relevance.
        """
        await self.astra_env.aensure_db_setup()
        metadata_parameter = self._filter_to_metadata(filter)

        prefetch_hits = [
            hit
            async for hit in self.async_collection.paginated_find(
                filter=metadata_parameter,
                sort={"$vector": embedding},
                options={"limit": fetch_k, "includeSimilarity": True},
                projection={
                    "_id": 1,
                    "content": 1,
                    "metadata": 1,
                    "$vector": 1,
                },
            )
        ]

        return self._get_mmr_hits(embedding, k, lambda_mult, prefetch_hits)

    def max_marginal_relevance_search(
        self,
        query: str,
        k: int = 4,
        fetch_k: int = 20,
        lambda_mult: float = 0.5,
        filter: Optional[Dict[str, Any]] = None,
        **kwargs: Any,
    ) -> List[Document]:
        """Return docs selected using the maximal marginal relevance.

        Maximal marginal relevance optimizes for similarity to query AND diversity
        among selected documents.

        Args:
            query: Query to look up documents similar to.
            k: Number of Documents to return.
            fetch_k: Number of Documents to fetch to pass to MMR algorithm.
            lambda_mult: Number between 0 and 1 that determines the degree
                of diversity among the results with 0 corresponding
                to maximum diversity and 1 to minimum diversity.
            filter: Filter on the metadata to apply.

        Returns:
            The list of Documents selected by maximal marginal relevance.
        """
        embedding_vector = self.embedding.embed_query(query)
        return self.max_marginal_relevance_search_by_vector(
            embedding_vector,
            k,
            fetch_k,
            lambda_mult=lambda_mult,
            filter=filter,
        )

    async def amax_marginal_relevance_search(
        self,
        query: str,
        k: int = 4,
        fetch_k: int = 20,
        lambda_mult: float = 0.5,
        filter: Optional[Dict[str, Any]] = None,
        **kwargs: Any,
    ) -> List[Document]:
        """Return docs selected using the maximal marginal relevance.

        Maximal marginal relevance optimizes for similarity to query AND diversity
        among selected documents.

        Args:
            query: Query to look up documents similar to.
            k: Number of Documents to return.
            fetch_k: Number of Documents to fetch to pass to MMR algorithm.
            lambda_mult: Number between 0 and 1 that determines the degree
                of diversity among the results with 0 corresponding
                to maximum diversity and 1 to minimum diversity.
            filter: Filter on the metadata to apply.

        Returns:
            The list of Documents selected by maximal marginal relevance.
        """
        embedding_vector = await self.embedding.aembed_query(query)
        return await self.amax_marginal_relevance_search_by_vector(
            embedding_vector,
            k,
            fetch_k,
            lambda_mult=lambda_mult,
            filter=filter,
        )

    @classmethod
    def _from_kwargs(
        cls: Type[ADBVST],
        embedding: Embeddings,
        **kwargs: Any,
    ) -> ADBVST:
        known_kwargs = {
            "collection_name",
            "token",
            "api_endpoint",
            "astra_db_client",
            "async_astra_db_client",
            "namespace",
            "metric",
            "batch_size",
            "bulk_insert_batch_concurrency",
            "bulk_insert_overwrite_concurrency",
            "bulk_delete_concurrency",
            "batch_concurrency",
            "overwrite_concurrency",
        }
        if kwargs:
            unknown_kwargs = set(kwargs.keys()) - known_kwargs
            if unknown_kwargs:
                warnings.warn(
                    "Method 'from_texts' of AstraDB vector store invoked with "
                    f"unsupported arguments ({', '.join(sorted(unknown_kwargs))}), "
                    "which will be ignored."
                )

        collection_name: str = kwargs["collection_name"]
        token = kwargs.get("token")
        api_endpoint = kwargs.get("api_endpoint")
        astra_db_client = kwargs.get("astra_db_client")
        async_astra_db_client = kwargs.get("async_astra_db_client")
        namespace = kwargs.get("namespace")
        metric = kwargs.get("metric")

        return cls(
            embedding=embedding,
            collection_name=collection_name,
            token=token,
            api_endpoint=api_endpoint,
            astra_db_client=astra_db_client,
            async_astra_db_client=async_astra_db_client,
            namespace=namespace,
            metric=metric,
            batch_size=kwargs.get("batch_size"),
            bulk_insert_batch_concurrency=kwargs.get("bulk_insert_batch_concurrency"),
            bulk_insert_overwrite_concurrency=kwargs.get(
                "bulk_insert_overwrite_concurrency"
            ),
            bulk_delete_concurrency=kwargs.get("bulk_delete_concurrency"),
        )

    @classmethod
    def from_texts(
        cls: Type[ADBVST],
        texts: List[str],
        embedding: Embeddings,
        metadatas: Optional[List[dict]] = None,
        ids: Optional[List[str]] = None,
        **kwargs: Any,
    ) -> ADBVST:
        """Create an Astra DB vectorstore from raw texts.

        Args:
            texts: the texts to insert.
            embedding: the embedding function to use in the store.
            metadatas: metadata dicts for the texts.
            ids: ids to associate to the texts.
            **kwargs: you can pass any argument that you would
                to :meth:`~add_texts` and/or to the 'AstraDB' constructor
                (see these methods for details). These arguments will be
                routed to the respective methods as they are.

        Returns:
            an `AstraDb` vectorstore.
        """
        astra_db_store = AstraDB._from_kwargs(embedding, **kwargs)
        astra_db_store.add_texts(
            texts=texts,
            metadatas=metadatas,
            ids=ids,
            batch_size=kwargs.get("batch_size"),
            batch_concurrency=kwargs.get("batch_concurrency"),
            overwrite_concurrency=kwargs.get("overwrite_concurrency"),
        )
        return astra_db_store  # type: ignore[return-value]

    @classmethod
    async def afrom_texts(
        cls: Type[ADBVST],
        texts: List[str],
        embedding: Embeddings,
        metadatas: Optional[List[dict]] = None,
        ids: Optional[List[str]] = None,
        **kwargs: Any,
    ) -> ADBVST:
        """Create an Astra DB vectorstore from raw texts.

        Args:
            texts: the texts to insert.
            embedding: the embedding function to use in the store.
            metadatas: metadata dicts for the texts.
            ids: ids to associate to the texts.
            **kwargs: you can pass any argument that you would
                to :meth:`~add_texts` and/or to the 'AstraDB' constructor
                (see these methods for details). These arguments will be
                routed to the respective methods as they are.

        Returns:
            an `AstraDb` vectorstore.
        """
        astra_db_store = AstraDB._from_kwargs(embedding, **kwargs)
        await astra_db_store.aadd_texts(
            texts=texts,
            metadatas=metadatas,
            ids=ids,
            batch_size=kwargs.get("batch_size"),
            batch_concurrency=kwargs.get("batch_concurrency"),
            overwrite_concurrency=kwargs.get("overwrite_concurrency"),
        )
        return astra_db_store  # type: ignore[return-value]

    @classmethod
    def from_documents(
        cls: Type[ADBVST],
        documents: List[Document],
        embedding: Embeddings,
        **kwargs: Any,
    ) -> ADBVST:
        """Create an Astra DB vectorstore from a document list.

        Utility method that defers to 'from_texts' (see that one).

        Args: see 'from_texts', except here you have to supply 'documents'
            in place of 'texts' and 'metadatas'.

        Returns:
            an `AstraDB` vectorstore.
        """
        return super().from_documents(documents, embedding, **kwargs)<|MERGE_RESOLUTION|>--- conflicted
+++ resolved
@@ -66,11 +66,7 @@
 
 
 @deprecated(
-<<<<<<< HEAD
-    since="0.1.23",
-=======
     since="0.0.21",
->>>>>>> de2d9447
     removal="0.2.0",
     alternative_import="langchain_astradb.AstraDBVectorStore",
 )
