--- conflicted
+++ resolved
@@ -22,742 +22,6 @@
 import importlib
 from typing import Any
 
-<<<<<<< HEAD
-from langchain_core.vectorstores import VectorStore
-
-
-def _import_alibaba_cloud_open_search() -> Any:
-    from langchain_community.vectorstores.alibabacloud_opensearch import (
-        AlibabaCloudOpenSearch,
-    )
-
-    return AlibabaCloudOpenSearch
-
-
-def _import_alibaba_cloud_open_search_settings() -> Any:
-    from langchain_community.vectorstores.alibabacloud_opensearch import (
-        AlibabaCloudOpenSearchSettings,
-    )
-
-    return AlibabaCloudOpenSearchSettings
-
-
-def _import_azure_cosmos_db() -> Any:
-    from langchain_community.vectorstores.azure_cosmos_db import (
-        AzureCosmosDBVectorSearch,
-    )
-
-    return AzureCosmosDBVectorSearch
-
-
-def _import_elastic_knn_search() -> Any:
-    from langchain_community.vectorstores.elastic_vector_search import ElasticKnnSearch
-
-    return ElasticKnnSearch
-
-
-def _import_elastic_vector_search() -> Any:
-    from langchain_community.vectorstores.elastic_vector_search import (
-        ElasticVectorSearch,
-    )
-
-    return ElasticVectorSearch
-
-
-def _import_analyticdb() -> Any:
-    from langchain_community.vectorstores.analyticdb import AnalyticDB
-
-    return AnalyticDB
-
-
-def _import_annoy() -> Any:
-    from langchain_community.vectorstores.annoy import Annoy
-
-    return Annoy
-
-
-def _import_apache_doris() -> Any:
-    from langchain_community.vectorstores.apache_doris import ApacheDoris
-
-    return ApacheDoris
-
-
-def _import_atlas() -> Any:
-    from langchain_community.vectorstores.atlas import AtlasDB
-
-    return AtlasDB
-
-
-def _import_awadb() -> Any:
-    from langchain_community.vectorstores.awadb import AwaDB
-
-    return AwaDB
-
-
-def _import_azuresearch() -> Any:
-    from langchain_community.vectorstores.azuresearch import AzureSearch
-
-    return AzureSearch
-
-
-def _import_bageldb() -> Any:
-    from langchain_community.vectorstores.bageldb import Bagel
-
-    return Bagel
-
-
-def _import_baiducloud_vector_search() -> Any:
-    from langchain_community.vectorstores.baiducloud_vector_search import BESVectorStore
-
-    return BESVectorStore
-
-
-def _import_bigquery() -> Any:
-    from langchain_community.vectorstores.bigquery_vector_search import (
-        BigQueryVectorSearch,
-    )
-
-    return BigQueryVectorSearch
-
-
-def _import_cassandra() -> Any:
-    from langchain_community.vectorstores.cassandra import Cassandra
-
-    return Cassandra
-
-
-def _import_astradb() -> Any:
-    from langchain_community.vectorstores.astradb import AstraDB
-
-    return AstraDB
-
-
-def _import_chroma() -> Any:
-    from langchain_community.vectorstores.chroma import Chroma
-
-    return Chroma
-
-
-def _import_clarifai() -> Any:
-    from langchain_community.vectorstores.clarifai import Clarifai
-
-    return Clarifai
-
-
-def _import_clickhouse() -> Any:
-    from langchain_community.vectorstores.clickhouse import Clickhouse
-
-    return Clickhouse
-
-
-def _import_clickhouse_settings() -> Any:
-    from langchain_community.vectorstores.clickhouse import ClickhouseSettings
-
-    return ClickhouseSettings
-
-
-def _import_dashvector() -> Any:
-    from langchain_community.vectorstores.dashvector import DashVector
-
-    return DashVector
-
-
-def _import_databricks_vector_search() -> Any:
-    from langchain_community.vectorstores.databricks_vector_search import (
-        DatabricksVectorSearch,
-    )
-
-    return DatabricksVectorSearch
-
-
-def _import_deeplake() -> Any:
-    from langchain_community.vectorstores.deeplake import DeepLake
-
-    return DeepLake
-
-
-def _import_dingo() -> Any:
-    from langchain_community.vectorstores.dingo import Dingo
-
-    return Dingo
-
-
-def _import_docarray_hnsw() -> Any:
-    from langchain_community.vectorstores.docarray import DocArrayHnswSearch
-
-    return DocArrayHnswSearch
-
-
-def _import_docarray_inmemory() -> Any:
-    from langchain_community.vectorstores.docarray import DocArrayInMemorySearch
-
-    return DocArrayInMemorySearch
-
-
-def _import_elasticsearch() -> Any:
-    from langchain_community.vectorstores.elasticsearch import ElasticsearchStore
-
-    return ElasticsearchStore
-
-
-def _import_epsilla() -> Any:
-    from langchain_community.vectorstores.epsilla import Epsilla
-
-    return Epsilla
-
-
-def _import_faiss() -> Any:
-    from langchain_community.vectorstores.faiss import FAISS
-
-    return FAISS
-
-
-def _import_hanavector() -> Any:
-    from langchain_community.vectorstores.hanavector import HanaDB
-
-    return HanaDB
-
-
-def _import_kinetica() -> Any:
-    from langchain_community.vectorstores.kinetica import Kinetica
-
-    return Kinetica
-
-
-def _import_kinetica_settings() -> Any:
-    from langchain_community.vectorstores.kinetica import KineticaSettings
-
-    return KineticaSettings
-
-
-def _import_distance_strategy() -> Any:
-    from langchain_community.vectorstores.kinetica import DistanceStrategy
-
-    return DistanceStrategy
-
-
-def _import_hologres() -> Any:
-    from langchain_community.vectorstores.hologres import Hologres
-
-    return Hologres
-
-
-def _import_kdbai() -> Any:
-    from langchain_community.vectorstores.kdbai import KDBAI
-
-    return KDBAI
-
-
-def _import_lancedb() -> Any:
-    from langchain_community.vectorstores.lancedb import LanceDB
-
-    return LanceDB
-
-
-def _import_llm_rails() -> Any:
-    from langchain_community.vectorstores.llm_rails import LLMRails
-
-    return LLMRails
-
-
-def _import_marqo() -> Any:
-    from langchain_community.vectorstores.marqo import Marqo
-
-    return Marqo
-
-
-def _import_matching_engine() -> Any:
-    from langchain_community.vectorstores.matching_engine import MatchingEngine
-
-    return MatchingEngine
-
-
-def _import_meilisearch() -> Any:
-    from langchain_community.vectorstores.meilisearch import Meilisearch
-
-    return Meilisearch
-
-
-def _import_milvus() -> Any:
-    from langchain_community.vectorstores.milvus import Milvus
-
-    return Milvus
-
-
-def _import_momento_vector_index() -> Any:
-    from langchain_community.vectorstores.momento_vector_index import MomentoVectorIndex
-
-    return MomentoVectorIndex
-
-
-def _import_mongodb_atlas() -> Any:
-    from langchain_community.vectorstores.mongodb_atlas import MongoDBAtlasVectorSearch
-
-    return MongoDBAtlasVectorSearch
-
-
-def _import_myscale() -> Any:
-    from langchain_community.vectorstores.myscale import MyScale
-
-    return MyScale
-
-
-def _import_myscale_settings() -> Any:
-    from langchain_community.vectorstores.myscale import MyScaleSettings
-
-    return MyScaleSettings
-
-
-def _import_neo4j_vector() -> Any:
-    from langchain_community.vectorstores.neo4j_vector import Neo4jVector
-
-    return Neo4jVector
-
-
-def _import_opensearch_vector_search() -> Any:
-    from langchain_community.vectorstores.opensearch_vector_search import (
-        OpenSearchVectorSearch,
-    )
-
-    return OpenSearchVectorSearch
-
-
-def _import_pgembedding() -> Any:
-    from langchain_community.vectorstores.pgembedding import PGEmbedding
-
-    return PGEmbedding
-
-
-def _import_pgvector() -> Any:
-    from langchain_community.vectorstores.pgvector import PGVector
-
-    return PGVector
-
-
-def _import_pinecone() -> Any:
-    from langchain_community.vectorstores.pinecone import Pinecone
-
-    return Pinecone
-
-
-def _import_qdrant() -> Any:
-    from langchain_community.vectorstores.qdrant import Qdrant
-
-    return Qdrant
-
-
-def _import_redis() -> Any:
-    from langchain_community.vectorstores.redis import Redis
-
-    return Redis
-
-
-def _import_rocksetdb() -> Any:
-    from langchain_community.vectorstores.rocksetdb import Rockset
-
-    return Rockset
-
-
-def _import_vespa() -> Any:
-    from langchain_community.vectorstores.vespa import VespaStore
-
-    return VespaStore
-
-
-def _import_scann() -> Any:
-    from langchain_community.vectorstores.scann import ScaNN
-
-    return ScaNN
-
-
-def _import_semadb() -> Any:
-    from langchain_community.vectorstores.semadb import SemaDB
-
-    return SemaDB
-
-
-def _import_singlestoredb() -> Any:
-    from langchain_community.vectorstores.singlestoredb import SingleStoreDB
-
-    return SingleStoreDB
-
-
-def _import_sklearn() -> Any:
-    from langchain_community.vectorstores.sklearn import SKLearnVectorStore
-
-    return SKLearnVectorStore
-
-
-def _import_sqlitevss() -> Any:
-    from langchain_community.vectorstores.sqlitevss import SQLiteVSS
-
-    return SQLiteVSS
-
-
-def _import_starrocks() -> Any:
-    from langchain_community.vectorstores.starrocks import StarRocks
-
-    return StarRocks
-
-
-def _import_supabase() -> Any:
-    from langchain_community.vectorstores.supabase import SupabaseVectorStore
-
-    return SupabaseVectorStore
-
-
-def _import_surrealdb() -> Any:
-    from langchain_community.vectorstores.surrealdb import SurrealDBStore
-
-    return SurrealDBStore
-
-
-def _import_tair() -> Any:
-    from langchain_community.vectorstores.tair import Tair
-
-    return Tair
-
-
-def _import_tencentvectordb() -> Any:
-    from langchain_community.vectorstores.tencentvectordb import TencentVectorDB
-
-    return TencentVectorDB
-
-
-def _import_tiledb() -> Any:
-    from langchain_community.vectorstores.tiledb import TileDB
-
-    return TileDB
-
-
-def _import_tigris() -> Any:
-    from langchain_community.vectorstores.tigris import Tigris
-
-    return Tigris
-
-
-def _import_timescalevector() -> Any:
-    from langchain_community.vectorstores.timescalevector import TimescaleVector
-
-    return TimescaleVector
-
-
-def _import_typesense() -> Any:
-    from langchain_community.vectorstores.typesense import Typesense
-
-    return Typesense
-
-
-def _import_usearch() -> Any:
-    from langchain_community.vectorstores.usearch import USearch
-
-    return USearch
-
-
-def _import_vald() -> Any:
-    from langchain_community.vectorstores.vald import Vald
-
-    return Vald
-
-
-def _import_vdms() -> Any:
-    from langchain_community.vectorstores.vdms import VDMS
-
-    return VDMS
-
-
-def _import_vearch() -> Any:
-    from langchain_community.vectorstores.vearch import Vearch
-
-    return Vearch
-
-
-def _import_vectara() -> Any:
-    from langchain_community.vectorstores.vectara import Vectara
-
-    return Vectara
-
-
-def _import_weaviate() -> Any:
-    from langchain_community.vectorstores.weaviate import Weaviate
-
-    return Weaviate
-
-
-def _import_yellowbrick() -> Any:
-    from langchain_community.vectorstores.yellowbrick import Yellowbrick
-
-    return Yellowbrick
-
-
-def _import_zep() -> Any:
-    from langchain_community.vectorstores.zep import ZepVectorStore
-
-    return ZepVectorStore
-
-
-def _import_zilliz() -> Any:
-    from langchain_community.vectorstores.zilliz import Zilliz
-
-    return Zilliz
-
-
-def _import_neuraldb() -> Any:
-    from langchain_community.vectorstores.thirdai_neuraldb import NeuralDBVectorStore
-
-    return NeuralDBVectorStore
-
-
-def _import_lantern() -> Any:
-    from langchain_community.vectorstores.lantern import Lantern
-
-    return Lantern
-
-
-def __getattr__(name: str) -> Any:
-    if name == "AnalyticDB":
-        return _import_analyticdb()
-    elif name == "AlibabaCloudOpenSearch":
-        return _import_alibaba_cloud_open_search()
-    elif name == "AlibabaCloudOpenSearchSettings":
-        return _import_alibaba_cloud_open_search_settings()
-    elif name == "AzureCosmosDBVectorSearch":
-        return _import_azure_cosmos_db()
-    elif name == "ElasticKnnSearch":
-        return _import_elastic_knn_search()
-    elif name == "ElasticVectorSearch":
-        return _import_elastic_vector_search()
-    elif name == "Annoy":
-        return _import_annoy()
-    elif name == "ApacheDoris":
-        return _import_apache_doris()
-    elif name == "AtlasDB":
-        return _import_atlas()
-    elif name == "AwaDB":
-        return _import_awadb()
-    elif name == "AzureSearch":
-        return _import_azuresearch()
-    elif name == "Bagel":
-        return _import_bageldb()
-    elif name == "BigQueryVectorSearch":
-        return _import_bigquery()
-    elif name == "BESVectorStore":
-        return _import_baiducloud_vector_search()
-    elif name == "Cassandra":
-        return _import_cassandra()
-    elif name == "AstraDB":
-        return _import_astradb()
-    elif name == "Chroma":
-        return _import_chroma()
-    elif name == "Clarifai":
-        return _import_clarifai()
-    elif name == "ClickhouseSettings":
-        return _import_clickhouse_settings()
-    elif name == "Clickhouse":
-        return _import_clickhouse()
-    elif name == "DashVector":
-        return _import_dashvector()
-    elif name == "DatabricksVectorSearch":
-        return _import_databricks_vector_search()
-    elif name == "DeepLake":
-        return _import_deeplake()
-    elif name == "Dingo":
-        return _import_dingo()
-    elif name == "DocArrayInMemorySearch":
-        return _import_docarray_inmemory()
-    elif name == "DocArrayHnswSearch":
-        return _import_docarray_hnsw()
-    elif name == "ElasticsearchStore":
-        return _import_elasticsearch()
-    elif name == "Epsilla":
-        return _import_epsilla()
-    elif name == "FAISS":
-        return _import_faiss()
-    elif name == "HanaDB":
-        return _import_hanavector()
-    elif name == "Hologres":
-        return _import_hologres()
-    elif name == "KDBAI":
-        return _import_kdbai()
-    elif name == "DistanceStrategy":
-        return _import_distance_strategy()
-    elif name == "KineticaSettings":
-        return _import_kinetica_settings()
-    elif name == "Kinetica":
-        return _import_kinetica()
-    elif name == "LanceDB":
-        return _import_lancedb()
-    elif name == "LLMRails":
-        return _import_llm_rails()
-    elif name == "Marqo":
-        return _import_marqo()
-    elif name == "MatchingEngine":
-        return _import_matching_engine()
-    elif name == "Meilisearch":
-        return _import_meilisearch()
-    elif name == "Milvus":
-        return _import_milvus()
-    elif name == "MomentoVectorIndex":
-        return _import_momento_vector_index()
-    elif name == "MongoDBAtlasVectorSearch":
-        return _import_mongodb_atlas()
-    elif name == "MyScaleSettings":
-        return _import_myscale_settings()
-    elif name == "MyScale":
-        return _import_myscale()
-    elif name == "Neo4jVector":
-        return _import_neo4j_vector()
-    elif name == "OpenSearchVectorSearch":
-        return _import_opensearch_vector_search()
-    elif name == "PGEmbedding":
-        return _import_pgembedding()
-    elif name == "PGVector":
-        return _import_pgvector()
-    elif name == "Pinecone":
-        return _import_pinecone()
-    elif name == "Qdrant":
-        return _import_qdrant()
-    elif name == "Redis":
-        return _import_redis()
-    elif name == "Rockset":
-        return _import_rocksetdb()
-    elif name == "ScaNN":
-        return _import_scann()
-    elif name == "SemaDB":
-        return _import_semadb()
-    elif name == "SingleStoreDB":
-        return _import_singlestoredb()
-    elif name == "SKLearnVectorStore":
-        return _import_sklearn()
-    elif name == "SQLiteVSS":
-        return _import_sqlitevss()
-    elif name == "StarRocks":
-        return _import_starrocks()
-    elif name == "SupabaseVectorStore":
-        return _import_supabase()
-    elif name == "SurrealDBStore":
-        return _import_surrealdb()
-    elif name == "Tair":
-        return _import_tair()
-    elif name == "TencentVectorDB":
-        return _import_tencentvectordb()
-    elif name == "TileDB":
-        return _import_tiledb()
-    elif name == "Tigris":
-        return _import_tigris()
-    elif name == "TimescaleVector":
-        return _import_timescalevector()
-    elif name == "Typesense":
-        return _import_typesense()
-    elif name == "USearch":
-        return _import_usearch()
-    elif name == "Vald":
-        return _import_vald()
-    elif name == "VDMS":
-        return _import_vdms()
-    elif name == "Vearch":
-        return _import_vearch()
-    elif name == "Vectara":
-        return _import_vectara()
-    elif name == "Weaviate":
-        return _import_weaviate()
-    elif name == "Yellowbrick":
-        return _import_yellowbrick()
-    elif name == "ZepVectorStore":
-        return _import_zep()
-    elif name == "Zilliz":
-        return _import_zilliz()
-    elif name == "VespaStore":
-        return _import_vespa()
-    elif name == "NeuralDBVectorStore":
-        return _import_neuraldb()
-    elif name == "Lantern":
-        return _import_lantern()
-    else:
-        raise AttributeError(f"Could not find: {name}")
-
-
-__all__ = [
-    "AlibabaCloudOpenSearch",
-    "AlibabaCloudOpenSearchSettings",
-    "AnalyticDB",
-    "Annoy",
-    "ApacheDoris",
-    "AtlasDB",
-    "AwaDB",
-    "AzureSearch",
-    "Bagel",
-    "Cassandra",
-    "AstraDB",
-    "Chroma",
-    "Clarifai",
-    "Clickhouse",
-    "ClickhouseSettings",
-    "DashVector",
-    "DatabricksVectorSearch",
-    "DeepLake",
-    "Dingo",
-    "DocArrayHnswSearch",
-    "DocArrayInMemorySearch",
-    "ElasticKnnSearch",
-    "ElasticVectorSearch",
-    "ElasticsearchStore",
-    "Epsilla",
-    "FAISS",
-    "HanaDB",
-    "Hologres",
-    "KDBAI",
-    "DistanceStrategy",
-    "Kinetica",
-    "KineticaSettings",
-    "LanceDB",
-    "LLMRails",
-    "Marqo",
-    "MatchingEngine",
-    "Meilisearch",
-    "Milvus",
-    "MomentoVectorIndex",
-    "MongoDBAtlasVectorSearch",
-    "MyScale",
-    "MyScaleSettings",
-    "Neo4jVector",
-    "OpenSearchVectorSearch",
-    "PGEmbedding",
-    "PGVector",
-    "Pinecone",
-    "Qdrant",
-    "Redis",
-    "Rockset",
-    "SKLearnVectorStore",
-    "ScaNN",
-    "SemaDB",
-    "SingleStoreDB",
-    "SQLiteVSS",
-    "StarRocks",
-    "SupabaseVectorStore",
-    "SurrealDBStore",
-    "Tair",
-    "TileDB",
-    "Tigris",
-    "TimescaleVector",
-    "Typesense",
-    "USearch",
-    "Vald",
-    "VDMS",
-    "Vearch",
-    "Vectara",
-    "VespaStore",
-    "Weaviate",
-    "Yellowbrick",
-    "ZepVectorStore",
-    "Zilliz",
-    "TencentVectorDB",
-    "AzureCosmosDBVectorSearch",
-    "VectorStore",
-    "NeuralDBVectorStore",
-    "Lantern",
-]
-=======
 _module_lookup = {
     "AlibabaCloudOpenSearch": "langchain_community.vectorstores.alibabacloud_opensearch",  # noqa: E501
     "AlibabaCloudOpenSearchSettings": "langchain_community.vectorstores.alibabacloud_opensearch",  # noqa: E501
@@ -834,6 +98,7 @@
     "Typesense": "langchain_community.vectorstores.typesense",
     "USearch": "langchain_community.vectorstores.usearch",
     "Vald": "langchain_community.vectorstores.vald",
+    "VDMS": "langchain_community.vectorstores.vdms",
     "Vearch": "langchain_community.vectorstores.vearch",
     "Vectara": "langchain_community.vectorstores.vectara",
     "VectorStore": "langchain_core.vectorstores",
@@ -852,5 +117,4 @@
     raise AttributeError(f"module {__name__} has no attribute {name}")
 
 
-__all__ = list(_module_lookup.keys())
->>>>>>> 514fe807
+__all__ = list(_module_lookup.keys())