"""**Tools** are classes that an Agent uses to interact with the world.

Each tool has a **description**. Agent uses the description to choose the right
tool for the job.

**Class hierarchy:**

.. code-block::

    ToolMetaclass --> BaseTool --> <name>Tool  # Examples: AIPluginTool, BaseGraphQLTool
                                   <name>      # Examples: BraveSearch, HumanInputRun

**Main helpers:**

.. code-block::

    CallbackManagerForToolRun, AsyncCallbackManagerForToolRun
"""

import importlib
from typing import TYPE_CHECKING, Any

if TYPE_CHECKING:
    from langchain_core.tools import (
        BaseTool,
        StructuredTool,
        Tool,
        tool,
    )

    from langchain_community.tools.ainetwork.app import (
        AINAppOps,
    )
    from langchain_community.tools.ainetwork.owner import (
        AINOwnerOps,
    )
    from langchain_community.tools.ainetwork.rule import (
        AINRuleOps,
    )
    from langchain_community.tools.ainetwork.transfer import (
        AINTransfer,
    )
    from langchain_community.tools.ainetwork.value import (
        AINValueOps,
    )
    from langchain_community.tools.arxiv.tool import (
        ArxivQueryRun,
    )
    from langchain_community.tools.asknews.tool import (
        AskNewsSearch,
    )
    from langchain_community.tools.azure_ai_services import (
        AzureAiServicesDocumentIntelligenceTool,
        AzureAiServicesImageAnalysisTool,
        AzureAiServicesSpeechToTextTool,
        AzureAiServicesTextAnalyticsForHealthTool,
        AzureAiServicesTextToSpeechTool,
    )
    from langchain_community.tools.azure_cognitive_services import (
        AzureCogsFormRecognizerTool,
        AzureCogsImageAnalysisTool,
        AzureCogsSpeech2TextTool,
        AzureCogsText2SpeechTool,
        AzureCogsTextAnalyticsHealthTool,
    )
    from langchain_community.tools.bearly.tool import (
        BearlyInterpreterTool,
    )
    from langchain_community.tools.bing_search.tool import (
        BingSearchResults,
        BingSearchRun,
    )
    from langchain_community.tools.brave_search.tool import (
        BraveSearch,
    )
    from langchain_community.tools.cassandra_database.tool import (
        GetSchemaCassandraDatabaseTool,  # noqa: F401
        GetTableDataCassandraDatabaseTool,  # noqa: F401
        QueryCassandraDatabaseTool,  # noqa: F401
    )
    from langchain_community.tools.cogniswitch.tool import (
        CogniswitchKnowledgeRequest,
        CogniswitchKnowledgeSourceFile,
        CogniswitchKnowledgeSourceURL,
        CogniswitchKnowledgeStatus,
    )
    from langchain_community.tools.connery import (
        ConneryAction,
    )
    from langchain_community.tools.convert_to_openai import (
        format_tool_to_openai_function,
    )
    from langchain_community.tools.dataherald import DataheraldTextToSQL
    from langchain_community.tools.ddg_search.tool import (
        DuckDuckGoSearchResults,
        DuckDuckGoSearchRun,
    )
    from langchain_community.tools.e2b_data_analysis.tool import (
        E2BDataAnalysisTool,
    )
    from langchain_community.tools.edenai import (
        EdenAiExplicitImageTool,
        EdenAiObjectDetectionTool,
        EdenAiParsingIDTool,
        EdenAiParsingInvoiceTool,
        EdenAiSpeechToTextTool,
        EdenAiTextModerationTool,
        EdenAiTextToSpeechTool,
        EdenaiTool,
    )
    from langchain_community.tools.eleven_labs.text2speech import (
        ElevenLabsText2SpeechTool,
    )
    from langchain_community.tools.file_management import (
        CopyFileTool,
        DeleteFileTool,
        FileSearchTool,
        ListDirectoryTool,
        MoveFileTool,
        ReadFileTool,
        WriteFileTool,
    )
    from langchain_community.tools.gmail import (
        GmailCreateDraft,
        GmailGetMessage,
        GmailGetThread,
        GmailSearch,
        GmailSendMessage,
    )
    from langchain_community.tools.google_cloud.texttospeech import (
        GoogleCloudTextToSpeechTool,
    )
    from langchain_community.tools.google_places.tool import (
        GooglePlacesTool,
    )
    from langchain_community.tools.google_search.tool import (
        GoogleSearchResults,
        GoogleSearchRun,
    )
    from langchain_community.tools.google_serper.tool import (
        GoogleSerperResults,
        GoogleSerperRun,
    )
    from langchain_community.tools.graphql.tool import (
        BaseGraphQLTool,
    )
    from langchain_community.tools.human.tool import (
        HumanInputRun,
    )
    from langchain_community.tools.ifttt import (
        IFTTTWebhook,
    )
    from langchain_community.tools.interaction.tool import (
        StdInInquireTool,
    )
    from langchain_community.tools.jira.tool import (
        JiraAction,
    )
    from langchain_community.tools.json.tool import (
        JsonGetValueTool,
        JsonListKeysTool,
    )
    from langchain_community.tools.merriam_webster.tool import (
        MerriamWebsterQueryRun,
    )
    from langchain_community.tools.metaphor_search import (
        MetaphorSearchResults,
    )
    from langchain_community.tools.mojeek_search.tool import (
        MojeekSearch,
    )
    from langchain_community.tools.nasa.tool import (
        NasaAction,
    )
    from langchain_community.tools.office365.create_draft_message import (
        O365CreateDraftMessage,
    )
<<<<<<< HEAD

    return O365CreateDraftMessage


def _import_office365_events_search() -> Any:
    from langchain_community.tools.office365.events_search import O365SearchEvents

    return O365SearchEvents


def _import_office365_messages_search() -> Any:
    from langchain_community.tools.office365.messages_search import O365SearchEmails

    return O365SearchEmails


def _import_office365_send_event() -> Any:
    from langchain_community.tools.office365.send_event import O365SendEvent

    return O365SendEvent


def _import_office365_send_message() -> Any:
    from langchain_community.tools.office365.send_message import O365SendMessage

    return O365SendMessage


def _import_office365_utils() -> Any:
    from langchain_community.tools.office365.utils import authenticate

    return authenticate


def _import_openapi_utils_api_models() -> Any:
    from langchain_community.tools.openapi.utils.api_models import APIOperation

    return APIOperation


def _import_openapi_utils_openapi_utils() -> Any:
    from langchain_community.tools.openapi.utils.openapi_utils import OpenAPISpec

    return OpenAPISpec


def _import_openweathermap_tool() -> Any:
    from langchain_community.tools.openweathermap.tool import OpenWeatherMapQueryRun

    return OpenWeatherMapQueryRun


def _import_playwright_ClickTool() -> Any:
    from langchain_community.tools.playwright import ClickTool

    return ClickTool


def _import_playwright_CurrentWebPageTool() -> Any:
    from langchain_community.tools.playwright import CurrentWebPageTool

    return CurrentWebPageTool


def _import_playwright_ExtractHyperlinksTool() -> Any:
    from langchain_community.tools.playwright import ExtractHyperlinksTool

    return ExtractHyperlinksTool


def _import_playwright_ExtractTextTool() -> Any:
    from langchain_community.tools.playwright import ExtractTextTool

    return ExtractTextTool


def _import_playwright_GetElementsTool() -> Any:
    from langchain_community.tools.playwright import GetElementsTool

    return GetElementsTool


def _import_playwright_NavigateBackTool() -> Any:
    from langchain_community.tools.playwright import NavigateBackTool

    return NavigateBackTool


def _import_playwright_NavigateTool() -> Any:
    from langchain_community.tools.playwright import NavigateTool

    return NavigateTool


def _import_plugin() -> Any:
    from langchain_community.tools.plugin import AIPluginTool

    return AIPluginTool


def _import_polygon_tool_PolygonLastQuote() -> Any:
    from langchain_community.tools.polygon.last_quote import PolygonLastQuote

    return PolygonLastQuote


def _import_powerbi_tool_InfoPowerBITool() -> Any:
    from langchain_community.tools.powerbi.tool import InfoPowerBITool

    return InfoPowerBITool


def _import_powerbi_tool_ListPowerBITool() -> Any:
    from langchain_community.tools.powerbi.tool import ListPowerBITool

    return ListPowerBITool


def _import_powerbi_tool_QueryPowerBITool() -> Any:
    from langchain_community.tools.powerbi.tool import QueryPowerBITool

    return QueryPowerBITool


def _import_pubmed_tool() -> Any:
    from langchain_community.tools.pubmed.tool import PubmedQueryRun

    return PubmedQueryRun


def _import_python_tool_PythonAstREPLTool() -> Any:
    raise ImportError(
        "This tool has been moved to langchain experiment. "
        "This tool has access to a python REPL. "
        "For best practices make sure to sandbox this tool. "
        "Read https://github.com/langchain-ai/langchain/blob/master/SECURITY.md "
        "To keep using this code as is, install langchain experimental and "
        "update relevant imports replacing 'langchain' with 'langchain_experimental'"
=======
    from langchain_community.tools.office365.events_search import (
        O365SearchEvents,
>>>>>>> cccc8fbe
    )
    from langchain_community.tools.office365.messages_search import (
        O365SearchEmails,
    )
    from langchain_community.tools.office365.send_event import (
        O365SendEvent,
    )
    from langchain_community.tools.office365.send_message import (
        O365SendMessage,
    )
    from langchain_community.tools.office365.utils import (
        authenticate,
    )
    from langchain_community.tools.openapi.utils.api_models import (
        APIOperation,
    )
    from langchain_community.tools.openapi.utils.openapi_utils import (
        OpenAPISpec,
    )
    from langchain_community.tools.openweathermap.tool import (
        OpenWeatherMapQueryRun,
    )
    from langchain_community.tools.playwright import (
        ClickTool,
        CurrentWebPageTool,
        ExtractHyperlinksTool,
        ExtractTextTool,
        GetElementsTool,
        NavigateBackTool,
        NavigateTool,
    )
    from langchain_community.tools.plugin import (
        AIPluginTool,
    )
    from langchain_community.tools.polygon.aggregates import (
        PolygonAggregates,
    )
    from langchain_community.tools.polygon.financials import (
        PolygonFinancials,
    )
    from langchain_community.tools.polygon.last_quote import (
        PolygonLastQuote,
    )
    from langchain_community.tools.polygon.ticker_news import (
        PolygonTickerNews,
    )
    from langchain_community.tools.powerbi.tool import (
        InfoPowerBITool,
        ListPowerBITool,
        QueryPowerBITool,
    )
    from langchain_community.tools.pubmed.tool import (
        PubmedQueryRun,
    )
    from langchain_community.tools.reddit_search.tool import (
        RedditSearchRun,
        RedditSearchSchema,
    )
    from langchain_community.tools.requests.tool import (
        BaseRequestsTool,
        RequestsDeleteTool,
        RequestsGetTool,
        RequestsPatchTool,
        RequestsPostTool,
        RequestsPutTool,
    )
    from langchain_community.tools.scenexplain.tool import (
        SceneXplainTool,
    )
    from langchain_community.tools.searchapi.tool import (
        SearchAPIResults,
        SearchAPIRun,
    )
    from langchain_community.tools.searx_search.tool import (
        SearxSearchResults,
        SearxSearchRun,
    )
    from langchain_community.tools.shell.tool import (
        ShellTool,
    )
    from langchain_community.tools.slack.get_channel import (
        SlackGetChannel,
    )
    from langchain_community.tools.slack.get_message import (
        SlackGetMessage,
    )
    from langchain_community.tools.slack.schedule_message import (
        SlackScheduleMessage,
    )
    from langchain_community.tools.slack.send_message import (
        SlackSendMessage,
    )
    from langchain_community.tools.sleep.tool import (
        SleepTool,
    )
    from langchain_community.tools.spark_sql.tool import (
        BaseSparkSQLTool,
        InfoSparkSQLTool,
        ListSparkSQLTool,
        QueryCheckerTool,
        QuerySparkSQLTool,
    )
    from langchain_community.tools.sql_database.tool import (
        BaseSQLDatabaseTool,
        InfoSQLDatabaseTool,
        ListSQLDatabaseTool,
        QuerySQLCheckerTool,
        QuerySQLDataBaseTool,
    )
    from langchain_community.tools.stackexchange.tool import (
        StackExchangeTool,
    )
    from langchain_community.tools.steam.tool import (
        SteamWebAPIQueryRun,
    )
    from langchain_community.tools.steamship_image_generation import (
        SteamshipImageGenerationTool,
    )
<<<<<<< HEAD

    return SteamshipImageGenerationTool


def _import_vectorstore_tool_VectorStoreQATool() -> Any:
    from langchain_community.tools.vectorstore.tool import VectorStoreQATool

    return VectorStoreQATool


def _import_vectorstore_tool_VectorStoreQAWithSourcesTool() -> Any:
    from langchain_community.tools.vectorstore.tool import VectorStoreQAWithSourcesTool

    return VectorStoreQAWithSourcesTool


def _import_wikipedia_tool() -> Any:
    from langchain_community.tools.wikipedia.tool import WikipediaQueryRun

    return WikipediaQueryRun


def _import_wolfram_alpha_tool() -> Any:
    from langchain_community.tools.wolfram_alpha.tool import WolframAlphaQueryRun

    return WolframAlphaQueryRun


def _import_yahoo_finance_news() -> Any:
    from langchain_community.tools.yahoo_finance_news import YahooFinanceNewsTool

    return YahooFinanceNewsTool


def _import_youtube_search() -> Any:
    from langchain_community.tools.youtube.search import YouTubeSearchTool

    return YouTubeSearchTool


def _import_zapier_tool_ZapierNLAListActions() -> Any:
    from langchain_community.tools.zapier.tool import ZapierNLAListActions

    return ZapierNLAListActions


def _import_zapier_tool_ZapierNLARunAction() -> Any:
    from langchain_community.tools.zapier.tool import ZapierNLARunAction

    return ZapierNLARunAction


def _import_bearly_tool() -> Any:
    from langchain_community.tools.bearly.tool import BearlyInterpreterTool

    return BearlyInterpreterTool


def _import_e2b_data_analysis() -> Any:
    from langchain_community.tools.e2b_data_analysis.tool import E2BDataAnalysisTool

    return E2BDataAnalysisTool


def __getattr__(name: str) -> Any:
    if name == "AINAppOps":
        return _import_ainetwork_app()
    elif name == "AINOwnerOps":
        return _import_ainetwork_owner()
    elif name == "AINRuleOps":
        return _import_ainetwork_rule()
    elif name == "AINTransfer":
        return _import_ainetwork_transfer()
    elif name == "AINValueOps":
        return _import_ainetwork_value()
    elif name == "ArxivQueryRun":
        return _import_arxiv_tool()
    elif name == "AzureCogsFormRecognizerTool":
        return _import_azure_cognitive_services_AzureCogsFormRecognizerTool()
    elif name == "AzureCogsImageAnalysisTool":
        return _import_azure_cognitive_services_AzureCogsImageAnalysisTool()
    elif name == "AzureCogsSpeech2TextTool":
        return _import_azure_cognitive_services_AzureCogsSpeech2TextTool()
    elif name == "AzureCogsText2SpeechTool":
        return _import_azure_cognitive_services_AzureCogsText2SpeechTool()
    elif name == "AzureCogsTextAnalyticsHealthTool":
        return _import_azure_cognitive_services_AzureCogsTextAnalyticsHealthTool()
    elif name == "BingSearchResults":
        return _import_bing_search_tool_BingSearchResults()
    elif name == "BingSearchRun":
        return _import_bing_search_tool_BingSearchRun()
    elif name == "BraveSearch":
        return _import_brave_search_tool()
    elif name == "DuckDuckGoSearchResults":
        return _import_ddg_search_tool_DuckDuckGoSearchResults()
    elif name == "DuckDuckGoSearchRun":
        return _import_ddg_search_tool_DuckDuckGoSearchRun()
    elif name == "EdenAiExplicitImageTool":
        return _import_edenai_EdenAiExplicitImageTool()
    elif name == "EdenAiObjectDetectionTool":
        return _import_edenai_EdenAiObjectDetectionTool()
    elif name == "EdenAiParsingIDTool":
        return _import_edenai_EdenAiParsingIDTool()
    elif name == "EdenAiParsingInvoiceTool":
        return _import_edenai_EdenAiParsingInvoiceTool()
    elif name == "EdenAiSpeechToTextTool":
        return _import_edenai_EdenAiSpeechToTextTool()
    elif name == "EdenAiTextModerationTool":
        return _import_edenai_EdenAiTextModerationTool()
    elif name == "EdenAiTextToSpeechTool":
        return _import_edenai_EdenAiTextToSpeechTool()
    elif name == "EdenaiTool":
        return _import_edenai_EdenaiTool()
    elif name == "ElevenLabsText2SpeechTool":
        return _import_eleven_labs_text2speech()
    elif name == "CopyFileTool":
        return _import_file_management_CopyFileTool()
    elif name == "DeleteFileTool":
        return _import_file_management_DeleteFileTool()
    elif name == "FileSearchTool":
        return _import_file_management_FileSearchTool()
    elif name == "ListDirectoryTool":
        return _import_file_management_ListDirectoryTool()
    elif name == "MoveFileTool":
        return _import_file_management_MoveFileTool()
    elif name == "ReadFileTool":
        return _import_file_management_ReadFileTool()
    elif name == "WriteFileTool":
        return _import_file_management_WriteFileTool()
    elif name == "GmailCreateDraft":
        return _import_gmail_GmailCreateDraft()
    elif name == "GmailGetMessage":
        return _import_gmail_GmailGetMessage()
    elif name == "GmailGetThread":
        return _import_gmail_GmailGetThread()
    elif name == "GmailSearch":
        return _import_gmail_GmailSearch()
    elif name == "GmailSendMessage":
        return _import_gmail_GmailSendMessage()
    elif name == "GoogleCloudTextToSpeechTool":
        return _import_google_cloud_texttospeech()
    elif name == "GooglePlacesTool":
        return _import_google_places_tool()
    elif name == "GoogleSearchResults":
        return _import_google_search_tool_GoogleSearchResults()
    elif name == "GoogleSearchRun":
        return _import_google_search_tool_GoogleSearchRun()
    elif name == "GoogleSerperResults":
        return _import_google_serper_tool_GoogleSerperResults()
    elif name == "GoogleSerperRun":
        return _import_google_serper_tool_GoogleSerperRun()
    elif name == "SearchAPIResults":
        return _import_searchapi_tool_SearchAPIResults()
    elif name == "SearchAPIRun":
        return _import_searchapi_tool_SearchAPIRun()
    elif name == "BaseGraphQLTool":
        return _import_graphql_tool()
    elif name == "HumanInputRun":
        return _import_human_tool()
    elif name == "IFTTTWebhook":
        return _import_ifttt()
    elif name == "StdInInquireTool":
        return _import_interaction_tool()
    elif name == "JiraAction":
        return _import_jira_tool()
    elif name == "JsonGetValueTool":
        return _import_json_tool_JsonGetValueTool()
    elif name == "JsonListKeysTool":
        return _import_json_tool_JsonListKeysTool()
    elif name == "MerriamWebsterQueryRun":
        return _import_merriam_webster_tool()
    elif name == "MetaphorSearchResults":
        return _import_metaphor_search()
    elif name == "NasaAction":
        return _import_nasa_tool()
    elif name == "O365CreateDraftMessage":
        return _import_office365_create_draft_message()
    elif name == "O365SearchEvents":
        return _import_office365_events_search()
    elif name == "O365SearchEmails":
        return _import_office365_messages_search()
    elif name == "O365SendEvent":
        return _import_office365_send_event()
    elif name == "O365SendMessage":
        return _import_office365_send_message()
    elif name == "authenticate":
        return _import_office365_utils()
    elif name == "APIOperation":
        return _import_openapi_utils_api_models()
    elif name == "OpenAPISpec":
        return _import_openapi_utils_openapi_utils()
    elif name == "OpenWeatherMapQueryRun":
        return _import_openweathermap_tool()
    elif name == "ClickTool":
        return _import_playwright_ClickTool()
    elif name == "CurrentWebPageTool":
        return _import_playwright_CurrentWebPageTool()
    elif name == "ExtractHyperlinksTool":
        return _import_playwright_ExtractHyperlinksTool()
    elif name == "ExtractTextTool":
        return _import_playwright_ExtractTextTool()
    elif name == "GetElementsTool":
        return _import_playwright_GetElementsTool()
    elif name == "NavigateBackTool":
        return _import_playwright_NavigateBackTool()
    elif name == "NavigateTool":
        return _import_playwright_NavigateTool()
    elif name == "AIPluginTool":
        return _import_plugin()
    elif name == "PolygonLastQuote":
        return _import_polygon_tool_PolygonLastQuote()
    elif name == "InfoPowerBITool":
        return _import_powerbi_tool_InfoPowerBITool()
    elif name == "ListPowerBITool":
        return _import_powerbi_tool_ListPowerBITool()
    elif name == "QueryPowerBITool":
        return _import_powerbi_tool_QueryPowerBITool()
    elif name == "PubmedQueryRun":
        return _import_pubmed_tool()
    elif name == "PythonAstREPLTool":
        return _import_python_tool_PythonAstREPLTool()
    elif name == "PythonREPLTool":
        return _import_python_tool_PythonREPLTool()
    elif name == "RedditSearchRun":
        return _import_reddit_search_RedditSearchRun()
    elif name == "format_tool_to_openai_function":
        return _import_render()
    elif name == "BaseRequestsTool":
        return _import_requests_tool_BaseRequestsTool()
    elif name == "RequestsDeleteTool":
        return _import_requests_tool_RequestsDeleteTool()
    elif name == "RequestsGetTool":
        return _import_requests_tool_RequestsGetTool()
    elif name == "RequestsPatchTool":
        return _import_requests_tool_RequestsPatchTool()
    elif name == "RequestsPostTool":
        return _import_requests_tool_RequestsPostTool()
    elif name == "RequestsPutTool":
        return _import_requests_tool_RequestsPutTool()
    elif name == "SteamWebAPIQueryRun":
        return _import_steam_webapi_tool()
    elif name == "SceneXplainTool":
        return _import_scenexplain_tool()
    elif name == "SearxSearchResults":
        return _import_searx_search_tool_SearxSearchResults()
    elif name == "SearxSearchRun":
        return _import_searx_search_tool_SearxSearchRun()
    elif name == "ShellTool":
        return _import_shell_tool()
    elif name == "SlackGetChannel":
        return _import_slack_get_channel
    elif name == "SlackGetMessage":
        return _import_slack_get_message
    elif name == "SlackScheduleMessage":
        return _import_slack_schedule_message
    elif name == "SlackSendMessage":
        return _import_slack_send_message
    elif name == "SleepTool":
        return _import_sleep_tool()
    elif name == "BaseSparkSQLTool":
        return _import_spark_sql_tool_BaseSparkSQLTool()
    elif name == "InfoSparkSQLTool":
        return _import_spark_sql_tool_InfoSparkSQLTool()
    elif name == "ListSparkSQLTool":
        return _import_spark_sql_tool_ListSparkSQLTool()
    elif name == "QueryCheckerTool":
        return _import_spark_sql_tool_QueryCheckerTool()
    elif name == "QuerySparkSQLTool":
        return _import_spark_sql_tool_QuerySparkSQLTool()
    elif name == "BaseSQLDatabaseTool":
        return _import_sql_database_tool_BaseSQLDatabaseTool()
    elif name == "InfoSQLDatabaseTool":
        return _import_sql_database_tool_InfoSQLDatabaseTool()
    elif name == "ListSQLDatabaseTool":
        return _import_sql_database_tool_ListSQLDatabaseTool()
    elif name == "QuerySQLCheckerTool":
        return _import_sql_database_tool_QuerySQLCheckerTool()
    elif name == "QuerySQLDataBaseTool":
        return _import_sql_database_tool_QuerySQLDataBaseTool()
    elif name == "StackExchangeTool":
        return _import_stackexchange_tool()
    elif name == "SteamshipImageGenerationTool":
        return _import_steamship_image_generation()
    elif name == "VectorStoreQATool":
        return _import_vectorstore_tool_VectorStoreQATool()
    elif name == "VectorStoreQAWithSourcesTool":
        return _import_vectorstore_tool_VectorStoreQAWithSourcesTool()
    elif name == "WikipediaQueryRun":
        return _import_wikipedia_tool()
    elif name == "WolframAlphaQueryRun":
        return _import_wolfram_alpha_tool()
    elif name == "YahooFinanceNewsTool":
        return _import_yahoo_finance_news()
    elif name == "YouTubeSearchTool":
        return _import_youtube_search()
    elif name == "ZapierNLAListActions":
        return _import_zapier_tool_ZapierNLAListActions()
    elif name == "ZapierNLARunAction":
        return _import_zapier_tool_ZapierNLARunAction()
    elif name == "BearlyInterpreterTool":
        return _import_bearly_tool()
    elif name == "E2BDataAnalysisTool":
        return _import_e2b_data_analysis()
    else:
        raise AttributeError(f"Could not find: {name}")

=======
    from langchain_community.tools.vectorstore.tool import (
        VectorStoreQATool,
        VectorStoreQAWithSourcesTool,
    )
    from langchain_community.tools.wikipedia.tool import (
        WikipediaQueryRun,
    )
    from langchain_community.tools.wolfram_alpha.tool import (
        WolframAlphaQueryRun,
    )
    from langchain_community.tools.yahoo_finance_news import (
        YahooFinanceNewsTool,
    )
    from langchain_community.tools.you.tool import (
        YouSearchTool,
    )
    from langchain_community.tools.youtube.search import (
        YouTubeSearchTool,
    )
    from langchain_community.tools.zapier.tool import (
        ZapierNLAListActions,
        ZapierNLARunAction,
    )
>>>>>>> cccc8fbe

__all__ = [
    "AINAppOps",
    "AINOwnerOps",
    "AINRuleOps",
    "AINTransfer",
    "AINValueOps",
    "AIPluginTool",
    "APIOperation",
    "ArxivQueryRun",
    "AskNewsSearch",
    "AzureAiServicesDocumentIntelligenceTool",
    "AzureAiServicesImageAnalysisTool",
    "AzureAiServicesSpeechToTextTool",
    "AzureAiServicesTextAnalyticsForHealthTool",
    "AzureAiServicesTextToSpeechTool",
    "AzureCogsFormRecognizerTool",
    "AzureCogsImageAnalysisTool",
    "AzureCogsSpeech2TextTool",
    "AzureCogsText2SpeechTool",
    "AzureCogsTextAnalyticsHealthTool",
    "BaseGraphQLTool",
    "BaseRequestsTool",
    "BaseSQLDatabaseTool",
    "BaseSparkSQLTool",
    "BaseTool",
    "BearlyInterpreterTool",
    "BingSearchResults",
    "BingSearchRun",
    "BraveSearch",
    "ClickTool",
    "CogniswitchKnowledgeRequest",
    "CogniswitchKnowledgeSourceFile",
    "CogniswitchKnowledgeSourceURL",
    "CogniswitchKnowledgeStatus",
    "ConneryAction",
    "CopyFileTool",
    "CurrentWebPageTool",
    "DeleteFileTool",
    "DataheraldTextToSQL",
    "DuckDuckGoSearchResults",
    "DuckDuckGoSearchRun",
    "E2BDataAnalysisTool",
    "EdenAiExplicitImageTool",
    "EdenAiObjectDetectionTool",
    "EdenAiParsingIDTool",
    "EdenAiParsingInvoiceTool",
    "EdenAiSpeechToTextTool",
    "EdenAiTextModerationTool",
    "EdenAiTextToSpeechTool",
    "EdenaiTool",
    "ElevenLabsText2SpeechTool",
    "ExtractHyperlinksTool",
    "ExtractTextTool",
    "FileSearchTool",
    "GetElementsTool",
    "GmailCreateDraft",
    "GmailGetMessage",
    "GmailGetThread",
    "GmailSearch",
    "GmailSendMessage",
    "GoogleCloudTextToSpeechTool",
    "GooglePlacesTool",
    "GoogleSearchResults",
    "GoogleSearchRun",
    "GoogleSerperResults",
    "GoogleSerperRun",
    "HumanInputRun",
    "IFTTTWebhook",
    "InfoPowerBITool",
    "InfoSQLDatabaseTool",
    "InfoSparkSQLTool",
    "JiraAction",
    "JsonGetValueTool",
    "JsonListKeysTool",
    "ListDirectoryTool",
    "ListPowerBITool",
    "ListSQLDatabaseTool",
    "ListSparkSQLTool",
    "MerriamWebsterQueryRun",
    "MetaphorSearchResults",
    "MojeekSearch",
    "MoveFileTool",
    "NasaAction",
    "NavigateBackTool",
    "NavigateTool",
    "O365CreateDraftMessage",
    "O365SearchEmails",
    "O365SearchEvents",
    "O365SendEvent",
    "O365SendMessage",
    "OpenAPISpec",
    "OpenWeatherMapQueryRun",
    "PolygonAggregates",
    "PolygonFinancials",
    "PolygonLastQuote",
    "PolygonTickerNews",
    "PubmedQueryRun",
<<<<<<< HEAD
    "PolygonLastQuote",
    "RedditSearchRun",
=======
>>>>>>> cccc8fbe
    "QueryCheckerTool",
    "QueryPowerBITool",
    "QuerySQLCheckerTool",
    "QuerySQLDataBaseTool",
    "QuerySparkSQLTool",
    "ReadFileTool",
    "RedditSearchRun",
    "RedditSearchSchema",
    "RequestsDeleteTool",
    "RequestsGetTool",
    "RequestsPatchTool",
    "RequestsPostTool",
    "RequestsPutTool",
    "SceneXplainTool",
    "SearchAPIResults",
    "SearchAPIRun",
    "SearxSearchResults",
    "SearxSearchRun",
    "ShellTool",
    "SlackGetChannel",
    "SlackGetMessage",
    "SlackScheduleMessage",
    "SlackSendMessage",
    "SleepTool",
    "StackExchangeTool",
    "StdInInquireTool",
    "SteamWebAPIQueryRun",
    "SteamshipImageGenerationTool",
    "StructuredTool",
    "Tool",
    "VectorStoreQATool",
    "VectorStoreQAWithSourcesTool",
    "WikipediaQueryRun",
    "WolframAlphaQueryRun",
    "WriteFileTool",
    "YahooFinanceNewsTool",
    "YouSearchTool",
    "YouTubeSearchTool",
    "ZapierNLAListActions",
    "ZapierNLARunAction",
    "authenticate",
    "format_tool_to_openai_function",
    "tool",
]

# Used for internal purposes
_DEPRECATED_TOOLS = {"PythonAstREPLTool", "PythonREPLTool"}

_module_lookup = {
    "AINAppOps": "langchain_community.tools.ainetwork.app",
    "AINOwnerOps": "langchain_community.tools.ainetwork.owner",
    "AINRuleOps": "langchain_community.tools.ainetwork.rule",
    "AINTransfer": "langchain_community.tools.ainetwork.transfer",
    "AINValueOps": "langchain_community.tools.ainetwork.value",
    "AIPluginTool": "langchain_community.tools.plugin",
    "APIOperation": "langchain_community.tools.openapi.utils.api_models",
    "ArxivQueryRun": "langchain_community.tools.arxiv.tool",
    "AskNewsSearch": "langchain_community.tools.asknews.tool",
    "AzureAiServicesDocumentIntelligenceTool": "langchain_community.tools.azure_ai_services",  # noqa: E501
    "AzureAiServicesImageAnalysisTool": "langchain_community.tools.azure_ai_services",
    "AzureAiServicesSpeechToTextTool": "langchain_community.tools.azure_ai_services",
    "AzureAiServicesTextToSpeechTool": "langchain_community.tools.azure_ai_services",
    "AzureAiServicesTextAnalyticsForHealthTool": "langchain_community.tools.azure_ai_services",  # noqa: E501
    "AzureCogsFormRecognizerTool": "langchain_community.tools.azure_cognitive_services",
    "AzureCogsImageAnalysisTool": "langchain_community.tools.azure_cognitive_services",
    "AzureCogsSpeech2TextTool": "langchain_community.tools.azure_cognitive_services",
    "AzureCogsText2SpeechTool": "langchain_community.tools.azure_cognitive_services",
    "AzureCogsTextAnalyticsHealthTool": "langchain_community.tools.azure_cognitive_services",  # noqa: E501
    "BaseGraphQLTool": "langchain_community.tools.graphql.tool",
    "BaseRequestsTool": "langchain_community.tools.requests.tool",
    "BaseSQLDatabaseTool": "langchain_community.tools.sql_database.tool",
    "BaseSparkSQLTool": "langchain_community.tools.spark_sql.tool",
    "BaseTool": "langchain_core.tools",
    "BearlyInterpreterTool": "langchain_community.tools.bearly.tool",
    "BingSearchResults": "langchain_community.tools.bing_search.tool",
    "BingSearchRun": "langchain_community.tools.bing_search.tool",
    "BraveSearch": "langchain_community.tools.brave_search.tool",
    "ClickTool": "langchain_community.tools.playwright",
    "CogniswitchKnowledgeRequest": "langchain_community.tools.cogniswitch.tool",
    "CogniswitchKnowledgeSourceFile": "langchain_community.tools.cogniswitch.tool",
    "CogniswitchKnowledgeSourceURL": "langchain_community.tools.cogniswitch.tool",
    "CogniswitchKnowledgeStatus": "langchain_community.tools.cogniswitch.tool",
    "ConneryAction": "langchain_community.tools.connery",
    "CopyFileTool": "langchain_community.tools.file_management",
    "CurrentWebPageTool": "langchain_community.tools.playwright",
    "DataheraldTextToSQL": "langchain_community.tools.dataherald.tool",
    "DeleteFileTool": "langchain_community.tools.file_management",
    "DuckDuckGoSearchResults": "langchain_community.tools.ddg_search.tool",
    "DuckDuckGoSearchRun": "langchain_community.tools.ddg_search.tool",
    "E2BDataAnalysisTool": "langchain_community.tools.e2b_data_analysis.tool",
    "EdenAiExplicitImageTool": "langchain_community.tools.edenai",
    "EdenAiObjectDetectionTool": "langchain_community.tools.edenai",
    "EdenAiParsingIDTool": "langchain_community.tools.edenai",
    "EdenAiParsingInvoiceTool": "langchain_community.tools.edenai",
    "EdenAiSpeechToTextTool": "langchain_community.tools.edenai",
    "EdenAiTextModerationTool": "langchain_community.tools.edenai",
    "EdenAiTextToSpeechTool": "langchain_community.tools.edenai",
    "EdenaiTool": "langchain_community.tools.edenai",
    "ElevenLabsText2SpeechTool": "langchain_community.tools.eleven_labs.text2speech",
    "ExtractHyperlinksTool": "langchain_community.tools.playwright",
    "ExtractTextTool": "langchain_community.tools.playwright",
    "FileSearchTool": "langchain_community.tools.file_management",
    "GetElementsTool": "langchain_community.tools.playwright",
    "GmailCreateDraft": "langchain_community.tools.gmail",
    "GmailGetMessage": "langchain_community.tools.gmail",
    "GmailGetThread": "langchain_community.tools.gmail",
    "GmailSearch": "langchain_community.tools.gmail",
    "GmailSendMessage": "langchain_community.tools.gmail",
    "GoogleCloudTextToSpeechTool": "langchain_community.tools.google_cloud.texttospeech",  # noqa: E501
    "GooglePlacesTool": "langchain_community.tools.google_places.tool",
    "GoogleSearchResults": "langchain_community.tools.google_search.tool",
    "GoogleSearchRun": "langchain_community.tools.google_search.tool",
    "GoogleSerperResults": "langchain_community.tools.google_serper.tool",
    "GoogleSerperRun": "langchain_community.tools.google_serper.tool",
    "HumanInputRun": "langchain_community.tools.human.tool",
    "IFTTTWebhook": "langchain_community.tools.ifttt",
    "InfoPowerBITool": "langchain_community.tools.powerbi.tool",
    "InfoSQLDatabaseTool": "langchain_community.tools.sql_database.tool",
    "InfoSparkSQLTool": "langchain_community.tools.spark_sql.tool",
    "JiraAction": "langchain_community.tools.jira.tool",
    "JsonGetValueTool": "langchain_community.tools.json.tool",
    "JsonListKeysTool": "langchain_community.tools.json.tool",
    "ListDirectoryTool": "langchain_community.tools.file_management",
    "ListPowerBITool": "langchain_community.tools.powerbi.tool",
    "ListSQLDatabaseTool": "langchain_community.tools.sql_database.tool",
    "ListSparkSQLTool": "langchain_community.tools.spark_sql.tool",
    "MerriamWebsterQueryRun": "langchain_community.tools.merriam_webster.tool",
    "MetaphorSearchResults": "langchain_community.tools.metaphor_search",
    "MojeekSearch": "langchain_community.tools.mojeek_search.tool",
    "MoveFileTool": "langchain_community.tools.file_management",
    "NasaAction": "langchain_community.tools.nasa.tool",
    "NavigateBackTool": "langchain_community.tools.playwright",
    "NavigateTool": "langchain_community.tools.playwright",
    "O365CreateDraftMessage": "langchain_community.tools.office365.create_draft_message",  # noqa: E501
    "O365SearchEmails": "langchain_community.tools.office365.messages_search",
    "O365SearchEvents": "langchain_community.tools.office365.events_search",
    "O365SendEvent": "langchain_community.tools.office365.send_event",
    "O365SendMessage": "langchain_community.tools.office365.send_message",
    "OpenAPISpec": "langchain_community.tools.openapi.utils.openapi_utils",
    "OpenWeatherMapQueryRun": "langchain_community.tools.openweathermap.tool",
    "PolygonAggregates": "langchain_community.tools.polygon.aggregates",
    "PolygonFinancials": "langchain_community.tools.polygon.financials",
    "PolygonLastQuote": "langchain_community.tools.polygon.last_quote",
    "PolygonTickerNews": "langchain_community.tools.polygon.ticker_news",
    "PubmedQueryRun": "langchain_community.tools.pubmed.tool",
    "QueryCheckerTool": "langchain_community.tools.spark_sql.tool",
    "QueryPowerBITool": "langchain_community.tools.powerbi.tool",
    "QuerySQLCheckerTool": "langchain_community.tools.sql_database.tool",
    "QuerySQLDataBaseTool": "langchain_community.tools.sql_database.tool",
    "QuerySparkSQLTool": "langchain_community.tools.spark_sql.tool",
    "ReadFileTool": "langchain_community.tools.file_management",
    "RedditSearchRun": "langchain_community.tools.reddit_search.tool",
    "RedditSearchSchema": "langchain_community.tools.reddit_search.tool",
    "RequestsDeleteTool": "langchain_community.tools.requests.tool",
    "RequestsGetTool": "langchain_community.tools.requests.tool",
    "RequestsPatchTool": "langchain_community.tools.requests.tool",
    "RequestsPostTool": "langchain_community.tools.requests.tool",
    "RequestsPutTool": "langchain_community.tools.requests.tool",
    "SceneXplainTool": "langchain_community.tools.scenexplain.tool",
    "SearchAPIResults": "langchain_community.tools.searchapi.tool",
    "SearchAPIRun": "langchain_community.tools.searchapi.tool",
    "SearxSearchResults": "langchain_community.tools.searx_search.tool",
    "SearxSearchRun": "langchain_community.tools.searx_search.tool",
    "ShellTool": "langchain_community.tools.shell.tool",
    "SlackGetChannel": "langchain_community.tools.slack.get_channel",
    "SlackGetMessage": "langchain_community.tools.slack.get_message",
    "SlackScheduleMessage": "langchain_community.tools.slack.schedule_message",
    "SlackSendMessage": "langchain_community.tools.slack.send_message",
    "SleepTool": "langchain_community.tools.sleep.tool",
    "StackExchangeTool": "langchain_community.tools.stackexchange.tool",
    "StdInInquireTool": "langchain_community.tools.interaction.tool",
    "SteamWebAPIQueryRun": "langchain_community.tools.steam.tool",
    "SteamshipImageGenerationTool": "langchain_community.tools.steamship_image_generation",  # noqa: E501
    "StructuredTool": "langchain_core.tools",
    "Tool": "langchain_core.tools",
    "VectorStoreQATool": "langchain_community.tools.vectorstore.tool",
    "VectorStoreQAWithSourcesTool": "langchain_community.tools.vectorstore.tool",
    "WikipediaQueryRun": "langchain_community.tools.wikipedia.tool",
    "WolframAlphaQueryRun": "langchain_community.tools.wolfram_alpha.tool",
    "WriteFileTool": "langchain_community.tools.file_management",
    "YahooFinanceNewsTool": "langchain_community.tools.yahoo_finance_news",
    "YouSearchTool": "langchain_community.tools.you.tool",
    "YouTubeSearchTool": "langchain_community.tools.youtube.search",
    "ZapierNLAListActions": "langchain_community.tools.zapier.tool",
    "ZapierNLARunAction": "langchain_community.tools.zapier.tool",
    "authenticate": "langchain_community.tools.office365.utils",
    "format_tool_to_openai_function": "langchain_community.tools.convert_to_openai",
    "tool": "langchain_core.tools",
}


def __getattr__(name: str) -> Any:
    if name in _module_lookup:
        module = importlib.import_module(_module_lookup[name])
        return getattr(module, name)
    raise AttributeError(f"module {__name__} has no attribute {name}")<|MERGE_RESOLUTION|>--- conflicted
+++ resolved
@@ -175,149 +175,8 @@
     from langchain_community.tools.office365.create_draft_message import (
         O365CreateDraftMessage,
     )
-<<<<<<< HEAD
-
-    return O365CreateDraftMessage
-
-
-def _import_office365_events_search() -> Any:
-    from langchain_community.tools.office365.events_search import O365SearchEvents
-
-    return O365SearchEvents
-
-
-def _import_office365_messages_search() -> Any:
-    from langchain_community.tools.office365.messages_search import O365SearchEmails
-
-    return O365SearchEmails
-
-
-def _import_office365_send_event() -> Any:
-    from langchain_community.tools.office365.send_event import O365SendEvent
-
-    return O365SendEvent
-
-
-def _import_office365_send_message() -> Any:
-    from langchain_community.tools.office365.send_message import O365SendMessage
-
-    return O365SendMessage
-
-
-def _import_office365_utils() -> Any:
-    from langchain_community.tools.office365.utils import authenticate
-
-    return authenticate
-
-
-def _import_openapi_utils_api_models() -> Any:
-    from langchain_community.tools.openapi.utils.api_models import APIOperation
-
-    return APIOperation
-
-
-def _import_openapi_utils_openapi_utils() -> Any:
-    from langchain_community.tools.openapi.utils.openapi_utils import OpenAPISpec
-
-    return OpenAPISpec
-
-
-def _import_openweathermap_tool() -> Any:
-    from langchain_community.tools.openweathermap.tool import OpenWeatherMapQueryRun
-
-    return OpenWeatherMapQueryRun
-
-
-def _import_playwright_ClickTool() -> Any:
-    from langchain_community.tools.playwright import ClickTool
-
-    return ClickTool
-
-
-def _import_playwright_CurrentWebPageTool() -> Any:
-    from langchain_community.tools.playwright import CurrentWebPageTool
-
-    return CurrentWebPageTool
-
-
-def _import_playwright_ExtractHyperlinksTool() -> Any:
-    from langchain_community.tools.playwright import ExtractHyperlinksTool
-
-    return ExtractHyperlinksTool
-
-
-def _import_playwright_ExtractTextTool() -> Any:
-    from langchain_community.tools.playwright import ExtractTextTool
-
-    return ExtractTextTool
-
-
-def _import_playwright_GetElementsTool() -> Any:
-    from langchain_community.tools.playwright import GetElementsTool
-
-    return GetElementsTool
-
-
-def _import_playwright_NavigateBackTool() -> Any:
-    from langchain_community.tools.playwright import NavigateBackTool
-
-    return NavigateBackTool
-
-
-def _import_playwright_NavigateTool() -> Any:
-    from langchain_community.tools.playwright import NavigateTool
-
-    return NavigateTool
-
-
-def _import_plugin() -> Any:
-    from langchain_community.tools.plugin import AIPluginTool
-
-    return AIPluginTool
-
-
-def _import_polygon_tool_PolygonLastQuote() -> Any:
-    from langchain_community.tools.polygon.last_quote import PolygonLastQuote
-
-    return PolygonLastQuote
-
-
-def _import_powerbi_tool_InfoPowerBITool() -> Any:
-    from langchain_community.tools.powerbi.tool import InfoPowerBITool
-
-    return InfoPowerBITool
-
-
-def _import_powerbi_tool_ListPowerBITool() -> Any:
-    from langchain_community.tools.powerbi.tool import ListPowerBITool
-
-    return ListPowerBITool
-
-
-def _import_powerbi_tool_QueryPowerBITool() -> Any:
-    from langchain_community.tools.powerbi.tool import QueryPowerBITool
-
-    return QueryPowerBITool
-
-
-def _import_pubmed_tool() -> Any:
-    from langchain_community.tools.pubmed.tool import PubmedQueryRun
-
-    return PubmedQueryRun
-
-
-def _import_python_tool_PythonAstREPLTool() -> Any:
-    raise ImportError(
-        "This tool has been moved to langchain experiment. "
-        "This tool has access to a python REPL. "
-        "For best practices make sure to sandbox this tool. "
-        "Read https://github.com/langchain-ai/langchain/blob/master/SECURITY.md "
-        "To keep using this code as is, install langchain experimental and "
-        "update relevant imports replacing 'langchain' with 'langchain_experimental'"
-=======
     from langchain_community.tools.office365.events_search import (
         O365SearchEvents,
->>>>>>> cccc8fbe
     )
     from langchain_community.tools.office365.messages_search import (
         O365SearchEmails,
@@ -436,314 +295,6 @@
     from langchain_community.tools.steamship_image_generation import (
         SteamshipImageGenerationTool,
     )
-<<<<<<< HEAD
-
-    return SteamshipImageGenerationTool
-
-
-def _import_vectorstore_tool_VectorStoreQATool() -> Any:
-    from langchain_community.tools.vectorstore.tool import VectorStoreQATool
-
-    return VectorStoreQATool
-
-
-def _import_vectorstore_tool_VectorStoreQAWithSourcesTool() -> Any:
-    from langchain_community.tools.vectorstore.tool import VectorStoreQAWithSourcesTool
-
-    return VectorStoreQAWithSourcesTool
-
-
-def _import_wikipedia_tool() -> Any:
-    from langchain_community.tools.wikipedia.tool import WikipediaQueryRun
-
-    return WikipediaQueryRun
-
-
-def _import_wolfram_alpha_tool() -> Any:
-    from langchain_community.tools.wolfram_alpha.tool import WolframAlphaQueryRun
-
-    return WolframAlphaQueryRun
-
-
-def _import_yahoo_finance_news() -> Any:
-    from langchain_community.tools.yahoo_finance_news import YahooFinanceNewsTool
-
-    return YahooFinanceNewsTool
-
-
-def _import_youtube_search() -> Any:
-    from langchain_community.tools.youtube.search import YouTubeSearchTool
-
-    return YouTubeSearchTool
-
-
-def _import_zapier_tool_ZapierNLAListActions() -> Any:
-    from langchain_community.tools.zapier.tool import ZapierNLAListActions
-
-    return ZapierNLAListActions
-
-
-def _import_zapier_tool_ZapierNLARunAction() -> Any:
-    from langchain_community.tools.zapier.tool import ZapierNLARunAction
-
-    return ZapierNLARunAction
-
-
-def _import_bearly_tool() -> Any:
-    from langchain_community.tools.bearly.tool import BearlyInterpreterTool
-
-    return BearlyInterpreterTool
-
-
-def _import_e2b_data_analysis() -> Any:
-    from langchain_community.tools.e2b_data_analysis.tool import E2BDataAnalysisTool
-
-    return E2BDataAnalysisTool
-
-
-def __getattr__(name: str) -> Any:
-    if name == "AINAppOps":
-        return _import_ainetwork_app()
-    elif name == "AINOwnerOps":
-        return _import_ainetwork_owner()
-    elif name == "AINRuleOps":
-        return _import_ainetwork_rule()
-    elif name == "AINTransfer":
-        return _import_ainetwork_transfer()
-    elif name == "AINValueOps":
-        return _import_ainetwork_value()
-    elif name == "ArxivQueryRun":
-        return _import_arxiv_tool()
-    elif name == "AzureCogsFormRecognizerTool":
-        return _import_azure_cognitive_services_AzureCogsFormRecognizerTool()
-    elif name == "AzureCogsImageAnalysisTool":
-        return _import_azure_cognitive_services_AzureCogsImageAnalysisTool()
-    elif name == "AzureCogsSpeech2TextTool":
-        return _import_azure_cognitive_services_AzureCogsSpeech2TextTool()
-    elif name == "AzureCogsText2SpeechTool":
-        return _import_azure_cognitive_services_AzureCogsText2SpeechTool()
-    elif name == "AzureCogsTextAnalyticsHealthTool":
-        return _import_azure_cognitive_services_AzureCogsTextAnalyticsHealthTool()
-    elif name == "BingSearchResults":
-        return _import_bing_search_tool_BingSearchResults()
-    elif name == "BingSearchRun":
-        return _import_bing_search_tool_BingSearchRun()
-    elif name == "BraveSearch":
-        return _import_brave_search_tool()
-    elif name == "DuckDuckGoSearchResults":
-        return _import_ddg_search_tool_DuckDuckGoSearchResults()
-    elif name == "DuckDuckGoSearchRun":
-        return _import_ddg_search_tool_DuckDuckGoSearchRun()
-    elif name == "EdenAiExplicitImageTool":
-        return _import_edenai_EdenAiExplicitImageTool()
-    elif name == "EdenAiObjectDetectionTool":
-        return _import_edenai_EdenAiObjectDetectionTool()
-    elif name == "EdenAiParsingIDTool":
-        return _import_edenai_EdenAiParsingIDTool()
-    elif name == "EdenAiParsingInvoiceTool":
-        return _import_edenai_EdenAiParsingInvoiceTool()
-    elif name == "EdenAiSpeechToTextTool":
-        return _import_edenai_EdenAiSpeechToTextTool()
-    elif name == "EdenAiTextModerationTool":
-        return _import_edenai_EdenAiTextModerationTool()
-    elif name == "EdenAiTextToSpeechTool":
-        return _import_edenai_EdenAiTextToSpeechTool()
-    elif name == "EdenaiTool":
-        return _import_edenai_EdenaiTool()
-    elif name == "ElevenLabsText2SpeechTool":
-        return _import_eleven_labs_text2speech()
-    elif name == "CopyFileTool":
-        return _import_file_management_CopyFileTool()
-    elif name == "DeleteFileTool":
-        return _import_file_management_DeleteFileTool()
-    elif name == "FileSearchTool":
-        return _import_file_management_FileSearchTool()
-    elif name == "ListDirectoryTool":
-        return _import_file_management_ListDirectoryTool()
-    elif name == "MoveFileTool":
-        return _import_file_management_MoveFileTool()
-    elif name == "ReadFileTool":
-        return _import_file_management_ReadFileTool()
-    elif name == "WriteFileTool":
-        return _import_file_management_WriteFileTool()
-    elif name == "GmailCreateDraft":
-        return _import_gmail_GmailCreateDraft()
-    elif name == "GmailGetMessage":
-        return _import_gmail_GmailGetMessage()
-    elif name == "GmailGetThread":
-        return _import_gmail_GmailGetThread()
-    elif name == "GmailSearch":
-        return _import_gmail_GmailSearch()
-    elif name == "GmailSendMessage":
-        return _import_gmail_GmailSendMessage()
-    elif name == "GoogleCloudTextToSpeechTool":
-        return _import_google_cloud_texttospeech()
-    elif name == "GooglePlacesTool":
-        return _import_google_places_tool()
-    elif name == "GoogleSearchResults":
-        return _import_google_search_tool_GoogleSearchResults()
-    elif name == "GoogleSearchRun":
-        return _import_google_search_tool_GoogleSearchRun()
-    elif name == "GoogleSerperResults":
-        return _import_google_serper_tool_GoogleSerperResults()
-    elif name == "GoogleSerperRun":
-        return _import_google_serper_tool_GoogleSerperRun()
-    elif name == "SearchAPIResults":
-        return _import_searchapi_tool_SearchAPIResults()
-    elif name == "SearchAPIRun":
-        return _import_searchapi_tool_SearchAPIRun()
-    elif name == "BaseGraphQLTool":
-        return _import_graphql_tool()
-    elif name == "HumanInputRun":
-        return _import_human_tool()
-    elif name == "IFTTTWebhook":
-        return _import_ifttt()
-    elif name == "StdInInquireTool":
-        return _import_interaction_tool()
-    elif name == "JiraAction":
-        return _import_jira_tool()
-    elif name == "JsonGetValueTool":
-        return _import_json_tool_JsonGetValueTool()
-    elif name == "JsonListKeysTool":
-        return _import_json_tool_JsonListKeysTool()
-    elif name == "MerriamWebsterQueryRun":
-        return _import_merriam_webster_tool()
-    elif name == "MetaphorSearchResults":
-        return _import_metaphor_search()
-    elif name == "NasaAction":
-        return _import_nasa_tool()
-    elif name == "O365CreateDraftMessage":
-        return _import_office365_create_draft_message()
-    elif name == "O365SearchEvents":
-        return _import_office365_events_search()
-    elif name == "O365SearchEmails":
-        return _import_office365_messages_search()
-    elif name == "O365SendEvent":
-        return _import_office365_send_event()
-    elif name == "O365SendMessage":
-        return _import_office365_send_message()
-    elif name == "authenticate":
-        return _import_office365_utils()
-    elif name == "APIOperation":
-        return _import_openapi_utils_api_models()
-    elif name == "OpenAPISpec":
-        return _import_openapi_utils_openapi_utils()
-    elif name == "OpenWeatherMapQueryRun":
-        return _import_openweathermap_tool()
-    elif name == "ClickTool":
-        return _import_playwright_ClickTool()
-    elif name == "CurrentWebPageTool":
-        return _import_playwright_CurrentWebPageTool()
-    elif name == "ExtractHyperlinksTool":
-        return _import_playwright_ExtractHyperlinksTool()
-    elif name == "ExtractTextTool":
-        return _import_playwright_ExtractTextTool()
-    elif name == "GetElementsTool":
-        return _import_playwright_GetElementsTool()
-    elif name == "NavigateBackTool":
-        return _import_playwright_NavigateBackTool()
-    elif name == "NavigateTool":
-        return _import_playwright_NavigateTool()
-    elif name == "AIPluginTool":
-        return _import_plugin()
-    elif name == "PolygonLastQuote":
-        return _import_polygon_tool_PolygonLastQuote()
-    elif name == "InfoPowerBITool":
-        return _import_powerbi_tool_InfoPowerBITool()
-    elif name == "ListPowerBITool":
-        return _import_powerbi_tool_ListPowerBITool()
-    elif name == "QueryPowerBITool":
-        return _import_powerbi_tool_QueryPowerBITool()
-    elif name == "PubmedQueryRun":
-        return _import_pubmed_tool()
-    elif name == "PythonAstREPLTool":
-        return _import_python_tool_PythonAstREPLTool()
-    elif name == "PythonREPLTool":
-        return _import_python_tool_PythonREPLTool()
-    elif name == "RedditSearchRun":
-        return _import_reddit_search_RedditSearchRun()
-    elif name == "format_tool_to_openai_function":
-        return _import_render()
-    elif name == "BaseRequestsTool":
-        return _import_requests_tool_BaseRequestsTool()
-    elif name == "RequestsDeleteTool":
-        return _import_requests_tool_RequestsDeleteTool()
-    elif name == "RequestsGetTool":
-        return _import_requests_tool_RequestsGetTool()
-    elif name == "RequestsPatchTool":
-        return _import_requests_tool_RequestsPatchTool()
-    elif name == "RequestsPostTool":
-        return _import_requests_tool_RequestsPostTool()
-    elif name == "RequestsPutTool":
-        return _import_requests_tool_RequestsPutTool()
-    elif name == "SteamWebAPIQueryRun":
-        return _import_steam_webapi_tool()
-    elif name == "SceneXplainTool":
-        return _import_scenexplain_tool()
-    elif name == "SearxSearchResults":
-        return _import_searx_search_tool_SearxSearchResults()
-    elif name == "SearxSearchRun":
-        return _import_searx_search_tool_SearxSearchRun()
-    elif name == "ShellTool":
-        return _import_shell_tool()
-    elif name == "SlackGetChannel":
-        return _import_slack_get_channel
-    elif name == "SlackGetMessage":
-        return _import_slack_get_message
-    elif name == "SlackScheduleMessage":
-        return _import_slack_schedule_message
-    elif name == "SlackSendMessage":
-        return _import_slack_send_message
-    elif name == "SleepTool":
-        return _import_sleep_tool()
-    elif name == "BaseSparkSQLTool":
-        return _import_spark_sql_tool_BaseSparkSQLTool()
-    elif name == "InfoSparkSQLTool":
-        return _import_spark_sql_tool_InfoSparkSQLTool()
-    elif name == "ListSparkSQLTool":
-        return _import_spark_sql_tool_ListSparkSQLTool()
-    elif name == "QueryCheckerTool":
-        return _import_spark_sql_tool_QueryCheckerTool()
-    elif name == "QuerySparkSQLTool":
-        return _import_spark_sql_tool_QuerySparkSQLTool()
-    elif name == "BaseSQLDatabaseTool":
-        return _import_sql_database_tool_BaseSQLDatabaseTool()
-    elif name == "InfoSQLDatabaseTool":
-        return _import_sql_database_tool_InfoSQLDatabaseTool()
-    elif name == "ListSQLDatabaseTool":
-        return _import_sql_database_tool_ListSQLDatabaseTool()
-    elif name == "QuerySQLCheckerTool":
-        return _import_sql_database_tool_QuerySQLCheckerTool()
-    elif name == "QuerySQLDataBaseTool":
-        return _import_sql_database_tool_QuerySQLDataBaseTool()
-    elif name == "StackExchangeTool":
-        return _import_stackexchange_tool()
-    elif name == "SteamshipImageGenerationTool":
-        return _import_steamship_image_generation()
-    elif name == "VectorStoreQATool":
-        return _import_vectorstore_tool_VectorStoreQATool()
-    elif name == "VectorStoreQAWithSourcesTool":
-        return _import_vectorstore_tool_VectorStoreQAWithSourcesTool()
-    elif name == "WikipediaQueryRun":
-        return _import_wikipedia_tool()
-    elif name == "WolframAlphaQueryRun":
-        return _import_wolfram_alpha_tool()
-    elif name == "YahooFinanceNewsTool":
-        return _import_yahoo_finance_news()
-    elif name == "YouTubeSearchTool":
-        return _import_youtube_search()
-    elif name == "ZapierNLAListActions":
-        return _import_zapier_tool_ZapierNLAListActions()
-    elif name == "ZapierNLARunAction":
-        return _import_zapier_tool_ZapierNLARunAction()
-    elif name == "BearlyInterpreterTool":
-        return _import_bearly_tool()
-    elif name == "E2BDataAnalysisTool":
-        return _import_e2b_data_analysis()
-    else:
-        raise AttributeError(f"Could not find: {name}")
-
-=======
     from langchain_community.tools.vectorstore.tool import (
         VectorStoreQATool,
         VectorStoreQAWithSourcesTool,
@@ -767,7 +318,6 @@
         ZapierNLAListActions,
         ZapierNLARunAction,
     )
->>>>>>> cccc8fbe
 
 __all__ = [
     "AINAppOps",
@@ -866,11 +416,6 @@
     "PolygonLastQuote",
     "PolygonTickerNews",
     "PubmedQueryRun",
-<<<<<<< HEAD
-    "PolygonLastQuote",
-    "RedditSearchRun",
-=======
->>>>>>> cccc8fbe
     "QueryCheckerTool",
     "QueryPowerBITool",
     "QuerySQLCheckerTool",
