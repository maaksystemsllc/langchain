"""SQL agent."""
from __future__ import annotations

<<<<<<< HEAD
import warnings
from typing import TYPE_CHECKING, Any, Dict, List, Literal, Optional, Sequence, Union
=======
from typing import (
    TYPE_CHECKING,
    Any,
    Dict,
    List,
    Literal,
    Optional,
    Sequence,
    Union,
    cast,
)
>>>>>>> cccc8fbe

from langchain_core.messages import AIMessage, SystemMessage
from langchain_core.prompts import BasePromptTemplate, PromptTemplate
from langchain_core.prompts.chat import (
    ChatPromptTemplate,
    HumanMessagePromptTemplate,
    MessagesPlaceholder,
)

from langchain_community.agent_toolkits.sql.prompt import (
    SQL_FUNCTIONS_SUFFIX,
    SQL_PREFIX,
)
from langchain_community.agent_toolkits.sql.toolkit import SQLDatabaseToolkit
from langchain_community.tools.sql_database.tool import (
    InfoSQLDatabaseTool,
    ListSQLDatabaseTool,
)

if TYPE_CHECKING:
    from langchain.agents.agent import AgentExecutor
    from langchain.agents.agent_types import AgentType
    from langchain_core.callbacks import BaseCallbackManager
    from langchain_core.language_models import BaseLanguageModel
    from langchain_core.tools import BaseTool

    from langchain_community.utilities.sql_database import SQLDatabase


def create_sql_agent(
    llm: BaseLanguageModel,
    toolkit: Optional[SQLDatabaseToolkit] = None,
<<<<<<< HEAD
    agent_type: Optional[Union[AgentType, Literal["openai-tools"]]] = None,
=======
    agent_type: Optional[
        Union[AgentType, Literal["openai-tools", "tool-calling"]]
    ] = None,
>>>>>>> cccc8fbe
    callback_manager: Optional[BaseCallbackManager] = None,
    prefix: Optional[str] = None,
    suffix: Optional[str] = None,
    format_instructions: Optional[str] = None,
    input_variables: Optional[List[str]] = None,
    top_k: int = 10,
    max_iterations: Optional[int] = 15,
    max_execution_time: Optional[float] = None,
    early_stopping_method: str = "force",
    verbose: bool = False,
    agent_executor_kwargs: Optional[Dict[str, Any]] = None,
    extra_tools: Sequence[BaseTool] = (),
    *,
    db: Optional[SQLDatabase] = None,
    prompt: Optional[BasePromptTemplate] = None,
    **kwargs: Any,
) -> AgentExecutor:
    """Construct a SQL agent from an LLM and toolkit or database.

    Args:
<<<<<<< HEAD
        llm: Language model to use for the agent.
        toolkit: SQLDatabaseToolkit for the agent to use. Must provide exactly one of
            'toolkit' or 'db'. Specify 'toolkit' if you want to use a different model
            for the agent and the toolkit.
        agent_type: One of "openai-tools", "openai-functions", or
            "zero-shot-react-description". Defaults to "zero-shot-react-description".
            "openai-tools" is recommended over "openai-functions".
=======
        llm: Language model to use for the agent. If agent_type is "tool-calling" then
            llm is expected to support tool calling.
        toolkit: SQLDatabaseToolkit for the agent to use. Must provide exactly one of
            'toolkit' or 'db'. Specify 'toolkit' if you want to use a different model
            for the agent and the toolkit.
        agent_type: One of "tool-calling", "openai-tools", "openai-functions", or
            "zero-shot-react-description". Defaults to "zero-shot-react-description".
            "tool-calling" is recommended over the legacy "openai-tools" and
            "openai-functions" types.
>>>>>>> cccc8fbe
        callback_manager: DEPRECATED. Pass "callbacks" key into 'agent_executor_kwargs'
            instead to pass constructor callbacks to AgentExecutor.
        prefix: Prompt prefix string. Must contain variables "top_k" and "dialect".
        suffix: Prompt suffix string. Default depends on agent type.
        format_instructions: Formatting instructions to pass to
            ZeroShotAgent.create_prompt() when 'agent_type' is
            "zero-shot-react-description". Otherwise ignored.
<<<<<<< HEAD
        input_variables: DEPRECATED. Input variables to explicitly specify as part of
            ZeroShotAgent.create_prompt() when 'agent_type' is
            "zero-shot-react-description". Otherwise ignored.
=======
        input_variables: DEPRECATED.
>>>>>>> cccc8fbe
        top_k: Number of rows to query for by default.
        max_iterations: Passed to AgentExecutor init.
        max_execution_time: Passed to AgentExecutor init.
        early_stopping_method: Passed to AgentExecutor init.
        verbose: AgentExecutor verbosity.
        agent_executor_kwargs: Arbitrary additional AgentExecutor args.
        extra_tools: Additional tools to give to agent on top of the ones that come with
            SQLDatabaseToolkit.
        db: SQLDatabase from which to create a SQLDatabaseToolkit. Toolkit is created
            using 'db' and 'llm'. Must provide exactly one of 'db' or 'toolkit'.
        prompt: Complete agent prompt. prompt and {prefix, suffix, format_instructions,
            input_variables} are mutually exclusive.
<<<<<<< HEAD
        **kwargs: DEPRECATED. Not used, kept for backwards compatibility.
=======
        **kwargs: Arbitrary additional Agent args.
>>>>>>> cccc8fbe

    Returns:
        An AgentExecutor with the specified agent_type agent.

    Example:

        .. code-block:: python

        from langchain_openai import ChatOpenAI
        from langchain_community.agent_toolkits import create_sql_agent
        from langchain_community.utilities import SQLDatabase

        db = SQLDatabase.from_uri("sqlite:///Chinook.db")
        llm = ChatOpenAI(model="gpt-3.5-turbo", temperature=0)
<<<<<<< HEAD
        agent_executor = create_sql_agent(llm, db=db, agent_type="openai-tools", verbose=True)
=======
        agent_executor = create_sql_agent(llm, db=db, agent_type="tool-calling", verbose=True)
>>>>>>> cccc8fbe

    """  # noqa: E501
    from langchain.agents import (
        create_openai_functions_agent,
        create_openai_tools_agent,
        create_react_agent,
<<<<<<< HEAD
=======
        create_tool_calling_agent,
>>>>>>> cccc8fbe
    )
    from langchain.agents.agent import (
        AgentExecutor,
        RunnableAgent,
        RunnableMultiActionAgent,
    )
    from langchain.agents.agent_types import AgentType

    if toolkit is None and db is None:
        raise ValueError(
            "Must provide exactly one of 'toolkit' or 'db'. Received neither."
        )
    if toolkit and db:
        raise ValueError(
            "Must provide exactly one of 'toolkit' or 'db'. Received both."
        )
<<<<<<< HEAD
    if kwargs:
        warnings.warn(
            f"Received additional kwargs {kwargs} which are no longer supported."
        )

    toolkit = toolkit or SQLDatabaseToolkit(llm=llm, db=db)
=======

    toolkit = toolkit or SQLDatabaseToolkit(llm=llm, db=db)  # type: ignore[arg-type]
>>>>>>> cccc8fbe
    agent_type = agent_type or AgentType.ZERO_SHOT_REACT_DESCRIPTION
    tools = toolkit.get_tools() + list(extra_tools)
    if prompt is None:
        prefix = prefix or SQL_PREFIX
        prefix = prefix.format(dialect=toolkit.dialect, top_k=top_k)
    else:
        if "top_k" in prompt.input_variables:
            prompt = prompt.partial(top_k=str(top_k))
        if "dialect" in prompt.input_variables:
            prompt = prompt.partial(dialect=toolkit.dialect)
<<<<<<< HEAD
        db_context = toolkit.get_context()
        if "table_info" in prompt.input_variables:
            prompt = prompt.partial(table_info=db_context["table_info"])
            tools = [
                tool for tool in tools if not isinstance(tool, InfoSQLDatabaseTool)
            ]
        if "table_names" in prompt.input_variables:
            prompt = prompt.partial(table_names=db_context["table_names"])
            tools = [
                tool for tool in tools if not isinstance(tool, ListSQLDatabaseTool)
            ]
=======
        if any(key in prompt.input_variables for key in ["table_info", "table_names"]):
            db_context = toolkit.get_context()
            if "table_info" in prompt.input_variables:
                prompt = prompt.partial(table_info=db_context["table_info"])
                tools = [
                    tool for tool in tools if not isinstance(tool, InfoSQLDatabaseTool)
                ]
            if "table_names" in prompt.input_variables:
                prompt = prompt.partial(table_names=db_context["table_names"])
                tools = [
                    tool for tool in tools if not isinstance(tool, ListSQLDatabaseTool)
                ]
>>>>>>> cccc8fbe

    if agent_type == AgentType.ZERO_SHOT_REACT_DESCRIPTION:
        if prompt is None:
            from langchain.agents.mrkl import prompt as react_prompt

            format_instructions = (
                format_instructions or react_prompt.FORMAT_INSTRUCTIONS
            )
            template = "\n\n".join(
                [
                    react_prompt.PREFIX,
                    "{tools}",
                    format_instructions,
                    react_prompt.SUFFIX,
                ]
            )
            prompt = PromptTemplate.from_template(template)
        agent = RunnableAgent(
            runnable=create_react_agent(llm, tools, prompt),
            input_keys_arg=["input"],
            return_keys_arg=["output"],
<<<<<<< HEAD
=======
            **kwargs,
>>>>>>> cccc8fbe
        )

    elif agent_type == AgentType.OPENAI_FUNCTIONS:
        if prompt is None:
<<<<<<< HEAD
            messages = [
                SystemMessage(content=prefix),
=======
            messages: List = [
                SystemMessage(content=cast(str, prefix)),
>>>>>>> cccc8fbe
                HumanMessagePromptTemplate.from_template("{input}"),
                AIMessage(content=suffix or SQL_FUNCTIONS_SUFFIX),
                MessagesPlaceholder(variable_name="agent_scratchpad"),
            ]
            prompt = ChatPromptTemplate.from_messages(messages)
        agent = RunnableAgent(
<<<<<<< HEAD
            runnable=create_openai_functions_agent(llm, tools, prompt),
            input_keys_arg=["input"],
            return_keys_arg=["output"],
        )
    elif agent_type == "openai-tools":
        if prompt is None:
            messages = [
                SystemMessage(content=prefix),
                HumanMessagePromptTemplate.from_template("{input}"),
                AIMessage(content=suffix or SQL_FUNCTIONS_SUFFIX),
                MessagesPlaceholder(variable_name="agent_scratchpad"),
            ]
            prompt = ChatPromptTemplate.from_messages(messages)
        agent = RunnableMultiActionAgent(
            runnable=create_openai_tools_agent(llm, tools, prompt),
            input_keys_arg=["input"],
            return_keys_arg=["output"],
        )
=======
            runnable=create_openai_functions_agent(llm, tools, prompt),  # type: ignore
            input_keys_arg=["input"],
            return_keys_arg=["output"],
            **kwargs,
        )
    elif agent_type in ("openai-tools", "tool-calling"):
        if prompt is None:
            messages = [
                SystemMessage(content=cast(str, prefix)),
                HumanMessagePromptTemplate.from_template("{input}"),
                AIMessage(content=suffix or SQL_FUNCTIONS_SUFFIX),
                MessagesPlaceholder(variable_name="agent_scratchpad"),
            ]
            prompt = ChatPromptTemplate.from_messages(messages)
        if agent_type == "openai-tools":
            runnable = create_openai_tools_agent(llm, tools, prompt)  # type: ignore
        else:
            runnable = create_tool_calling_agent(llm, tools, prompt)  # type: ignore
        agent = RunnableMultiActionAgent(  # type: ignore[assignment]
            runnable=runnable,
            input_keys_arg=["input"],
            return_keys_arg=["output"],
            **kwargs,
        )
>>>>>>> cccc8fbe

    else:
        raise ValueError(
            f"Agent type {agent_type} not supported at the moment. Must be one of "
            "'tool-calling', 'openai-tools', 'openai-functions', or "
            "'zero-shot-react-description'."
        )

    return AgentExecutor(
        name="SQL Agent Executor",
        agent=agent,
        tools=tools,
        callback_manager=callback_manager,
        verbose=verbose,
        max_iterations=max_iterations,
        max_execution_time=max_execution_time,
        early_stopping_method=early_stopping_method,
        **(agent_executor_kwargs or {}),
    )<|MERGE_RESOLUTION|>--- conflicted
+++ resolved
@@ -1,10 +1,6 @@
 """SQL agent."""
 from __future__ import annotations
 
-<<<<<<< HEAD
-import warnings
-from typing import TYPE_CHECKING, Any, Dict, List, Literal, Optional, Sequence, Union
-=======
 from typing import (
     TYPE_CHECKING,
     Any,
@@ -16,7 +12,6 @@
     Union,
     cast,
 )
->>>>>>> cccc8fbe
 
 from langchain_core.messages import AIMessage, SystemMessage
 from langchain_core.prompts import BasePromptTemplate, PromptTemplate
@@ -49,13 +44,9 @@
 def create_sql_agent(
     llm: BaseLanguageModel,
     toolkit: Optional[SQLDatabaseToolkit] = None,
-<<<<<<< HEAD
-    agent_type: Optional[Union[AgentType, Literal["openai-tools"]]] = None,
-=======
     agent_type: Optional[
         Union[AgentType, Literal["openai-tools", "tool-calling"]]
     ] = None,
->>>>>>> cccc8fbe
     callback_manager: Optional[BaseCallbackManager] = None,
     prefix: Optional[str] = None,
     suffix: Optional[str] = None,
@@ -76,15 +67,6 @@
     """Construct a SQL agent from an LLM and toolkit or database.
 
     Args:
-<<<<<<< HEAD
-        llm: Language model to use for the agent.
-        toolkit: SQLDatabaseToolkit for the agent to use. Must provide exactly one of
-            'toolkit' or 'db'. Specify 'toolkit' if you want to use a different model
-            for the agent and the toolkit.
-        agent_type: One of "openai-tools", "openai-functions", or
-            "zero-shot-react-description". Defaults to "zero-shot-react-description".
-            "openai-tools" is recommended over "openai-functions".
-=======
         llm: Language model to use for the agent. If agent_type is "tool-calling" then
             llm is expected to support tool calling.
         toolkit: SQLDatabaseToolkit for the agent to use. Must provide exactly one of
@@ -94,7 +76,6 @@
             "zero-shot-react-description". Defaults to "zero-shot-react-description".
             "tool-calling" is recommended over the legacy "openai-tools" and
             "openai-functions" types.
->>>>>>> cccc8fbe
         callback_manager: DEPRECATED. Pass "callbacks" key into 'agent_executor_kwargs'
             instead to pass constructor callbacks to AgentExecutor.
         prefix: Prompt prefix string. Must contain variables "top_k" and "dialect".
@@ -102,13 +83,7 @@
         format_instructions: Formatting instructions to pass to
             ZeroShotAgent.create_prompt() when 'agent_type' is
             "zero-shot-react-description". Otherwise ignored.
-<<<<<<< HEAD
-        input_variables: DEPRECATED. Input variables to explicitly specify as part of
-            ZeroShotAgent.create_prompt() when 'agent_type' is
-            "zero-shot-react-description". Otherwise ignored.
-=======
         input_variables: DEPRECATED.
->>>>>>> cccc8fbe
         top_k: Number of rows to query for by default.
         max_iterations: Passed to AgentExecutor init.
         max_execution_time: Passed to AgentExecutor init.
@@ -121,11 +96,7 @@
             using 'db' and 'llm'. Must provide exactly one of 'db' or 'toolkit'.
         prompt: Complete agent prompt. prompt and {prefix, suffix, format_instructions,
             input_variables} are mutually exclusive.
-<<<<<<< HEAD
-        **kwargs: DEPRECATED. Not used, kept for backwards compatibility.
-=======
         **kwargs: Arbitrary additional Agent args.
->>>>>>> cccc8fbe
 
     Returns:
         An AgentExecutor with the specified agent_type agent.
@@ -140,21 +111,14 @@
 
         db = SQLDatabase.from_uri("sqlite:///Chinook.db")
         llm = ChatOpenAI(model="gpt-3.5-turbo", temperature=0)
-<<<<<<< HEAD
-        agent_executor = create_sql_agent(llm, db=db, agent_type="openai-tools", verbose=True)
-=======
         agent_executor = create_sql_agent(llm, db=db, agent_type="tool-calling", verbose=True)
->>>>>>> cccc8fbe
 
     """  # noqa: E501
     from langchain.agents import (
         create_openai_functions_agent,
         create_openai_tools_agent,
         create_react_agent,
-<<<<<<< HEAD
-=======
         create_tool_calling_agent,
->>>>>>> cccc8fbe
     )
     from langchain.agents.agent import (
         AgentExecutor,
@@ -171,17 +135,8 @@
         raise ValueError(
             "Must provide exactly one of 'toolkit' or 'db'. Received both."
         )
-<<<<<<< HEAD
-    if kwargs:
-        warnings.warn(
-            f"Received additional kwargs {kwargs} which are no longer supported."
-        )
-
-    toolkit = toolkit or SQLDatabaseToolkit(llm=llm, db=db)
-=======
 
     toolkit = toolkit or SQLDatabaseToolkit(llm=llm, db=db)  # type: ignore[arg-type]
->>>>>>> cccc8fbe
     agent_type = agent_type or AgentType.ZERO_SHOT_REACT_DESCRIPTION
     tools = toolkit.get_tools() + list(extra_tools)
     if prompt is None:
@@ -192,19 +147,6 @@
             prompt = prompt.partial(top_k=str(top_k))
         if "dialect" in prompt.input_variables:
             prompt = prompt.partial(dialect=toolkit.dialect)
-<<<<<<< HEAD
-        db_context = toolkit.get_context()
-        if "table_info" in prompt.input_variables:
-            prompt = prompt.partial(table_info=db_context["table_info"])
-            tools = [
-                tool for tool in tools if not isinstance(tool, InfoSQLDatabaseTool)
-            ]
-        if "table_names" in prompt.input_variables:
-            prompt = prompt.partial(table_names=db_context["table_names"])
-            tools = [
-                tool for tool in tools if not isinstance(tool, ListSQLDatabaseTool)
-            ]
-=======
         if any(key in prompt.input_variables for key in ["table_info", "table_names"]):
             db_context = toolkit.get_context()
             if "table_info" in prompt.input_variables:
@@ -217,7 +159,6 @@
                 tools = [
                     tool for tool in tools if not isinstance(tool, ListSQLDatabaseTool)
                 ]
->>>>>>> cccc8fbe
 
     if agent_type == AgentType.ZERO_SHOT_REACT_DESCRIPTION:
         if prompt is None:
@@ -239,47 +180,19 @@
             runnable=create_react_agent(llm, tools, prompt),
             input_keys_arg=["input"],
             return_keys_arg=["output"],
-<<<<<<< HEAD
-=======
             **kwargs,
->>>>>>> cccc8fbe
         )
 
     elif agent_type == AgentType.OPENAI_FUNCTIONS:
         if prompt is None:
-<<<<<<< HEAD
-            messages = [
-                SystemMessage(content=prefix),
-=======
             messages: List = [
                 SystemMessage(content=cast(str, prefix)),
->>>>>>> cccc8fbe
                 HumanMessagePromptTemplate.from_template("{input}"),
                 AIMessage(content=suffix or SQL_FUNCTIONS_SUFFIX),
                 MessagesPlaceholder(variable_name="agent_scratchpad"),
             ]
             prompt = ChatPromptTemplate.from_messages(messages)
         agent = RunnableAgent(
-<<<<<<< HEAD
-            runnable=create_openai_functions_agent(llm, tools, prompt),
-            input_keys_arg=["input"],
-            return_keys_arg=["output"],
-        )
-    elif agent_type == "openai-tools":
-        if prompt is None:
-            messages = [
-                SystemMessage(content=prefix),
-                HumanMessagePromptTemplate.from_template("{input}"),
-                AIMessage(content=suffix or SQL_FUNCTIONS_SUFFIX),
-                MessagesPlaceholder(variable_name="agent_scratchpad"),
-            ]
-            prompt = ChatPromptTemplate.from_messages(messages)
-        agent = RunnableMultiActionAgent(
-            runnable=create_openai_tools_agent(llm, tools, prompt),
-            input_keys_arg=["input"],
-            return_keys_arg=["output"],
-        )
-=======
             runnable=create_openai_functions_agent(llm, tools, prompt),  # type: ignore
             input_keys_arg=["input"],
             return_keys_arg=["output"],
@@ -304,7 +217,6 @@
             return_keys_arg=["output"],
             **kwargs,
         )
->>>>>>> cccc8fbe
 
     else:
         raise ValueError(
