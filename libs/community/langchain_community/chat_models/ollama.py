--- conflicted
+++ resolved
@@ -96,7 +96,6 @@
     ) -> List[Dict[str, Union[str, List[str]]]]:
         ollama_messages = []
         for message in messages:
-<<<<<<< HEAD
             role = ""
             if isinstance(message, HumanMessage):
                 role = "user"
@@ -135,13 +134,13 @@
                             "Must either have type 'text' or type 'image_url' "
                             "with a string 'image_url' field."
                         )
-            
+
             ollama_messages.append({
                 "role": role,
                 "content": content,
                 "images": images,
             })
-        
+
         return ollama_messages
         
     def _create_chat_stream(
@@ -187,14 +186,6 @@
 
         return final_chunk
 
-=======
-            if isinstance(message, 
-                          (ChatMessage, HumanMessage)) and message.content[0].get("type") == "image_url":
-                images.append(message.content[0]["image_url"]["url"].split(",")[1])
-        print("IMG!")
-        print(images)
-        return images
->>>>>>> 3404d71f
 
     def _generate(
         self,
