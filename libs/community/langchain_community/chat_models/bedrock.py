--- conflicted
+++ resolved
@@ -167,11 +167,8 @@
             prompt = convert_messages_to_prompt_anthropic(messages=messages)
         elif provider == "meta":
             prompt = convert_messages_to_prompt_llama(messages=messages)
-<<<<<<< HEAD
-=======
         elif provider == "mistral":
             prompt = convert_messages_to_prompt_mistral(messages=messages)
->>>>>>> cccc8fbe
         elif provider == "amazon":
             prompt = convert_messages_to_prompt_anthropic(
                 messages=messages,
