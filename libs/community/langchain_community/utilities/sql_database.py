--- conflicted
+++ resolved
@@ -1,11 +1,7 @@
 """SQLAlchemy wrapper around a database."""
 from __future__ import annotations
 
-<<<<<<< HEAD
-from typing import Any, Dict, Iterable, List, Literal, Optional, Sequence
-=======
 from typing import Any, Dict, Iterable, List, Literal, Optional, Sequence, Union
->>>>>>> cccc8fbe
 
 import sqlalchemy
 from langchain_core._api import deprecated
@@ -287,11 +283,7 @@
             return sorted(self._include_tables)
         return sorted(self._all_tables - self._ignore_tables)
 
-<<<<<<< HEAD
-    @deprecated("0.0.1", alternative="get_usable_table_name", removal="0.2.0")
-=======
     @deprecated("0.0.1", alternative="get_usable_table_names", removal="0.3.0")
->>>>>>> cccc8fbe
     def get_table_names(self) -> Iterable[str]:
         """Get names of tables available."""
         return self.get_usable_table_names()
