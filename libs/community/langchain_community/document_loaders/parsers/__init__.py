<<<<<<< HEAD
from langchain_community.document_loaders.parsers.audio import OpenAIWhisperParser
from langchain_community.document_loaders.parsers.doc_intelligence import (
    AzureAIDocumentIntelligenceParser,
)
from langchain_community.document_loaders.parsers.docai import DocAIParser
from langchain_community.document_loaders.parsers.grobid import GrobidParser
from langchain_community.document_loaders.parsers.html import BS4HTMLParser
from langchain_community.document_loaders.parsers.language import LanguageParser
from langchain_community.document_loaders.parsers.pdf import (
    PDFMinerParser,
    PDFPlumberParser,
    PyMuPDFParser,
    PyPDFium2Parser,
    PyPDFParser,
)
from langchain_community.document_loaders.parsers.vsdx import VsdxParser
=======
import importlib
from typing import TYPE_CHECKING, Any

if TYPE_CHECKING:
    from langchain_community.document_loaders.parsers.audio import (
        OpenAIWhisperParser,
    )
    from langchain_community.document_loaders.parsers.doc_intelligence import (
        AzureAIDocumentIntelligenceParser,
    )
    from langchain_community.document_loaders.parsers.docai import (
        DocAIParser,
    )
    from langchain_community.document_loaders.parsers.grobid import (
        GrobidParser,
    )
    from langchain_community.document_loaders.parsers.html import (
        BS4HTMLParser,
    )
    from langchain_community.document_loaders.parsers.language import (
        LanguageParser,
    )
    from langchain_community.document_loaders.parsers.pdf import (
        PDFMinerParser,
        PDFPlumberParser,
        PyMuPDFParser,
        PyPDFium2Parser,
        PyPDFParser,
    )
    from langchain_community.document_loaders.parsers.vsdx import (
        VsdxParser,
    )


_module_lookup = {
    "AzureAIDocumentIntelligenceParser": "langchain_community.document_loaders.parsers.doc_intelligence",  # noqa: E501
    "BS4HTMLParser": "langchain_community.document_loaders.parsers.html",
    "DocAIParser": "langchain_community.document_loaders.parsers.docai",
    "GrobidParser": "langchain_community.document_loaders.parsers.grobid",
    "LanguageParser": "langchain_community.document_loaders.parsers.language",
    "OpenAIWhisperParser": "langchain_community.document_loaders.parsers.audio",
    "PDFMinerParser": "langchain_community.document_loaders.parsers.pdf",
    "PDFPlumberParser": "langchain_community.document_loaders.parsers.pdf",
    "PyMuPDFParser": "langchain_community.document_loaders.parsers.pdf",
    "PyPDFParser": "langchain_community.document_loaders.parsers.pdf",
    "PyPDFium2Parser": "langchain_community.document_loaders.parsers.pdf",
    "VsdxParser": "langchain_community.document_loaders.parsers.vsdx",
}


def __getattr__(name: str) -> Any:
    if name in _module_lookup:
        module = importlib.import_module(_module_lookup[name])
        return getattr(module, name)
    raise AttributeError(f"module {__name__} has no attribute {name}")

>>>>>>> cccc8fbe

__all__ = [
    "AzureAIDocumentIntelligenceParser",
    "BS4HTMLParser",
    "DocAIParser",
    "GrobidParser",
    "LanguageParser",
    "OpenAIWhisperParser",
    "PDFMinerParser",
    "PDFPlumberParser",
    "PyMuPDFParser",
    "PyPDFParser",
<<<<<<< HEAD
=======
    "PyPDFium2Parser",
>>>>>>> cccc8fbe
    "VsdxParser",
]<|MERGE_RESOLUTION|>--- conflicted
+++ resolved
@@ -1,21 +1,3 @@
-<<<<<<< HEAD
-from langchain_community.document_loaders.parsers.audio import OpenAIWhisperParser
-from langchain_community.document_loaders.parsers.doc_intelligence import (
-    AzureAIDocumentIntelligenceParser,
-)
-from langchain_community.document_loaders.parsers.docai import DocAIParser
-from langchain_community.document_loaders.parsers.grobid import GrobidParser
-from langchain_community.document_loaders.parsers.html import BS4HTMLParser
-from langchain_community.document_loaders.parsers.language import LanguageParser
-from langchain_community.document_loaders.parsers.pdf import (
-    PDFMinerParser,
-    PDFPlumberParser,
-    PyMuPDFParser,
-    PyPDFium2Parser,
-    PyPDFParser,
-)
-from langchain_community.document_loaders.parsers.vsdx import VsdxParser
-=======
 import importlib
 from typing import TYPE_CHECKING, Any
 
@@ -72,7 +54,6 @@
         return getattr(module, name)
     raise AttributeError(f"module {__name__} has no attribute {name}")
 
->>>>>>> cccc8fbe
 
 __all__ = [
     "AzureAIDocumentIntelligenceParser",
@@ -85,9 +66,6 @@
     "PDFPlumberParser",
     "PyMuPDFParser",
     "PyPDFParser",
-<<<<<<< HEAD
-=======
     "PyPDFium2Parser",
->>>>>>> cccc8fbe
     "VsdxParser",
 ]