import base64
from abc import ABC
from datetime import datetime
from typing import Callable, Dict, Iterator, List, Literal, Optional, Union

import requests
from langchain_core.documents import Document
from langchain_core.pydantic_v1 import BaseModel, root_validator, validator
from langchain_core.utils import get_from_dict_or_env

from langchain_community.document_loaders.base import BaseLoader


class BaseGitHubLoader(BaseLoader, BaseModel, ABC):
    """Load `GitHub` repository Issues."""

    repo: str
    """Name of repository"""
    access_token: str
    """Personal access token - see https://github.com/settings/tokens?type=beta"""
    github_api_url: str = "https://api.github.com"
    """URL of GitHub API"""

    @root_validator(pre=True, allow_reuse=True)
    def validate_environment(cls, values: Dict) -> Dict:
        """Validate that access token exists in environment."""
        values["access_token"] = get_from_dict_or_env(
            values, "access_token", "GITHUB_PERSONAL_ACCESS_TOKEN"
        )
        return values

    @property
    def headers(self) -> Dict[str, str]:
        return {
            "Accept": "application/vnd.github+json",
            "Authorization": f"Bearer {self.access_token}",
        }


class GitHubIssuesLoader(BaseGitHubLoader):
    """Load issues of a GitHub repository."""

    include_prs: bool = True
    """If True include Pull Requests in results, otherwise ignore them."""
    milestone: Union[int, Literal["*", "none"], None] = None
    """If integer is passed, it should be a milestone's number field.
        If the string '*' is passed, issues with any milestone are accepted.
        If the string 'none' is passed, issues without milestones are returned.
    """
    state: Optional[Literal["open", "closed", "all"]] = None
    """Filter on issue state. Can be one of: 'open', 'closed', 'all'."""
    assignee: Optional[str] = None
    """Filter on assigned user. Pass 'none' for no user and '*' for any user."""
    creator: Optional[str] = None
    """Filter on the user that created the issue."""
    mentioned: Optional[str] = None
    """Filter on a user that's mentioned in the issue."""
    labels: Optional[List[str]] = None
    """Label names to filter one. Example: bug,ui,@high."""
    sort: Optional[Literal["created", "updated", "comments"]] = None
    """What to sort results by. Can be one of: 'created', 'updated', 'comments'.
        Default is 'created'."""
    direction: Optional[Literal["asc", "desc"]] = None
    """The direction to sort the results by. Can be one of: 'asc', 'desc'."""
    since: Optional[str] = None
    """Only show notifications updated after the given time.
        This is a timestamp in ISO 8601 format: YYYY-MM-DDTHH:MM:SSZ."""
<<<<<<< HEAD
    page: Optional[int] = None
    """The page number for paginated results. 
        Defaults to 1 in the GitHub API."""
    per_page: Optional[int] = None
    """Number of items per page. 
        Defaults to 30 in the GitHub API."""

    # if page and per_page are None, all results will be returned
    @validator("since")
=======

    @validator("since", allow_reuse=True)
>>>>>>> ce22e10c
    def validate_since(cls, v: Optional[str]) -> Optional[str]:
        if v:
            try:
                datetime.strptime(v, "%Y-%m-%dT%H:%M:%SZ")
            except ValueError:
                raise ValueError(
                    "Invalid value for 'since'. Expected a date string in "
                    f"YYYY-MM-DDTHH:MM:SSZ format. Received: {v}"
                )
        return v

    def lazy_load(self) -> Iterator[Document]:
        """
        Get issues of a GitHub repository.

        Returns:
            A list of Documents with attributes:
                - page_content
                - metadata
                    - url
                    - title
                    - creator
                    - created_at
                    - last_update_time
                    - closed_time
                    - number of comments
                    - state
                    - labels
                    - assignee
                    - assignees
                    - milestone
                    - locked
                    - number
                    - is_pull_request
        """
        url: Optional[str] = self.url
        while url:
            response = requests.get(url, headers=self.headers)
            response.raise_for_status()
            issues = response.json()
            for issue in issues:
                doc = self.parse_issue(issue)
                if not self.include_prs and doc.metadata["is_pull_request"]:
                    continue
                yield doc
            if (
                response.links
                and response.links.get("next")
                and (not self.page and not self.per_page)
            ):
                url = response.links["next"]["url"]
            else:
                url = None

    def load(self) -> List[Document]:
        """
        Get issues of a GitHub repository.

        Returns:
            A list of Documents with attributes:
                - page_content
                - metadata
                    - url
                    - title
                    - creator
                    - created_at
                    - last_update_time
                    - closed_time
                    - number of comments
                    - state
                    - labels
                    - assignee
                    - assignees
                    - milestone
                    - locked
                    - number
                    - is_pull_request
        """
        return list(self.lazy_load())

    def parse_issue(self, issue: dict) -> Document:
        """Create Document objects from a list of GitHub issues."""
        metadata = {
            "url": issue["html_url"],
            "title": issue["title"],
            "creator": issue["user"]["login"],
            "created_at": issue["created_at"],
            "comments": issue["comments"],
            "state": issue["state"],
            "labels": [label["name"] for label in issue["labels"]],
            "assignee": issue["assignee"]["login"] if issue["assignee"] else None,
            "milestone": issue["milestone"]["title"] if issue["milestone"] else None,
            "locked": issue["locked"],
            "number": issue["number"],
            "is_pull_request": "pull_request" in issue,
        }
        content = issue["body"] if issue["body"] is not None else ""
        return Document(page_content=content, metadata=metadata)

    @property
    def query_params(self) -> str:
        """Create query parameters for GitHub API."""
        labels = ",".join(self.labels) if self.labels else self.labels
        query_params_dict = {
            "milestone": self.milestone,
            "state": self.state,
            "assignee": self.assignee,
            "creator": self.creator,
            "mentioned": self.mentioned,
            "labels": labels,
            "sort": self.sort,
            "direction": self.direction,
            "since": self.since,
            "page": self.page,
            "per_page": self.per_page,
        }
        query_params_list = [
            f"{k}={v}" for k, v in query_params_dict.items() if v is not None
        ]
        query_params = "&".join(query_params_list)
        return query_params

    @property
    def url(self) -> str:
        """Create URL for GitHub API."""
        return f"{self.github_api_url}/repos/{self.repo}/issues?{self.query_params}"


class GithubFileLoader(BaseGitHubLoader, ABC):
    """Load GitHub File"""

    file_extension: str = ".md"
    branch: str = "main"

    file_filter: Optional[Callable[[str], bool]]

    def get_file_paths(self) -> List[Dict]:
        base_url = (
            f"{self.github_api_url}/api/v3/repos/{self.repo}/git/trees/"
            f"{self.branch}?recursive=1"
        )
        response = requests.get(base_url, headers=self.headers)
        response.raise_for_status()
        all_files = response.json()["tree"]
        """ one element in all_files
        {
            'path': '.github', 
            'mode': '040000', 
            'type': 'tree', 
            'sha': '89a2ae046e8b59eb96531f123c0c6d4913885df1', 
            'url': 'https://github.com/api/v3/repos/shufanhao/langchain/git/trees/89a2ae046e8b59eb96531f123c0c6d4913885dxxx'
        }
        """
        return [
            f
            for f in all_files
            if not (self.file_filter and not self.file_filter(f["path"]))
        ]

    def get_file_content_by_path(self, path: str) -> str:
        base_url = f"{self.github_api_url}/api/v3/repos/{self.repo}/contents/{path}"
        response = requests.get(base_url, headers=self.headers)
        response.raise_for_status()

        content_encoded = response.json()["content"]
        return base64.b64decode(content_encoded).decode("utf-8")

    def load(self) -> List[Document]:
        documents = []

        files = self.get_file_paths()
        for file in files:
            content = self.get_file_content_by_path(file["path"])
            metadata = {
                "path": file["path"],
                "sha": file["sha"],
                "source": f"{self.github_api_url}/{self.repo}/{file['type']}/"
                f"{self.branch}/{file['path']}",
            }
            documents.append(Document(page_content=content, metadata=metadata))

        return documents<|MERGE_RESOLUTION|>--- conflicted
+++ resolved
@@ -65,7 +65,6 @@
     since: Optional[str] = None
     """Only show notifications updated after the given time.
         This is a timestamp in ISO 8601 format: YYYY-MM-DDTHH:MM:SSZ."""
-<<<<<<< HEAD
     page: Optional[int] = None
     """The page number for paginated results. 
         Defaults to 1 in the GitHub API."""
@@ -73,12 +72,7 @@
     """Number of items per page. 
         Defaults to 30 in the GitHub API."""
 
-    # if page and per_page are None, all results will be returned
-    @validator("since")
-=======
-
     @validator("since", allow_reuse=True)
->>>>>>> ce22e10c
     def validate_since(cls, v: Optional[str]) -> Optional[str]:
         if v:
             try:
