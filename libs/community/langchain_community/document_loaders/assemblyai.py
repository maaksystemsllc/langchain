from __future__ import annotations

from enum import Enum
<<<<<<< HEAD
from pathlib import Path
from typing import TYPE_CHECKING, List, Optional, Union
=======
from typing import TYPE_CHECKING, Iterator, Optional
>>>>>>> ced5e7ba

import requests
from langchain_core.documents import Document

from langchain_community.document_loaders.base import BaseLoader

if TYPE_CHECKING:
    import assemblyai


class TranscriptFormat(Enum):
    """Transcript format to use for the document loader."""

    TEXT = "text"
    """One document with the transcription text"""
    SENTENCES = "sentences"
    """Multiple documents, splits the transcription by each sentence"""
    PARAGRAPHS = "paragraphs"
    """Multiple documents, splits the transcription by each paragraph"""
    SUBTITLES_SRT = "subtitles_srt"
    """One document with the transcript exported in SRT subtitles format"""
    SUBTITLES_VTT = "subtitles_vtt"
    """One document with the transcript exported in VTT subtitles format"""


class AssemblyAIAudioTranscriptLoader(BaseLoader):
    """
    Loader for AssemblyAI audio transcripts.

    It uses the AssemblyAI API to transcribe audio files
    and loads the transcribed text into one or more Documents,
    depending on the specified format.

    To use, you should have the ``assemblyai`` python package installed, and the
    environment variable ``ASSEMBLYAI_API_KEY`` set with your API key.
    Alternatively, the API key can also be passed as an argument.

    Audio files can be specified via an URL or a local file path.
    """

    def __init__(
        self,
        file_path: Union[str, Path],
        *,
        transcript_format: TranscriptFormat = TranscriptFormat.TEXT,
        config: Optional[assemblyai.TranscriptionConfig] = None,
        api_key: Optional[str] = None,
    ):
        """
        Initializes the AssemblyAI AudioTranscriptLoader.

        Args:
            file_path: An URL or a local file path.
            transcript_format: Transcript format to use.
                See class ``TranscriptFormat`` for more info.
            config: Transcription options and features. If ``None`` is given,
                the Transcriber's default configuration will be used.
            api_key: AssemblyAI API key.
        """
        try:
            import assemblyai
        except ImportError:
            raise ImportError(
                "Could not import assemblyai python package. "
                "Please install it with `pip install assemblyai`."
            )
        if api_key is not None:
            assemblyai.settings.api_key = api_key

        self.file_path = str(file_path)
        self.transcript_format = transcript_format
        self.transcriber = assemblyai.Transcriber(config=config)

    def lazy_load(self) -> Iterator[Document]:
        """Transcribes the audio file and loads the transcript into documents.

        It uses the AssemblyAI API to transcribe the audio file and blocks until
        the transcription is finished.
        """
        transcript = self.transcriber.transcribe(self.file_path)
        # This will raise a ValueError if no API key is set.

        if transcript.error:
            raise ValueError(f"Could not transcribe file: {transcript.error}")

        if self.transcript_format == TranscriptFormat.TEXT:
            yield Document(
                page_content=transcript.text, metadata=transcript.json_response
            )
        elif self.transcript_format == TranscriptFormat.SENTENCES:
            sentences = transcript.get_sentences()
            for s in sentences:
                yield Document(page_content=s.text, metadata=s.dict(exclude={"text"}))
        elif self.transcript_format == TranscriptFormat.PARAGRAPHS:
            paragraphs = transcript.get_paragraphs()
            for p in paragraphs:
                yield Document(page_content=p.text, metadata=p.dict(exclude={"text"}))
        elif self.transcript_format == TranscriptFormat.SUBTITLES_SRT:
            yield Document(page_content=transcript.export_subtitles_srt())
        elif self.transcript_format == TranscriptFormat.SUBTITLES_VTT:
            yield Document(page_content=transcript.export_subtitles_vtt())
        else:
            raise ValueError("Unknown transcript format.")


class AssemblyAIAudioLoaderById(BaseLoader):
    """
    Loader for AssemblyAI audio transcripts.

    It uses the AssemblyAI API to get an existing transcription
    and loads the transcribed text into one or more Documents,
    depending on the specified format.

    """

    def __init__(
        self, transcript_id: str, api_key: str, transcript_format: TranscriptFormat
    ):
        """
        Initializes the AssemblyAI AssemblyAIAudioLoaderById.

        Args:
            transcript_id: Id of an existing transcription.
            transcript_format: Transcript format to use.
                See class ``TranscriptFormat`` for more info.
            api_key: AssemblyAI API key.
        """

        self.api_key = api_key
        self.transcript_id = transcript_id
        self.transcript_format = transcript_format

    def lazy_load(self) -> Iterator[Document]:
        """Load data into Document objects."""
        HEADERS = {"authorization": self.api_key}

        if self.transcript_format == TranscriptFormat.TEXT:
            try:
                transcript_response = requests.get(
                    f"https://api.assemblyai.com/v2/transcript/{self.transcript_id}",
                    headers=HEADERS,
                )
                transcript_response.raise_for_status()
            except Exception as e:
                print(f"An error occurred: {e}")  # noqa: T201
                raise

            transcript = transcript_response.json()["text"]

            yield Document(page_content=transcript, metadata=transcript_response.json())
        elif self.transcript_format == TranscriptFormat.PARAGRAPHS:
            try:
                paragraphs_response = requests.get(
                    f"https://api.assemblyai.com/v2/transcript/{self.transcript_id}/paragraphs",
                    headers=HEADERS,
                )
                paragraphs_response.raise_for_status()
            except Exception as e:
                print(f"An error occurred: {e}")  # noqa: T201
                raise

            paragraphs = paragraphs_response.json()["paragraphs"]

            for p in paragraphs:
                yield Document(page_content=p["text"], metadata=p)

        elif self.transcript_format == TranscriptFormat.SENTENCES:
            try:
                sentences_response = requests.get(
                    f"https://api.assemblyai.com/v2/transcript/{self.transcript_id}/sentences",
                    headers=HEADERS,
                )
                sentences_response.raise_for_status()
            except Exception as e:
                print(f"An error occurred: {e}")  # noqa: T201
                raise

            sentences = sentences_response.json()["sentences"]

            for s in sentences:
                yield Document(page_content=s["text"], metadata=s)

        elif self.transcript_format == TranscriptFormat.SUBTITLES_SRT:
            try:
                srt_response = requests.get(
                    f"https://api.assemblyai.com/v2/transcript/{self.transcript_id}/srt",
                    headers=HEADERS,
                )
                srt_response.raise_for_status()
            except Exception as e:
                print(f"An error occurred: {e}")  # noqa: T201
                raise

            srt = srt_response.text

            yield Document(page_content=srt)

        elif self.transcript_format == TranscriptFormat.SUBTITLES_VTT:
            try:
                vtt_response = requests.get(
                    f"https://api.assemblyai.com/v2/transcript/{self.transcript_id}/vtt",
                    headers=HEADERS,
                )
                vtt_response.raise_for_status()
            except Exception as e:
                print(f"An error occurred: {e}")  # noqa: T201
                raise

            vtt = vtt_response.text

            yield Document(page_content=vtt)
        else:
            raise ValueError("Unknown transcript format.")<|MERGE_RESOLUTION|>--- conflicted
+++ resolved
@@ -1,12 +1,8 @@
 from __future__ import annotations
 
 from enum import Enum
-<<<<<<< HEAD
 from pathlib import Path
-from typing import TYPE_CHECKING, List, Optional, Union
-=======
-from typing import TYPE_CHECKING, Iterator, Optional
->>>>>>> ced5e7ba
+from typing import TYPE_CHECKING, Iterator, Optional, Union
 
 import requests
 from langchain_core.documents import Document
