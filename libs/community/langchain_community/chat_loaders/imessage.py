--- conflicted
+++ resolved
@@ -129,9 +129,6 @@
         """
         results: List[HumanMessage] = []
 
-<<<<<<< HEAD
-        query = self._get_session_query(use_chat_handle_table)
-=======
         query = """
         SELECT message.date, handle.id, message.text, message.is_from_me, message.attributedBody
         FROM message
@@ -140,7 +137,6 @@
         WHERE chat_message_join.chat_id = ?
         ORDER BY message.date ASC;
         """  # noqa: E501
->>>>>>> 6cc3c245
         cursor.execute(query, (chat_id,))
         messages = cursor.fetchall()
 
