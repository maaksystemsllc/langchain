<<<<<<< HEAD
from langchain_community.chat_message_histories.astradb import (
    AstraDBChatMessageHistory,
)
from langchain_community.chat_message_histories.cassandra import (
    CassandraChatMessageHistory,
)
from langchain_community.chat_message_histories.cosmos_db import (
    CosmosDBChatMessageHistory,
)
from langchain_community.chat_message_histories.dynamodb import (
    DynamoDBChatMessageHistory,
)
from langchain_community.chat_message_histories.elasticsearch import (
    ElasticsearchChatMessageHistory,
)
from langchain_community.chat_message_histories.file import FileChatMessageHistory
from langchain_community.chat_message_histories.firestore import (
    FirestoreChatMessageHistory,
)
from langchain_community.chat_message_histories.in_memory import ChatMessageHistory
from langchain_community.chat_message_histories.momento import MomentoChatMessageHistory
from langchain_community.chat_message_histories.mongodb import MongoDBChatMessageHistory
from langchain_community.chat_message_histories.neo4j import Neo4jChatMessageHistory
from langchain_community.chat_message_histories.postgres import (
    PostgresChatMessageHistory,
)
from langchain_community.chat_message_histories.redis import RedisChatMessageHistory
from langchain_community.chat_message_histories.rocksetdb import (
    RocksetChatMessageHistory,
)
from langchain_community.chat_message_histories.singlestoredb import (
    SingleStoreDBChatMessageHistory,
)
from langchain_community.chat_message_histories.sql import SQLChatMessageHistory
from langchain_community.chat_message_histories.streamlit import (
    StreamlitChatMessageHistory,
)
from langchain_community.chat_message_histories.tidb import TiDBChatMessageHistory
from langchain_community.chat_message_histories.upstash_redis import (
    UpstashRedisChatMessageHistory,
)
from langchain_community.chat_message_histories.xata import XataChatMessageHistory
from langchain_community.chat_message_histories.zep import ZepChatMessageHistory
=======
"""**Chat message history** stores a history of the message interactions in a chat.


**Class hierarchy:**

.. code-block::

    BaseChatMessageHistory --> <name>ChatMessageHistory  # Examples: FileChatMessageHistory, PostgresChatMessageHistory

**Main helpers:**

.. code-block::

    AIMessage, HumanMessage, BaseMessage

"""  # noqa: E501

import importlib
from typing import TYPE_CHECKING, Any

if TYPE_CHECKING:
    from langchain_community.chat_message_histories.astradb import (
        AstraDBChatMessageHistory,
    )
    from langchain_community.chat_message_histories.cassandra import (
        CassandraChatMessageHistory,
    )
    from langchain_community.chat_message_histories.cosmos_db import (
        CosmosDBChatMessageHistory,
    )
    from langchain_community.chat_message_histories.dynamodb import (
        DynamoDBChatMessageHistory,
    )
    from langchain_community.chat_message_histories.elasticsearch import (
        ElasticsearchChatMessageHistory,
    )
    from langchain_community.chat_message_histories.file import (
        FileChatMessageHistory,
    )
    from langchain_community.chat_message_histories.firestore import (
        FirestoreChatMessageHistory,
    )
    from langchain_community.chat_message_histories.in_memory import (
        ChatMessageHistory,
    )
    from langchain_community.chat_message_histories.momento import (
        MomentoChatMessageHistory,
    )
    from langchain_community.chat_message_histories.mongodb import (
        MongoDBChatMessageHistory,
    )
    from langchain_community.chat_message_histories.neo4j import (
        Neo4jChatMessageHistory,
    )
    from langchain_community.chat_message_histories.postgres import (
        PostgresChatMessageHistory,
    )
    from langchain_community.chat_message_histories.redis import (
        RedisChatMessageHistory,
    )
    from langchain_community.chat_message_histories.rocksetdb import (
        RocksetChatMessageHistory,
    )
    from langchain_community.chat_message_histories.singlestoredb import (
        SingleStoreDBChatMessageHistory,
    )
    from langchain_community.chat_message_histories.sql import (
        SQLChatMessageHistory,
    )
    from langchain_community.chat_message_histories.streamlit import (
        StreamlitChatMessageHistory,
    )
    from langchain_community.chat_message_histories.tidb import (
        TiDBChatMessageHistory,
    )
    from langchain_community.chat_message_histories.upstash_redis import (
        UpstashRedisChatMessageHistory,
    )
    from langchain_community.chat_message_histories.xata import (
        XataChatMessageHistory,
    )
    from langchain_community.chat_message_histories.zep import (
        ZepChatMessageHistory,
    )
>>>>>>> cccc8fbe

__all__ = [
    "AstraDBChatMessageHistory",
    "CassandraChatMessageHistory",
    "ChatMessageHistory",
    "CosmosDBChatMessageHistory",
    "DynamoDBChatMessageHistory",
    "ElasticsearchChatMessageHistory",
    "FileChatMessageHistory",
    "FirestoreChatMessageHistory",
    "MomentoChatMessageHistory",
    "MongoDBChatMessageHistory",
    "Neo4jChatMessageHistory",
    "PostgresChatMessageHistory",
    "RedisChatMessageHistory",
    "RocksetChatMessageHistory",
    "SQLChatMessageHistory",
    "SingleStoreDBChatMessageHistory",
    "StreamlitChatMessageHistory",
    "TiDBChatMessageHistory",
    "UpstashRedisChatMessageHistory",
    "XataChatMessageHistory",
    "ZepChatMessageHistory",
<<<<<<< HEAD
    "UpstashRedisChatMessageHistory",
    "Neo4jChatMessageHistory",
    "TiDBChatMessageHistory",
]
=======
]

_module_lookup = {
    "AstraDBChatMessageHistory": "langchain_community.chat_message_histories.astradb",
    "CassandraChatMessageHistory": "langchain_community.chat_message_histories.cassandra",  # noqa: E501
    "ChatMessageHistory": "langchain_community.chat_message_histories.in_memory",
    "CosmosDBChatMessageHistory": "langchain_community.chat_message_histories.cosmos_db",  # noqa: E501
    "DynamoDBChatMessageHistory": "langchain_community.chat_message_histories.dynamodb",
    "ElasticsearchChatMessageHistory": "langchain_community.chat_message_histories.elasticsearch",  # noqa: E501
    "FileChatMessageHistory": "langchain_community.chat_message_histories.file",
    "FirestoreChatMessageHistory": "langchain_community.chat_message_histories.firestore",  # noqa: E501
    "MomentoChatMessageHistory": "langchain_community.chat_message_histories.momento",
    "MongoDBChatMessageHistory": "langchain_community.chat_message_histories.mongodb",
    "Neo4jChatMessageHistory": "langchain_community.chat_message_histories.neo4j",
    "PostgresChatMessageHistory": "langchain_community.chat_message_histories.postgres",
    "RedisChatMessageHistory": "langchain_community.chat_message_histories.redis",
    "RocksetChatMessageHistory": "langchain_community.chat_message_histories.rocksetdb",
    "SQLChatMessageHistory": "langchain_community.chat_message_histories.sql",
    "SingleStoreDBChatMessageHistory": "langchain_community.chat_message_histories.singlestoredb",  # noqa: E501
    "StreamlitChatMessageHistory": "langchain_community.chat_message_histories.streamlit",  # noqa: E501
    "TiDBChatMessageHistory": "langchain_community.chat_message_histories.tidb",
    "UpstashRedisChatMessageHistory": "langchain_community.chat_message_histories.upstash_redis",  # noqa: E501
    "XataChatMessageHistory": "langchain_community.chat_message_histories.xata",
    "ZepChatMessageHistory": "langchain_community.chat_message_histories.zep",
}


def __getattr__(name: str) -> Any:
    if name in _module_lookup:
        module = importlib.import_module(_module_lookup[name])
        return getattr(module, name)
    raise AttributeError(f"module {__name__} has no attribute {name}")
>>>>>>> cccc8fbe
<|MERGE_RESOLUTION|>--- conflicted
+++ resolved
@@ -1,48 +1,3 @@
-<<<<<<< HEAD
-from langchain_community.chat_message_histories.astradb import (
-    AstraDBChatMessageHistory,
-)
-from langchain_community.chat_message_histories.cassandra import (
-    CassandraChatMessageHistory,
-)
-from langchain_community.chat_message_histories.cosmos_db import (
-    CosmosDBChatMessageHistory,
-)
-from langchain_community.chat_message_histories.dynamodb import (
-    DynamoDBChatMessageHistory,
-)
-from langchain_community.chat_message_histories.elasticsearch import (
-    ElasticsearchChatMessageHistory,
-)
-from langchain_community.chat_message_histories.file import FileChatMessageHistory
-from langchain_community.chat_message_histories.firestore import (
-    FirestoreChatMessageHistory,
-)
-from langchain_community.chat_message_histories.in_memory import ChatMessageHistory
-from langchain_community.chat_message_histories.momento import MomentoChatMessageHistory
-from langchain_community.chat_message_histories.mongodb import MongoDBChatMessageHistory
-from langchain_community.chat_message_histories.neo4j import Neo4jChatMessageHistory
-from langchain_community.chat_message_histories.postgres import (
-    PostgresChatMessageHistory,
-)
-from langchain_community.chat_message_histories.redis import RedisChatMessageHistory
-from langchain_community.chat_message_histories.rocksetdb import (
-    RocksetChatMessageHistory,
-)
-from langchain_community.chat_message_histories.singlestoredb import (
-    SingleStoreDBChatMessageHistory,
-)
-from langchain_community.chat_message_histories.sql import SQLChatMessageHistory
-from langchain_community.chat_message_histories.streamlit import (
-    StreamlitChatMessageHistory,
-)
-from langchain_community.chat_message_histories.tidb import TiDBChatMessageHistory
-from langchain_community.chat_message_histories.upstash_redis import (
-    UpstashRedisChatMessageHistory,
-)
-from langchain_community.chat_message_histories.xata import XataChatMessageHistory
-from langchain_community.chat_message_histories.zep import ZepChatMessageHistory
-=======
 """**Chat message history** stores a history of the message interactions in a chat.
 
 
@@ -127,7 +82,6 @@
     from langchain_community.chat_message_histories.zep import (
         ZepChatMessageHistory,
     )
->>>>>>> cccc8fbe
 
 __all__ = [
     "AstraDBChatMessageHistory",
@@ -151,12 +105,6 @@
     "UpstashRedisChatMessageHistory",
     "XataChatMessageHistory",
     "ZepChatMessageHistory",
-<<<<<<< HEAD
-    "UpstashRedisChatMessageHistory",
-    "Neo4jChatMessageHistory",
-    "TiDBChatMessageHistory",
-]
-=======
 ]
 
 _module_lookup = {
@@ -188,5 +136,4 @@
     if name in _module_lookup:
         module = importlib.import_module(_module_lookup[name])
         return getattr(module, name)
-    raise AttributeError(f"module {__name__} has no attribute {name}")
->>>>>>> cccc8fbe
+    raise AttributeError(f"module {__name__} has no attribute {name}")