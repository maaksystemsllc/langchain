--- conflicted
+++ resolved
@@ -16,9 +16,6 @@
     assert len(r1[0]) == 768
     assert len(r1[1]) == 768
     r2 = deepinfra_emb.embed_query("What is the third letter of Greek alphabet")
-<<<<<<< HEAD
-    assert len(r2) == 768
-=======
     assert len(r2) == 768
 
 
@@ -29,5 +26,4 @@
     ]
     r1 = deepinfra_emb.embed_documents(texts)
     assert len(r1) == 2000
-    assert len(r1[0]) == 768
->>>>>>> cccc8fbe
+    assert len(r1[0]) == 768