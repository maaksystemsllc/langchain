from langchain_community.embeddings import __all__

EXPECTED_ALL = [
    "OpenAIEmbeddings",
    "AzureOpenAIEmbeddings",
    "BaichuanTextEmbeddings",
    "ClarifaiEmbeddings",
    "CohereEmbeddings",
    "DatabricksEmbeddings",
    "ElasticsearchEmbeddings",
    "FastEmbedEmbeddings",
    "HuggingFaceEmbeddings",
    "HuggingFaceInferenceAPIEmbeddings",
    "InfinityEmbeddings",
    "InfinityEmbeddingsLocal",
    "GradientEmbeddings",
    "JinaEmbeddings",
    "LaserEmbeddings",
    "LlamaCppEmbeddings",
    "LlamafileEmbeddings",
    "LLMRailsEmbeddings",
    "HuggingFaceHubEmbeddings",
    "MlflowAIGatewayEmbeddings",
    "MlflowEmbeddings",
    "MlflowCohereEmbeddings",
    "ModelScopeEmbeddings",
    "TensorflowHubEmbeddings",
    "SagemakerEndpointEmbeddings",
    "HuggingFaceInstructEmbeddings",
    "MosaicMLInstructorEmbeddings",
    "SelfHostedEmbeddings",
    "SelfHostedHuggingFaceEmbeddings",
    "SelfHostedHuggingFaceInstructEmbeddings",
    "FakeEmbeddings",
    "DeterministicFakeEmbedding",
    "AlephAlphaAsymmetricSemanticEmbedding",
    "AlephAlphaSymmetricSemanticEmbedding",
    "SentenceTransformerEmbeddings",
    "GooglePalmEmbeddings",
    "MiniMaxEmbeddings",
    "VertexAIEmbeddings",
    "BedrockEmbeddings",
    "DeepInfraEmbeddings",
    "EdenAiEmbeddings",
    "DashScopeEmbeddings",
    "EmbaasEmbeddings",
    "OctoAIEmbeddings",
    "SpacyEmbeddings",
    "NLPCloudEmbeddings",
    "GPT4AllEmbeddings",
    "GigaChatEmbeddings",
    "XinferenceEmbeddings",
    "LocalAIEmbeddings",
    "AwaEmbeddings",
    "HuggingFaceBgeEmbeddings",
    "ErnieEmbeddings",
    "JavelinAIGatewayEmbeddings",
    "OllamaEmbeddings",
    "QianfanEmbeddingsEndpoint",
    "JohnSnowLabsEmbeddings",
    "VoyageEmbeddings",
    "BookendEmbeddings",
    "VolcanoEmbeddings",
    "OCIGenAIEmbeddings",
    "QuantizedBiEncoderEmbeddings",
    "NeMoEmbeddings",
    "SparkLLMTextEmbeddings",
<<<<<<< HEAD
    "PremAIEmbeddings",
=======
    "YandexGPTEmbeddings",
>>>>>>> 903541f4
]


def test_all_imports() -> None:
    assert set(__all__) == set(EXPECTED_ALL)<|MERGE_RESOLUTION|>--- conflicted
+++ resolved
@@ -65,11 +65,8 @@
     "QuantizedBiEncoderEmbeddings",
     "NeMoEmbeddings",
     "SparkLLMTextEmbeddings",
-<<<<<<< HEAD
     "PremAIEmbeddings",
-=======
     "YandexGPTEmbeddings",
->>>>>>> 903541f4
 ]
 
 
