"""Test PremChat model"""

from typing import cast

import pytest
from langchain_core.messages import AIMessage, HumanMessage, SystemMessage
from langchain_core.pydantic_v1 import SecretStr
from pytest import CaptureFixture

from langchain_community.chat_models import ChatPremAI
from langchain_community.chat_models.premai import _messages_to_prompt_dict


@pytest.mark.requires("premai")
def test_api_key_is_string() -> None:
    llm = ChatPremAI(premai_api_key="secret-api-key", project_id=8)  # type: ignore[call-arg]
    assert isinstance(llm.premai_api_key, SecretStr)


@pytest.mark.requires("premai")
def test_api_key_masked_when_passed_via_constructor(
    capsys: CaptureFixture,
) -> None:
    llm = ChatPremAI(premai_api_key="secret-api-key", project_id=8)  # type: ignore[call-arg]
    print(llm.premai_api_key, end="")  # noqa: T201
    captured = capsys.readouterr()

    assert captured.out == "**********"


def test_messages_to_prompt_dict_with_valid_messages() -> None:
    system_message, result = _messages_to_prompt_dict(
        [
            SystemMessage(content="System Prompt"),
            HumanMessage(content="User message #1"),
            AIMessage(content="AI message #1"),
            HumanMessage(content="User message #2"),
            AIMessage(content="AI message #2"),
        ]
    )
    expected = [
        {"role": "user", "content": "User message #1"},
        {"role": "assistant", "content": "AI message #1"},
        {"role": "user", "content": "User message #2"},
        {"role": "assistant", "content": "AI message #2"},
    ]

    assert system_message == "System Prompt"
    assert result == expected


@pytest.mark.requires("premai")
def test_premai_initialization() -> None:
    for model in [
<<<<<<< HEAD
        ChatPremAI(
            model="prem-ai-model", premai_api_key="xyz", project_id=8, temperature=0.5
        ),
        ChatPremAI(
            model_name="prem-ai-model", api_key="xyz", project_id=8, temperature=0.5
        ),
=======
        ChatPremAI(model="prem-ai-model", premai_api_key="xyz", project_id=8),  # type: ignore[call-arg]
        ChatPremAI(model_name="prem-ai-model", api_key="xyz", project_id=8),  # type: ignore[arg-type, call-arg]
>>>>>>> 04059339
    ]:
        assert model.model == "prem-ai-model"
        assert model.temperature == 0.5
        assert model.max_tokens is None
        assert model.max_retries == 1
        assert cast(SecretStr, model.premai_api_key).get_secret_value() == "xyz"<|MERGE_RESOLUTION|>--- conflicted
+++ resolved
@@ -52,17 +52,8 @@
 @pytest.mark.requires("premai")
 def test_premai_initialization() -> None:
     for model in [
-<<<<<<< HEAD
-        ChatPremAI(
-            model="prem-ai-model", premai_api_key="xyz", project_id=8, temperature=0.5
-        ),
-        ChatPremAI(
-            model_name="prem-ai-model", api_key="xyz", project_id=8, temperature=0.5
-        ),
-=======
-        ChatPremAI(model="prem-ai-model", premai_api_key="xyz", project_id=8),  # type: ignore[call-arg]
-        ChatPremAI(model_name="prem-ai-model", api_key="xyz", project_id=8),  # type: ignore[arg-type, call-arg]
->>>>>>> 04059339
+        ChatPremAI(model="prem-ai-model", premai_api_key="xyz", project_id=8, temperature=0.5),  # type: ignore[call-arg]
+        ChatPremAI(model_name="prem-ai-model", api_key="xyz", project_id=8, temperature=0.5),  # type: ignore[arg-type, call-arg]
     ]:
         assert model.model == "prem-ai-model"
         assert model.temperature == 0.5
