--- conflicted
+++ resolved
@@ -74,11 +74,8 @@
     "AzureCosmosDBVectorSearch",
     "VectorStore",
     "Yellowbrick",
-<<<<<<< HEAD
+    "NeuralDBVectorStore",
     "CouchbaseVectorStore",
-=======
-    "NeuralDBVectorStore",
->>>>>>> f027696b
 ]
 
 
