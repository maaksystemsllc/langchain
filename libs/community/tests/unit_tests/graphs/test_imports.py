--- conflicted
+++ resolved
@@ -15,11 +15,8 @@
     "ArangoGraph",
     "FalkorDBGraph",
     "TigerGraph",
-<<<<<<< HEAD
-=======
     "OntotextGraphDBGraph",
     "GremlinGraph",
->>>>>>> cccc8fbe
 ]
 
 
