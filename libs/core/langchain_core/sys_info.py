--- conflicted
+++ resolved
@@ -16,10 +16,7 @@
     other_langchain_packages = [
         "langserve",
         "langgraph",
-<<<<<<< HEAD
-=======
         "langsmith",
->>>>>>> cccc8fbe
     ]
 
     langchain_pkgs = [
@@ -31,11 +28,7 @@
     )
 
     # Always surface these packages to the top
-<<<<<<< HEAD
-    order_by = ["langchain_core", "langchain", "langchain_community"]
-=======
     order_by = ["langchain_core", "langchain", "langchain_community", "langsmith"]
->>>>>>> cccc8fbe
 
     for pkg in reversed(order_by):
         if pkg in all_packages:
@@ -61,11 +54,6 @@
 
     not_installed = []
 
-<<<<<<< HEAD
-    not_installed = []
-
-=======
->>>>>>> cccc8fbe
     for pkg in all_packages:
         try:
             found_package = util.find_spec(pkg)
@@ -85,18 +73,6 @@
         if package_version is not None:
             print(f"> {pkg}: {package_version}")  # noqa: T201
         else:
-<<<<<<< HEAD
-            print(f"> {pkg}: Installed. No version info available.")
-
-    if not_installed:
-        print()
-        print("Packages not installed (Not Necessarily a Problem)")
-        print("--------------------------------------------------")
-        print("The following packages were not found:")
-        print()
-        for pkg in not_installed:
-            print(f"> {pkg}")
-=======
             print(f"> {pkg}: Installed. No version info available.")  # noqa: T201
 
     if not_installed:
@@ -107,7 +83,6 @@
         print()  # noqa: T201
         for pkg in not_installed:
             print(f"> {pkg}")  # noqa: T201
->>>>>>> cccc8fbe
 
 
 if __name__ == "__main__":
