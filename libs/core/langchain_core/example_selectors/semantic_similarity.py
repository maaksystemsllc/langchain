"""Example selector that selects examples based on SemanticSimilarity."""
from __future__ import annotations

from abc import ABC
from typing import TYPE_CHECKING, Any, Dict, List, Optional, Type

from langchain_core.documents import Document
from langchain_core.example_selectors.base import BaseExampleSelector
from langchain_core.pydantic_v1 import BaseModel, Extra
from langchain_core.vectorstores import VectorStore

if TYPE_CHECKING:
    from langchain_core.embeddings import Embeddings


def sorted_values(values: Dict[str, str]) -> List[Any]:
    """Return a list of values in dict sorted by key."""
    return [values[val] for val in sorted(values)]


class _VectorStoreExampleSelector(BaseExampleSelector, BaseModel, ABC):
    """Example selector that selects examples based on SemanticSimilarity."""

    vectorstore: VectorStore
    """VectorStore that contains information about examples."""
    k: int = 4
    """Number of examples to select."""
    example_keys: Optional[List[str]] = None
    """Optional keys to filter examples to."""
    input_keys: Optional[List[str]] = None
    """Optional keys to filter input to. If provided, the search is based on
    the input variables instead of all variables."""
    vectorstore_kwargs: Optional[Dict[str, Any]] = None
    """Extra arguments passed to similarity_search function of the vectorstore."""

    class Config:
        """Configuration for this pydantic object."""

        extra = Extra.forbid
        arbitrary_types_allowed = True

    @staticmethod
    def _example_to_text(
        example: Dict[str, str], input_keys: Optional[List[str]]
    ) -> str:
        if input_keys:
            return " ".join(sorted_values({key: example[key] for key in input_keys}))
        else:
            return " ".join(sorted_values(example))

    def _documents_to_examples(self, documents: List[Document]) -> List[dict]:
        # Get the examples from the metadata.
        # This assumes that examples are stored in metadata.
        examples = [dict(e.metadata) for e in documents]
        # If example keys are provided, filter examples to those keys.
        if self.example_keys:
            examples = [{k: eg[k] for k in self.example_keys} for eg in examples]
        return examples

    def add_example(self, example: Dict[str, str]) -> str:
        """Add new example to vectorstore."""
        ids = self.vectorstore.add_texts(
            [self._example_to_text(example, self.input_keys)], metadatas=[example]
        )
        return ids[0]

    async def aadd_example(self, example: Dict[str, str]) -> str:
        """Add new example to vectorstore."""
        ids = await self.vectorstore.aadd_texts(
            [self._example_to_text(example, self.input_keys)], metadatas=[example]
        )
        return ids[0]


class SemanticSimilarityExampleSelector(_VectorStoreExampleSelector):
    """Select examples based on semantic similarity."""

    def select_examples(self, input_variables: Dict[str, str]) -> List[dict]:
        """Select examples based on semantic similarity."""
        # Get the docs with the highest similarity.
        vectorstore_kwargs = self.vectorstore_kwargs or {}
        example_docs = self.vectorstore.similarity_search(
            self._example_to_text(input_variables, self.input_keys),
            k=self.k,
            **vectorstore_kwargs,
        )
        return self._documents_to_examples(example_docs)

    async def aselect_examples(self, input_variables: Dict[str, str]) -> List[dict]:
        """Asynchronously select examples based on semantic similarity."""
        # Get the docs with the highest similarity.
        vectorstore_kwargs = self.vectorstore_kwargs or {}
        example_docs = await self.vectorstore.asimilarity_search(
            self._example_to_text(input_variables, self.input_keys),
            k=self.k,
            **vectorstore_kwargs,
        )
        return self._documents_to_examples(example_docs)

    @classmethod
    def from_examples(
        cls,
        examples: List[dict],
        embeddings: Embeddings,
        vectorstore_cls: Type[VectorStore],
        k: int = 4,
        input_keys: Optional[List[str]] = None,
        *,
        example_keys: Optional[List[str]] = None,
        vectorstore_kwargs: Optional[dict] = None,
        **vectorstore_cls_kwargs: Any,
    ) -> SemanticSimilarityExampleSelector:
        """Create k-shot example selector using example list and embeddings.

        Reshuffles examples dynamically based on query similarity.

        Args:
            examples: List of examples to use in the prompt.
            embeddings: An initialized embedding API interface, e.g. OpenAIEmbeddings().
            vectorstore_cls: A vector store DB interface class, e.g. FAISS.
            k: Number of examples to select
            input_keys: If provided, the search is based on the input variables
                instead of all variables.
            example_keys: If provided, keys to filter examples to.
            vectorstore_kwargs: Extra arguments passed to similarity_search function
                of the vectorstore.
            vectorstore_cls_kwargs: optional kwargs containing url for vector store

        Returns:
            The ExampleSelector instantiated, backed by a vector store.
        """
        string_examples = [cls._example_to_text(eg, input_keys) for eg in examples]
        vectorstore = vectorstore_cls.from_texts(
            string_examples, embeddings, metadatas=examples, **vectorstore_cls_kwargs
        )
        return cls(
            vectorstore=vectorstore,
            k=k,
            input_keys=input_keys,
            example_keys=example_keys,
            vectorstore_kwargs=vectorstore_kwargs,
        )
<<<<<<< HEAD
=======

    @classmethod
    async def afrom_examples(
        cls,
        examples: List[dict],
        embeddings: Embeddings,
        vectorstore_cls: Type[VectorStore],
        k: int = 4,
        input_keys: Optional[List[str]] = None,
        *,
        example_keys: Optional[List[str]] = None,
        vectorstore_kwargs: Optional[dict] = None,
        **vectorstore_cls_kwargs: Any,
    ) -> SemanticSimilarityExampleSelector:
        """Create k-shot example selector using example list and embeddings.
>>>>>>> cccc8fbe

        Reshuffles examples dynamically based on query similarity.

        Args:
            examples: List of examples to use in the prompt.
            embeddings: An initialized embedding API interface, e.g. OpenAIEmbeddings().
            vectorstore_cls: A vector store DB interface class, e.g. FAISS.
            k: Number of examples to select
            input_keys: If provided, the search is based on the input variables
                instead of all variables.
            example_keys: If provided, keys to filter examples to.
            vectorstore_kwargs: Extra arguments passed to similarity_search function
                of the vectorstore.
            vectorstore_cls_kwargs: optional kwargs containing url for vector store

        Returns:
            The ExampleSelector instantiated, backed by a vector store.
        """
        string_examples = [cls._example_to_text(eg, input_keys) for eg in examples]
        vectorstore = await vectorstore_cls.afrom_texts(
            string_examples, embeddings, metadatas=examples, **vectorstore_cls_kwargs
        )
        return cls(
            vectorstore=vectorstore,
            k=k,
            input_keys=input_keys,
            example_keys=example_keys,
            vectorstore_kwargs=vectorstore_kwargs,
        )


class MaxMarginalRelevanceExampleSelector(_VectorStoreExampleSelector):
    """Select examples based on Max Marginal Relevance.

    This was shown to improve performance in this paper:
    https://arxiv.org/pdf/2211.13892.pdf
    """

    fetch_k: int = 20
    """Number of examples to fetch to rerank."""

    def select_examples(self, input_variables: Dict[str, str]) -> List[dict]:
        """Select examples based on Max Marginal Relevance.

        Args:
            input_variables: The input variables to use for search.

        Returns:
            The selected examples.
        """
        example_docs = self.vectorstore.max_marginal_relevance_search(
            self._example_to_text(input_variables, self.input_keys),
            k=self.k,
            fetch_k=self.fetch_k,
        )
        return self._documents_to_examples(example_docs)

    async def aselect_examples(self, input_variables: Dict[str, str]) -> List[dict]:
        """Asynchronously select examples based on Max Marginal Relevance.

        Args:
            input_variables: The input variables to use for search.

        Returns:
            The selected examples.
        """
        example_docs = await self.vectorstore.amax_marginal_relevance_search(
            self._example_to_text(input_variables, self.input_keys),
            k=self.k,
            fetch_k=self.fetch_k,
        )
        return self._documents_to_examples(example_docs)

    @classmethod
    def from_examples(
        cls,
        examples: List[dict],
        embeddings: Embeddings,
        vectorstore_cls: Type[VectorStore],
        k: int = 4,
        input_keys: Optional[List[str]] = None,
        fetch_k: int = 20,
        example_keys: Optional[List[str]] = None,
        vectorstore_kwargs: Optional[dict] = None,
        **vectorstore_cls_kwargs: Any,
    ) -> MaxMarginalRelevanceExampleSelector:
        """Create k-shot example selector using example list and embeddings.

        Reshuffles examples dynamically based on Max Marginal Relevance.

        Args:
            examples: List of examples to use in the prompt.
            embeddings: An initialized embedding API interface, e.g. OpenAIEmbeddings().
            vectorstore_cls: A vector store DB interface class, e.g. FAISS.
            k: Number of examples to select
            fetch_k: Number of Documents to fetch to pass to MMR algorithm.
            input_keys: If provided, the search is based on the input variables
                instead of all variables.
            example_keys: If provided, keys to filter examples to.
            vectorstore_kwargs: Extra arguments passed to similarity_search function
                of the vectorstore.
            vectorstore_cls_kwargs: optional kwargs containing url for vector store

        Returns:
            The ExampleSelector instantiated, backed by a vector store.
        """
        string_examples = [cls._example_to_text(eg, input_keys) for eg in examples]
        vectorstore = vectorstore_cls.from_texts(
            string_examples, embeddings, metadatas=examples, **vectorstore_cls_kwargs
        )
        return cls(
            vectorstore=vectorstore,
            k=k,
            fetch_k=fetch_k,
            input_keys=input_keys,
            example_keys=example_keys,
            vectorstore_kwargs=vectorstore_kwargs,
        )

    @classmethod
    async def afrom_examples(
        cls,
        examples: List[dict],
        embeddings: Embeddings,
        vectorstore_cls: Type[VectorStore],
        *,
        k: int = 4,
        input_keys: Optional[List[str]] = None,
        fetch_k: int = 20,
        example_keys: Optional[List[str]] = None,
        vectorstore_kwargs: Optional[dict] = None,
        **vectorstore_cls_kwargs: Any,
    ) -> MaxMarginalRelevanceExampleSelector:
        """Asynchronously create k-shot example selector using example list and
        embeddings.

        Reshuffles examples dynamically based on Max Marginal Relevance.

        Args:
            examples: List of examples to use in the prompt.
            embeddings: An initialized embedding API interface, e.g. OpenAIEmbeddings().
            vectorstore_cls: A vector store DB interface class, e.g. FAISS.
            k: Number of examples to select
            fetch_k: Number of Documents to fetch to pass to MMR algorithm.
            input_keys: If provided, the search is based on the input variables
                instead of all variables.
            example_keys: If provided, keys to filter examples to.
            vectorstore_kwargs: Extra arguments passed to similarity_search function
                of the vectorstore.
            vectorstore_cls_kwargs: optional kwargs containing url for vector store

        Returns:
            The ExampleSelector instantiated, backed by a vector store.
        """
        string_examples = [cls._example_to_text(eg, input_keys) for eg in examples]
        vectorstore = await vectorstore_cls.afrom_texts(
            string_examples, embeddings, metadatas=examples, **vectorstore_cls_kwargs
        )
        return cls(
            vectorstore=vectorstore,
            k=k,
            fetch_k=fetch_k,
            input_keys=input_keys,
            example_keys=example_keys,
            vectorstore_kwargs=vectorstore_kwargs,
        )<|MERGE_RESOLUTION|>--- conflicted
+++ resolved
@@ -140,8 +140,6 @@
             example_keys=example_keys,
             vectorstore_kwargs=vectorstore_kwargs,
         )
-<<<<<<< HEAD
-=======
 
     @classmethod
     async def afrom_examples(
@@ -157,7 +155,6 @@
         **vectorstore_cls_kwargs: Any,
     ) -> SemanticSimilarityExampleSelector:
         """Create k-shot example selector using example list and embeddings.
->>>>>>> cccc8fbe
 
         Reshuffles examples dynamically based on query similarity.
 
