"""Helper functions for deprecating parts of the LangChain API.

This module was adapted from matplotlibs _api/deprecation.py module:

https://github.com/matplotlib/matplotlib/blob/main/lib/matplotlib/_api/deprecation.py

.. warning::

    This module is for internal use only.  Do not use it in your own code.
    We may change the API at any time with no warning.
"""

import contextlib
import functools
import inspect
import warnings
from typing import Any, Callable, Generator, Type, TypeVar, Union, cast

from langchain_core._api.internal import is_caller_internal


class LangChainDeprecationWarning(DeprecationWarning):
    """A class for issuing deprecation warnings for LangChain users."""


class LangChainPendingDeprecationWarning(PendingDeprecationWarning):
    """A class for issuing deprecation warnings for LangChain users."""


# PUBLIC API


T = TypeVar("T", bound=Union[Type, Callable[..., Any]])


def deprecated(
    since: str,
    *,
    message: str = "",
    name: str = "",
    alternative: str = "",
    alternative_import: str = "",
    pending: bool = False,
    obj_type: str = "",
    addendum: str = "",
    removal: str = "",
    package: str = "",
) -> Callable[[T], T]:
    """Decorator to mark a function, a class, or a property as deprecated.

    When deprecating a classmethod, a staticmethod, or a property, the
    ``@deprecated`` decorator should go *under* ``@classmethod`` and
    ``@staticmethod`` (i.e., `deprecated` should directly decorate the
    underlying callable), but *over* ``@property``.

    When deprecating a class ``C`` intended to be used as a base class in a
    multiple inheritance hierarchy, ``C`` *must* define an ``__init__`` method
    (if ``C`` instead inherited its ``__init__`` from its own base class, then
    ``@deprecated`` would mess up ``__init__`` inheritance when installing its
    own (deprecation-emitting) ``C.__init__``).

    Parameters are the same as for `warn_deprecated`, except that *obj_type*
    defaults to 'class' if decorating a class, 'attribute' if decorating a
    property, and 'function' otherwise.

    Arguments:
        since : str
            The release at which this API became deprecated.
        message : str, optional
            Override the default deprecation message. The %(since)s,
            %(name)s, %(alternative)s, %(obj_type)s, %(addendum)s,
            and %(removal)s format specifiers will be replaced by the
            values of the respective arguments passed to this function.
        name : str, optional
            The name of the deprecated object.
        alternative : str, optional
            An alternative API that the user may use in place of the
            deprecated API. The deprecation warning will tell the user
            about this alternative if provided.
        pending : bool, optional
            If True, uses a PendingDeprecationWarning instead of a
            DeprecationWarning. Cannot be used together with removal.
        obj_type : str, optional
            The object type being deprecated.
        addendum : str, optional
            Additional text appended directly to the final message.
        removal : str, optional
            The expected removal version. With the default (an empty
            string), a removal version is automatically computed from
            since. Set to other Falsy values to not schedule a removal
            date. Cannot be used together with pending.

    Examples
    --------

        .. code-block:: python

            @deprecated('1.4.0')
            def the_function_to_deprecate():
                pass
    """

    def deprecate(
        obj: T,
        *,
        _obj_type: str = obj_type,
        _name: str = name,
        _message: str = message,
        _alternative: str = alternative,
        _alternative_import: str = alternative_import,
        _pending: bool = pending,
        _addendum: str = addendum,
        _package: str = package,
    ) -> T:
        """Implementation of the decorator returned by `deprecated`."""

        def emit_warning() -> None:
            """Emit the warning."""
            warn_deprecated(
                since,
                message=_message,
                name=_name,
                alternative=_alternative,
                alternative_import=_alternative_import,
                pending=_pending,
                obj_type=_obj_type,
                addendum=_addendum,
                removal=removal,
                package=_package,
            )

        warned = False

        def warning_emitting_wrapper(*args: Any, **kwargs: Any) -> Any:
            """Wrapper for the original wrapped callable that emits a warning.

            Args:
                *args: The positional arguments to the function.
                **kwargs: The keyword arguments to the function.

            Returns:
                The return value of the function being wrapped.
            """
            nonlocal warned
            if not warned and not is_caller_internal():
                warned = True
                emit_warning()
            return wrapped(*args, **kwargs)

        async def awarning_emitting_wrapper(*args: Any, **kwargs: Any) -> Any:
            """Same as warning_emitting_wrapper, but for async functions."""

            nonlocal warned
            if not warned and not is_caller_internal():
                warned = True
                emit_warning()
            return await wrapped(*args, **kwargs)

<<<<<<< HEAD
=======
        _package = _package or obj.__module__.split(".")[0].replace("_", "-")

>>>>>>> cccc8fbe
        if isinstance(obj, type):
            if not _obj_type:
                _obj_type = "class"
            wrapped = obj.__init__  # type: ignore
            _name = _name or obj.__qualname__
            old_doc = obj.__doc__

            def finalize(wrapper: Callable[..., Any], new_doc: str) -> T:
                """Finalize the deprecation of a class."""
                try:
                    obj.__doc__ = new_doc
                except AttributeError:  # Can't set on some extension objects.
                    pass

                def warn_if_direct_instance(
                    self: Any, *args: Any, **kwargs: Any
                ) -> Any:
                    """Warn that the class is in beta."""
                    nonlocal warned
                    if not warned and type(self) is obj and not is_caller_internal():
                        warned = True
                        emit_warning()
                    return wrapped(self, *args, **kwargs)

                obj.__init__ = functools.wraps(obj.__init__)(  # type: ignore[misc]
                    warn_if_direct_instance
                )
                return cast(T, obj)

        elif isinstance(obj, property):
            if not _obj_type:
                _obj_type = "attribute"
            wrapped = None
            _name = _name or obj.fget.__qualname__
            old_doc = obj.__doc__

            class _deprecated_property(property):
                """A deprecated property."""

                def __init__(self, fget=None, fset=None, fdel=None, doc=None):
                    super().__init__(fget, fset, fdel, doc)
                    self.__orig_fget = fget
                    self.__orig_fset = fset
                    self.__orig_fdel = fdel

                def __get__(self, instance, owner=None):
                    if instance is not None or owner is not None:
                        emit_warning()
                    return self.fget(instance)

                def __set__(self, instance, value):
                    if instance is not None:
                        emit_warning()
                    return self.fset(instance, value)

                def __delete__(self, instance):
                    if instance is not None:
                        emit_warning()
                    return self.fdel(instance)

                def __set_name__(self, owner, set_name):
                    nonlocal _name
                    if _name == "<lambda>":
                        _name = set_name

            def finalize(wrapper: Callable[..., Any], new_doc: str) -> Any:
                """Finalize the property."""
                return _deprecated_property(
                    fget=obj.fget, fset=obj.fset, fdel=obj.fdel, doc=new_doc
                )

        else:
            _name = _name or obj.__qualname__
            if not _obj_type:
                # edge case: when a function is within another function
                # within a test, this will call it a "method" not a "function"
                _obj_type = "function" if "." not in _name else "method"
            wrapped = obj
            old_doc = wrapped.__doc__

            def finalize(wrapper: Callable[..., Any], new_doc: str) -> T:
                """Wrap the wrapped function using the wrapper and update the docstring.

                Args:
                    wrapper: The wrapper function.
                    new_doc: The new docstring.

                Returns:
                    The wrapped function.
                """
                wrapper = functools.wraps(wrapped)(wrapper)
                wrapper.__doc__ = new_doc
                return cast(T, wrapper)

        old_doc = inspect.cleandoc(old_doc or "").strip("\n")

        # old_doc can be None
        if not old_doc:
            old_doc = ""

        # Modify the docstring to include a deprecation notice.
        notes_header = "\nNotes\n-----"
        components = [
            message,
            f"Use {alternative} instead." if alternative else "",
            addendum,
        ]
        details = " ".join([component.strip() for component in components if component])
        package = (
            _package or _name.split(".")[0].replace("_", "-") if "." in _name else None
        )
        since_str = f"{package}=={since}" if package else since
        new_doc = (
            f"[*Deprecated*] {old_doc}\n"
            f"{notes_header if notes_header not in old_doc else ''}\n"
            f".. deprecated:: {since_str}\n"
            f"   {details}"
        )

        if inspect.iscoroutinefunction(obj):
<<<<<<< HEAD
            return finalize(awarning_emitting_wrapper, new_doc)
        else:
            return finalize(warning_emitting_wrapper, new_doc)
=======
            finalized = finalize(awarning_emitting_wrapper, new_doc)
        else:
            finalized = finalize(warning_emitting_wrapper, new_doc)
        return cast(T, finalized)
>>>>>>> cccc8fbe

    return deprecate


@contextlib.contextmanager
def suppress_langchain_deprecation_warning() -> Generator[None, None, None]:
    """Context manager to suppress LangChainDeprecationWarning."""
    with warnings.catch_warnings():
        warnings.simplefilter("ignore", LangChainDeprecationWarning)
        warnings.simplefilter("ignore", LangChainPendingDeprecationWarning)
        yield


def warn_deprecated(
    since: str,
    *,
    message: str = "",
    name: str = "",
    alternative: str = "",
    alternative_import: str = "",
    pending: bool = False,
    obj_type: str = "",
    addendum: str = "",
    removal: str = "",
    package: str = "",
) -> None:
    """Display a standardized deprecation.

    Arguments:
        since : str
            The release at which this API became deprecated.
        message : str, optional
            Override the default deprecation message. The %(since)s,
            %(name)s, %(alternative)s, %(obj_type)s, %(addendum)s,
            and %(removal)s format specifiers will be replaced by the
            values of the respective arguments passed to this function.
        name : str, optional
            The name of the deprecated object.
        alternative : str, optional
            An alternative API that the user may use in place of the
            deprecated API. The deprecation warning will tell the user
            about this alternative if provided.
        pending : bool, optional
            If True, uses a PendingDeprecationWarning instead of a
            DeprecationWarning. Cannot be used together with removal.
        obj_type : str, optional
            The object type being deprecated.
        addendum : str, optional
            Additional text appended directly to the final message.
        removal : str, optional
            The expected removal version. With the default (an empty
            string), a removal version is automatically computed from
            since. Set to other Falsy values to not schedule a removal
            date. Cannot be used together with pending.
    """
    if pending and removal:
        raise ValueError("A pending deprecation cannot have a scheduled removal")
    if alternative and alternative_import:
        raise ValueError("Cannot specify both alternative and alternative_import")
    if alternative_import and "." not in alternative_import:
        raise ValueError("alternative_import must be a fully qualified module path")

    if not pending:
        if not removal:
            removal = f"in {removal}" if removal else "within ?? minor releases"
            raise NotImplementedError(
                f"Need to determine which default deprecation schedule to use. "
                f"{removal}"
            )
        else:
            removal = f"in {removal}"

    if not message:
        message = ""
        _package = (
            package or name.split(".")[0].replace("_", "-")
            if "." in name
            else "LangChain"
        )

        if obj_type:
            message += f"The {obj_type} `{name}`"
        else:
            message += f"`{name}`"

        if pending:
            message += " will be deprecated in a future version"
        else:
            message += f" was deprecated in {_package} {since}"

            if removal:
                message += f" and will be removed {removal}"

        if alternative_import:
            alt_package = alternative_import.split(".")[0].replace("_", "-")
            if alt_package == _package:
                message += f". Use {alternative_import} instead."
            else:
                alt_module, alt_name = alternative_import.rsplit(".", 1)
                message += (
                    f". An updated version of the {obj_type} exists in the "
                    f"{alt_package} package and should be used instead. To use it run "
                    f"`pip install -U {alt_package}` and import as "
                    f"`from {alt_module} import {alt_name}`."
                )
        elif alternative:
            message += f". Use {alternative} instead."

        if addendum:
            message += f" {addendum}"

    warning_cls = (
        LangChainPendingDeprecationWarning if pending else LangChainDeprecationWarning
    )
    warning = warning_cls(message)
    warnings.warn(warning, category=LangChainDeprecationWarning, stacklevel=2)


def surface_langchain_deprecation_warnings() -> None:
    """Unmute LangChain deprecation warnings."""
    warnings.filterwarnings(
        "default",
        category=LangChainPendingDeprecationWarning,
    )

    warnings.filterwarnings(
        "default",
        category=LangChainDeprecationWarning,
    )<|MERGE_RESOLUTION|>--- conflicted
+++ resolved
@@ -156,11 +156,8 @@
                 emit_warning()
             return await wrapped(*args, **kwargs)
 
-<<<<<<< HEAD
-=======
         _package = _package or obj.__module__.split(".")[0].replace("_", "-")
 
->>>>>>> cccc8fbe
         if isinstance(obj, type):
             if not _obj_type:
                 _obj_type = "class"
@@ -281,16 +278,10 @@
         )
 
         if inspect.iscoroutinefunction(obj):
-<<<<<<< HEAD
-            return finalize(awarning_emitting_wrapper, new_doc)
-        else:
-            return finalize(warning_emitting_wrapper, new_doc)
-=======
             finalized = finalize(awarning_emitting_wrapper, new_doc)
         else:
             finalized = finalize(warning_emitting_wrapper, new_doc)
         return cast(T, finalized)
->>>>>>> cccc8fbe
 
     return deprecate
 
