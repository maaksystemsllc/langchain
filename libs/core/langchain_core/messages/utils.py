--- conflicted
+++ resolved
@@ -131,11 +131,7 @@
 
 
 MessageLikeRepresentation = Union[
-<<<<<<< HEAD
-    BaseMessage, Tuple[str, str], str, Dict[str, Any], List[str]
-=======
     BaseMessage, List[str], Tuple[str, str], str, Dict[str, Any]
->>>>>>> 655d99c5
 ]
 
 
