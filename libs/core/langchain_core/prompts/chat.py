"""Chat prompt template."""
from __future__ import annotations

from abc import ABC, abstractmethod
from pathlib import Path
from typing import (
    Any,
    Callable,
    Dict,
    List,
    Optional,
    Sequence,
    Set,
    Tuple,
    Type,
    TypedDict,
    TypeVar,
    Union,
    cast,
    overload,
)

from langchain_core._api import deprecated
from langchain_core.load import Serializable
from langchain_core.messages import (
    AIMessage,
    AnyMessage,
    BaseMessage,
    ChatMessage,
    HumanMessage,
    SystemMessage,
    convert_to_messages,
)
from langchain_core.messages.base import get_msg_title_repr
<<<<<<< HEAD
from langchain_core.prompt_values import ChatPromptValue, PromptValue
=======
from langchain_core.prompt_values import ChatPromptValue, ImageURL, PromptValue
>>>>>>> c37ca458
from langchain_core.prompts.base import BasePromptTemplate
from langchain_core.prompts.image import ImagePromptTemplate
from langchain_core.prompts.prompt import PromptTemplate
from langchain_core.prompts.string import StringPromptTemplate, get_template_variables
from langchain_core.pydantic_v1 import Field, root_validator
from langchain_core.utils import get_colored_text
from langchain_core.utils.interactive_env import is_interactive_env


class BaseMessagePromptTemplate(Serializable, ABC):
    """Base class for message prompt templates."""

    @classmethod
    def is_lc_serializable(cls) -> bool:
        """Return whether or not the class is serializable."""
        return True

    @classmethod
    def get_lc_namespace(cls) -> List[str]:
        """Get the namespace of the langchain object."""
        return ["langchain", "prompts", "chat"]

    @abstractmethod
    def format_messages(self, **kwargs: Any) -> List[BaseMessage]:
        """Format messages from kwargs. Should return a list of BaseMessages.

        Args:
            **kwargs: Keyword arguments to use for formatting.

        Returns:
            List of BaseMessages.
        """

    @property
    @abstractmethod
    def input_variables(self) -> List[str]:
        """Input variables for this prompt template.

        Returns:
            List of input variables.
        """

    def pretty_repr(self, html: bool = False) -> str:
        """Human-readable representation."""
        raise NotImplementedError

    def pretty_print(self) -> None:
        print(self.pretty_repr(html=is_interactive_env()))

    def __add__(self, other: Any) -> ChatPromptTemplate:
        """Combine two prompt templates.

        Args:
            other: Another prompt template.

        Returns:
            Combined prompt template.
        """
        prompt = ChatPromptTemplate(messages=[self])
        return prompt + other


class MessagesPlaceholder(BaseMessagePromptTemplate):
    """Prompt template that assumes variable is already list of messages."""

    variable_name: str
    """Name of variable to use as messages."""

    optional: bool = False

    @classmethod
    def get_lc_namespace(cls) -> List[str]:
        """Get the namespace of the langchain object."""
        return ["langchain", "prompts", "chat"]

    def __init__(self, variable_name: str, *, optional: bool = False, **kwargs: Any):
        super().__init__(variable_name=variable_name, optional=optional, **kwargs)

    def format_messages(self, **kwargs: Any) -> List[BaseMessage]:
        """Format messages from kwargs.

        Args:
            **kwargs: Keyword arguments to use for formatting.

        Returns:
            List of BaseMessage.
        """
        value = (
            kwargs.get(self.variable_name, [])
            if self.optional
            else kwargs[self.variable_name]
        )
        if not isinstance(value, list):
            raise ValueError(
                f"variable {self.variable_name} should be a list of base messages, "
                f"got {value}"
            )
        for v in convert_to_messages(value):
            if not isinstance(v, BaseMessage):
                raise ValueError(
                    f"variable {self.variable_name} should be a list of base messages,"
                    f" got {value}"
                )
        return value

    @property
    def input_variables(self) -> List[str]:
        """Input variables for this prompt template.

        Returns:
            List of input variable names.
        """
        return [self.variable_name] if not self.optional else []

    def pretty_repr(self, html: bool = False) -> str:
        var = "{" + self.variable_name + "}"
        if html:
            title = get_msg_title_repr("Messages Placeholder", bold=True)
            var = get_colored_text(var, "yellow")
        else:
            title = get_msg_title_repr("Messages Placeholder")
        return f"{title}\n\n{var}"


MessagePromptTemplateT = TypeVar(
    "MessagePromptTemplateT", bound="BaseStringMessagePromptTemplate"
)
"""Type variable for message prompt templates."""


class BaseStringMessagePromptTemplate(BaseMessagePromptTemplate, ABC):
    """Base class for message prompt templates that use a string prompt template."""

    prompt: StringPromptTemplate
    """String prompt template."""
    additional_kwargs: dict = Field(default_factory=dict)
    """Additional keyword arguments to pass to the prompt template."""

    @classmethod
    def get_lc_namespace(cls) -> List[str]:
        """Get the namespace of the langchain object."""
        return ["langchain", "prompts", "chat"]

    @classmethod
    def from_template(
        cls: Type[MessagePromptTemplateT],
        template: str,
        template_format: str = "f-string",
        partial_variables: Optional[Dict[str, Any]] = None,
        **kwargs: Any,
    ) -> MessagePromptTemplateT:
        """Create a class from a string template.

        Args:
            template: a template.
            template_format: format of the template.
            partial_variables: A dictionary of variables that can be used to partially
                               fill in the template. For example, if the template is
                              `"{variable1} {variable2}"`, and `partial_variables` is
                              `{"variable1": "foo"}`, then the final prompt will be
                              `"foo {variable2}"`.
            **kwargs: keyword arguments to pass to the constructor.

        Returns:
            A new instance of this class.
        """
        prompt = PromptTemplate.from_template(
            template,
            template_format=template_format,
            partial_variables=partial_variables,
        )
        return cls(prompt=prompt, **kwargs)

    @classmethod
    def from_template_file(
        cls: Type[MessagePromptTemplateT],
        template_file: Union[str, Path],
        input_variables: List[str],
        **kwargs: Any,
    ) -> MessagePromptTemplateT:
        """Create a class from a template file.

        Args:
            template_file: path to a template file. String or Path.
            input_variables: list of input variables.
            **kwargs: keyword arguments to pass to the constructor.

        Returns:
            A new instance of this class.
        """
        prompt = PromptTemplate.from_file(template_file, input_variables)
        return cls(prompt=prompt, **kwargs)

    @abstractmethod
    def format(self, **kwargs: Any) -> BaseMessage:
        """Format the prompt template.

        Args:
            **kwargs: Keyword arguments to use for formatting.

        Returns:
            Formatted message.
        """

    def format_messages(self, **kwargs: Any) -> List[BaseMessage]:
        """Format messages from kwargs.

        Args:
            **kwargs: Keyword arguments to use for formatting.

        Returns:
            List of BaseMessages.
        """
        return [self.format(**kwargs)]

    @property
    def input_variables(self) -> List[str]:
        """
        Input variables for this prompt template.

        Returns:
            List of input variable names.
        """
        return self.prompt.input_variables

    def pretty_repr(self, html: bool = False) -> str:
        # TODO: Handle partials
        title = self.__class__.__name__.replace("MessagePromptTemplate", " Message")
        title = get_msg_title_repr(title, bold=html)
        return f"{title}\n\n{self.prompt.pretty_repr(html=html)}"


class ChatMessagePromptTemplate(BaseStringMessagePromptTemplate):
    """Chat message prompt template."""

    role: str
    """Role of the message."""

    @classmethod
    def get_lc_namespace(cls) -> List[str]:
        """Get the namespace of the langchain object."""
        return ["langchain", "prompts", "chat"]

    def format(self, **kwargs: Any) -> BaseMessage:
        """Format the prompt template.

        Args:
            **kwargs: Keyword arguments to use for formatting.

        Returns:
            Formatted message.
        """
        text = self.prompt.format(**kwargs)
        return ChatMessage(
            content=text, role=self.role, additional_kwargs=self.additional_kwargs
        )


_StringImageMessagePromptTemplateT = TypeVar(
    "_StringImageMessagePromptTemplateT", bound="_StringImageMessagePromptTemplate"
)


class _TextTemplateParam(TypedDict, total=False):
    text: Union[str, Dict]


class _ImageTemplateParam(TypedDict, total=False):
    image_url: Union[str, Dict]


class _StringImageMessagePromptTemplate(BaseMessagePromptTemplate):
    """Human message prompt template. This is a message sent from the user."""

    prompt: Union[
        StringPromptTemplate, List[Union[StringPromptTemplate, ImagePromptTemplate]]
    ]
    """Prompt template."""
    additional_kwargs: dict = Field(default_factory=dict)
    """Additional keyword arguments to pass to the prompt template."""

    _msg_class: Type[BaseMessage]

    @classmethod
    def get_lc_namespace(cls) -> List[str]:
        """Get the namespace of the langchain object."""
        return ["langchain", "prompts", "chat"]

    @classmethod
    def from_template(
        cls: Type[_StringImageMessagePromptTemplateT],
        template: Union[str, List[Union[str, _TextTemplateParam, _ImageTemplateParam]]],
        template_format: str = "f-string",
        **kwargs: Any,
    ) -> _StringImageMessagePromptTemplateT:
        """Create a class from a string template.

        Args:
            template: a template.
            template_format: format of the template.
            **kwargs: keyword arguments to pass to the constructor.

        Returns:
            A new instance of this class.
        """
        if isinstance(template, str):
            prompt: Union[StringPromptTemplate, List] = PromptTemplate.from_template(
                template, template_format=template_format
            )
            return cls(prompt=prompt, **kwargs)
        elif isinstance(template, list):
            prompt = []
            for tmpl in template:
                if isinstance(tmpl, str) or isinstance(tmpl, dict) and "text" in tmpl:
                    if isinstance(tmpl, str):
                        text: str = tmpl
                    else:
                        text = cast(_TextTemplateParam, tmpl)["text"]  # type: ignore[assignment]  # noqa: E501
                    prompt.append(
                        PromptTemplate.from_template(
                            text, template_format=template_format
                        )
                    )
                elif isinstance(tmpl, dict) and "image_url" in tmpl:
                    img_template = cast(_ImageTemplateParam, tmpl)["image_url"]
                    if isinstance(img_template, str):
                        vars = get_template_variables(img_template, "f-string")
                        if vars:
                            if len(vars) > 1:
                                raise ValueError(
                                    "Only one format variable allowed per image"
                                    f" template.\nGot: {vars}"
                                    f"\nFrom: {tmpl}"
                                )
                            input_variables = [vars[0]]
                        else:
                            input_variables = None
                        img_template = {"url": img_template}
                        img_template_obj = ImagePromptTemplate(
                            input_variables=input_variables, template=img_template
                        )
                    elif isinstance(img_template, dict):
                        img_template = dict(img_template)
                        if "url" in img_template:
                            input_variables = get_template_variables(
                                img_template["url"], "f-string"
                            )
                        else:
                            input_variables = None
                        img_template_obj = ImagePromptTemplate(
                            input_variables=input_variables, template=img_template
                        )
                    else:
                        raise ValueError()
                    prompt.append(img_template_obj)
                else:
                    raise ValueError()
            return cls(prompt=prompt, **kwargs)
        else:
            raise ValueError()

    @classmethod
    def from_template_file(
        cls: Type[_StringImageMessagePromptTemplateT],
        template_file: Union[str, Path],
        input_variables: List[str],
        **kwargs: Any,
    ) -> _StringImageMessagePromptTemplateT:
        """Create a class from a template file.

        Args:
            template_file: path to a template file. String or Path.
            input_variables: list of input variables.
            **kwargs: keyword arguments to pass to the constructor.

        Returns:
            A new instance of this class.
        """
        with open(str(template_file), "r") as f:
            template = f.read()
        return cls.from_template(template, input_variables=input_variables, **kwargs)

    def format_messages(self, **kwargs: Any) -> List[BaseMessage]:
        """Format messages from kwargs.

        Args:
            **kwargs: Keyword arguments to use for formatting.

        Returns:
            List of BaseMessages.
        """
        return [self.format(**kwargs)]

    @property
    def input_variables(self) -> List[str]:
        """
        Input variables for this prompt template.

        Returns:
            List of input variable names.
        """
        prompts = self.prompt if isinstance(self.prompt, list) else [self.prompt]
        input_variables = [iv for prompt in prompts for iv in prompt.input_variables]
        return input_variables

    def format(self, **kwargs: Any) -> BaseMessage:
        """Format the prompt template.

        Args:
            **kwargs: Keyword arguments to use for formatting.

        Returns:
            Formatted message.
        """
        if isinstance(self.prompt, StringPromptTemplate):
            text = self.prompt.format(**kwargs)
            return self._msg_class(
                content=text, additional_kwargs=self.additional_kwargs
            )
        else:
            content = []
            for prompt in self.prompt:
                inputs = {var: kwargs[var] for var in prompt.input_variables}
                if isinstance(prompt, StringPromptTemplate):
                    formatted: Union[str, ImageURL] = prompt.format(**inputs)
                    content.append({"type": "text", "text": formatted})
                elif isinstance(prompt, ImagePromptTemplate):
                    formatted = prompt.format(**inputs)
                    content.append({"type": "image_url", "image_url": formatted})
            return self._msg_class(
                content=content, additional_kwargs=self.additional_kwargs
            )

    def pretty_repr(self, html: bool = False) -> str:
        # TODO: Handle partials
        title = self.__class__.__name__.replace("MessagePromptTemplate", " Message")
        title = get_msg_title_repr(title, bold=html)
        prompts = self.prompt if isinstance(self.prompt, list) else [self.prompt]
        prompt_reprs = "\n\n".join(prompt.pretty_repr(html=html) for prompt in prompts)
        return f"{title}\n\n{prompt_reprs}"


class HumanMessagePromptTemplate(_StringImageMessagePromptTemplate):
    """Human message prompt template. This is a message sent from the user."""

    _msg_class: Type[BaseMessage] = HumanMessage


class AIMessagePromptTemplate(_StringImageMessagePromptTemplate):
    """AI message prompt template. This is a message sent from the AI."""

    _msg_class: Type[BaseMessage] = AIMessage

    @classmethod
    def get_lc_namespace(cls) -> List[str]:
        """Get the namespace of the langchain object."""
        return ["langchain", "prompts", "chat"]


class SystemMessagePromptTemplate(_StringImageMessagePromptTemplate):
    """System message prompt template.
    This is a message that is not sent to the user.
    """

    _msg_class: Type[BaseMessage] = SystemMessage

    @classmethod
    def get_lc_namespace(cls) -> List[str]:
        """Get the namespace of the langchain object."""
        return ["langchain", "prompts", "chat"]


class BaseChatPromptTemplate(BasePromptTemplate, ABC):
    """Base class for chat prompt templates."""

    @property
    def lc_attributes(self) -> Dict:
        """
        Return a list of attribute names that should be included in the
        serialized kwargs. These attributes must be accepted by the
        constructor.
        """
        return {"input_variables": self.input_variables}

    def format(self, **kwargs: Any) -> str:
        """Format the chat template into a string.

        Args:
            **kwargs: keyword arguments to use for filling in template variables
                      in all the template messages in this chat template.

        Returns:
            formatted string
        """
        return self.format_prompt(**kwargs).to_string()

    def format_prompt(self, **kwargs: Any) -> PromptValue:
        """
        Format prompt. Should return a PromptValue.
        Args:
            **kwargs: Keyword arguments to use for formatting.

        Returns:
            PromptValue.
        """
        messages = self.format_messages(**kwargs)
        return ChatPromptValue(messages=messages)

    @abstractmethod
    def format_messages(self, **kwargs: Any) -> List[BaseMessage]:
        """Format kwargs into a list of messages."""

    def pretty_repr(self, html: bool = False) -> str:
        """Human-readable representation."""
        raise NotImplementedError

    def pretty_print(self) -> None:
        print(self.pretty_repr(html=is_interactive_env()))


MessageLike = Union[BaseMessagePromptTemplate, BaseMessage, BaseChatPromptTemplate]

MessageLikeRepresentation = Union[
    MessageLike,
    Tuple[Union[str, Type], Union[str, List[dict], List[object]]],
    str,
]


class ChatPromptTemplate(BaseChatPromptTemplate):
    """A prompt template for chat models.

    Use to create flexible templated prompts for chat models.

    Examples:

        .. code-block:: python

            from langchain_core.prompts import ChatPromptTemplate

            template = ChatPromptTemplate.from_messages([
                ("system", "You are a helpful AI bot. Your name is {name}."),
                ("human", "Hello, how are you doing?"),
                ("ai", "I'm doing well, thanks!"),
                ("human", "{user_input}"),
            ])

            messages = template.format_messages(
                name="Bob",
                user_input="What is your name?"
            )
    """

    input_variables: List[str]
    """List of input variables in template messages. Used for validation."""
    messages: List[MessageLike]
    """List of messages consisting of either message prompt templates or messages."""
    validate_template: bool = False
    """Whether or not to try validating the template."""

    @classmethod
    def get_lc_namespace(cls) -> List[str]:
        """Get the namespace of the langchain object."""
        return ["langchain", "prompts", "chat"]

    def __add__(self, other: Any) -> ChatPromptTemplate:
        """Combine two prompt templates.

        Args:
            other: Another prompt template.

        Returns:
            Combined prompt template.
        """
        # Allow for easy combining
        if isinstance(other, ChatPromptTemplate):
            return ChatPromptTemplate(messages=self.messages + other.messages)
        elif isinstance(
            other, (BaseMessagePromptTemplate, BaseMessage, BaseChatPromptTemplate)
        ):
            return ChatPromptTemplate(messages=self.messages + [other])
        elif isinstance(other, (list, tuple)):
            _other = ChatPromptTemplate.from_messages(other)
            return ChatPromptTemplate(messages=self.messages + _other.messages)
        elif isinstance(other, str):
            prompt = HumanMessagePromptTemplate.from_template(other)
            return ChatPromptTemplate(messages=self.messages + [prompt])
        else:
            raise NotImplementedError(f"Unsupported operand type for +: {type(other)}")

    @root_validator(pre=True)
    def validate_input_variables(cls, values: dict) -> dict:
        """Validate input variables.

        If input_variables is not set, it will be set to the union of
        all input variables in the messages.

        Args:
            values: values to validate.

        Returns:
            Validated values.
        """
        messages = values["messages"]
        input_vars = set()
        input_types: Dict[str, Any] = values.get("input_types", {})
        for message in messages:
            if isinstance(message, (BaseMessagePromptTemplate, BaseChatPromptTemplate)):
                input_vars.update(message.input_variables)
            if isinstance(message, MessagesPlaceholder):
                if message.variable_name not in input_types:
                    input_types[message.variable_name] = List[AnyMessage]
        if "partial_variables" in values:
            input_vars = input_vars - set(values["partial_variables"])
        if "input_variables" in values and values.get("validate_template"):
            if input_vars != set(values["input_variables"]):
                raise ValueError(
                    "Got mismatched input_variables. "
                    f"Expected: {input_vars}. "
                    f"Got: {values['input_variables']}"
                )
        else:
            values["input_variables"] = sorted(input_vars)
        values["input_types"] = input_types
        return values

    @classmethod
    def from_template(cls, template: str, **kwargs: Any) -> ChatPromptTemplate:
        """Create a chat prompt template from a template string.

        Creates a chat template consisting of a single message assumed to be from
        the human.

        Args:
            template: template string
            **kwargs: keyword arguments to pass to the constructor.

        Returns:
            A new instance of this class.
        """
        prompt_template = PromptTemplate.from_template(template, **kwargs)
        message = HumanMessagePromptTemplate(prompt=prompt_template)
        return cls.from_messages([message])

    @classmethod
    @deprecated("0.0.260", alternative="from_messages classmethod", pending=True)
    def from_role_strings(
        cls, string_messages: List[Tuple[str, str]]
    ) -> ChatPromptTemplate:
        """Create a chat prompt template from a list of (role, template) tuples.

        Args:
            string_messages: list of (role, template) tuples.

        Returns:
            a chat prompt template
        """
        return cls(
            messages=[
                ChatMessagePromptTemplate.from_template(template, role=role)
                for role, template in string_messages
            ]
        )

    @classmethod
    @deprecated("0.0.260", alternative="from_messages classmethod", pending=True)
    def from_strings(
        cls, string_messages: List[Tuple[Type[BaseMessagePromptTemplate], str]]
    ) -> ChatPromptTemplate:
        """Create a chat prompt template from a list of (role class, template) tuples.

        Args:
            string_messages: list of (role class, template) tuples.

        Returns:
            a chat prompt template
        """
        return cls.from_messages(string_messages)

    @classmethod
    def from_messages(
        cls, messages: Sequence[MessageLikeRepresentation], **config: Any
    ) -> ChatPromptTemplate:
        """Create a chat prompt template from a variety of message formats.

        Examples:

            Instantiation from a list of message templates:

            .. code-block:: python

                template = ChatPromptTemplate.from_messages([
                    ("human", "Hello, how are you?"),
                    ("ai", "I'm doing well, thanks!"),
                    ("human", "That's good to hear."),
                ])

            Instantiation from mixed message formats:

            .. code-block:: python

                template = ChatPromptTemplate.from_messages([
                    SystemMessage(content="hello"),
                    ("human", "Hello, how are you?"),
                ])

        Args:
            messages: sequence of message representations.
                  A message can be represented using the following formats:
                  (1) BaseMessagePromptTemplate, (2) BaseMessage, (3) 2-tuple of
                  (message type, template); e.g., ("human", "{user_input}"),
                  (4) 2-tuple of (message class, template), (4) a string which is
                  shorthand for ("human", template); e.g., "{user_input}"

        Returns:
            a chat prompt template
        """
        _messages = [_convert_to_message(message, **config) for message in messages]

        # Automatically infer input variables from messages
        input_vars: Set[str] = set()
        for _message in _messages:
            if isinstance(
                _message, (BaseChatPromptTemplate, BaseMessagePromptTemplate)
            ):
                input_vars.update(_message.input_variables)

        return cls(input_variables=sorted(input_vars), messages=_messages)

    def format(self, **kwargs: Any) -> str:
        """Format the chat template into a string.

        Args:
            **kwargs: keyword arguments to use for filling in template variables
                      in all the template messages in this chat template.

        Returns:
            formatted string
        """
        return self.format_prompt(**kwargs).to_string()

    def format_messages(self, **kwargs: Any) -> List[BaseMessage]:
        """Format the chat template into a list of finalized messages.

        Args:
            **kwargs: keyword arguments to use for filling in template variables
                      in all the template messages in this chat template.

        Returns:
            list of formatted messages
        """
        kwargs = self._merge_partial_and_user_variables(**kwargs)
        result = []
        for message_template in self.messages:
            if isinstance(message_template, BaseMessage):
                result.extend([message_template])
            elif isinstance(
                message_template, (BaseMessagePromptTemplate, BaseChatPromptTemplate)
            ):
                message = message_template.format_messages(**kwargs)
                result.extend(message)
            else:
                raise ValueError(f"Unexpected input: {message_template}")
        return result

    def partial(self, **kwargs: Union[str, Callable[[], str]]) -> ChatPromptTemplate:
        """Get a new ChatPromptTemplate with some input variables already filled in.

        Args:
            **kwargs: keyword arguments to use for filling in template variables. Ought
                        to be a subset of the input variables.

        Returns:
            A new ChatPromptTemplate.


        Example:

            .. code-block:: python

                from langchain_core.prompts import ChatPromptTemplate

                template = ChatPromptTemplate.from_messages(
                    [
                        ("system", "You are an AI assistant named {name}."),
                        ("human", "Hi I'm {user}"),
                        ("ai", "Hi there, {user}, I'm {name}."),
                        ("human", "{input}"),
                    ]
                )
                template2 = template.partial(user="Lucy", name="R2D2")

                template2.format_messages(input="hello")
        """
        prompt_dict = self.__dict__.copy()
        prompt_dict["input_variables"] = list(
            set(self.input_variables).difference(kwargs)
        )
        prompt_dict["partial_variables"] = {**self.partial_variables, **kwargs}
        return type(self)(**prompt_dict)

    def append(self, message: MessageLikeRepresentation) -> None:
        """Append message to the end of the chat template.

        Args:
            message: representation of a message to append.
        """
        self.messages.append(_convert_to_message(message))

    def extend(self, messages: Sequence[MessageLikeRepresentation]) -> None:
        """Extend the chat template with a sequence of messages."""
        self.messages.extend([_convert_to_message(message) for message in messages])

    @overload
    def __getitem__(self, index: int) -> MessageLike:
        ...

    @overload
    def __getitem__(self, index: slice) -> ChatPromptTemplate:
        ...

    def __getitem__(
        self, index: Union[int, slice]
    ) -> Union[MessageLike, ChatPromptTemplate]:
        """Use to index into the chat template."""
        if isinstance(index, slice):
            start, stop, step = index.indices(len(self.messages))
            messages = self.messages[start:stop:step]
            return ChatPromptTemplate.from_messages(messages)
        else:
            return self.messages[index]

    def __len__(self) -> int:
        """Get the length of the chat template."""
        return len(self.messages)

    @property
    def _prompt_type(self) -> str:
        """Name of prompt type."""
        return "chat"

    def save(self, file_path: Union[Path, str]) -> None:
        """Save prompt to file.

        Args:
            file_path: path to file.
        """
        raise NotImplementedError()

    def pretty_repr(self, html: bool = False) -> str:
        # TODO: handle partials
        return "\n\n".join(msg.pretty_repr(html=html) for msg in self.messages)


def _create_template_from_message_type(
<<<<<<< HEAD
    message_type: str, template: str, **config: Any
=======
    message_type: str, template: Union[str, list]
>>>>>>> c37ca458
) -> BaseMessagePromptTemplate:
    """Create a message prompt template from a message type and template string.

    Args:
        message_type: str the type of the message template (e.g., "human", "ai", etc.)
        template: str the template string.

    Returns:
        a message prompt template of the appropriate type.
    """
    if message_type in ("human", "user"):
        message: BaseMessagePromptTemplate = HumanMessagePromptTemplate.from_template(
            template, **config
        )
    elif message_type in ("ai", "assistant"):
<<<<<<< HEAD
        message = AIMessagePromptTemplate.from_template(template, **config)
    elif message_type == "system":
        message = SystemMessagePromptTemplate.from_template(template, **config)
=======
        message = AIMessagePromptTemplate.from_template(cast(str, template))
    elif message_type == "system":
        message = SystemMessagePromptTemplate.from_template(cast(str, template))
>>>>>>> c37ca458
    else:
        raise ValueError(
            f"Unexpected message type: {message_type}. Use one of 'human',"
            f" 'user', 'ai', 'assistant', or 'system'."
        )
    return message


def _convert_to_message(
    message: MessageLikeRepresentation, **config: Any
) -> Union[BaseMessage, BaseMessagePromptTemplate, BaseChatPromptTemplate]:
    """Instantiate a message from a variety of message formats.

    The message format can be one of the following:

    - BaseMessagePromptTemplate
    - BaseMessage
    - 2-tuple of (role string, template); e.g., ("human", "{user_input}")
    - 2-tuple of (message class, template)
    - string: shorthand for ("human", template); e.g., "{user_input}"

    Args:
        message: a representation of a message in one of the supported formats

    Returns:
        an instance of a message or a message template
    """
    if isinstance(message, (BaseMessagePromptTemplate, BaseChatPromptTemplate)):
        _message: Union[
            BaseMessage, BaseMessagePromptTemplate, BaseChatPromptTemplate
        ] = message
    elif isinstance(message, BaseMessage):
        _message = message
    elif isinstance(message, str):
        _message = _create_template_from_message_type("human", message, **config)
    elif isinstance(message, tuple):
        if len(message) != 2:
            raise ValueError(f"Expected 2-tuple of (role, template), got {message}")
        message_type_str, template = message
        if isinstance(message_type_str, str):
            _message = _create_template_from_message_type(
                message_type_str, template, **config
            )
        else:
            _message = message_type_str(
<<<<<<< HEAD
                prompt=PromptTemplate.from_template(template, **config)
=======
                prompt=PromptTemplate.from_template(cast(str, template))
>>>>>>> c37ca458
            )
    else:
        raise NotImplementedError(f"Unsupported message type: {type(message)}")

    return _message<|MERGE_RESOLUTION|>--- conflicted
+++ resolved
@@ -32,11 +32,7 @@
     convert_to_messages,
 )
 from langchain_core.messages.base import get_msg_title_repr
-<<<<<<< HEAD
-from langchain_core.prompt_values import ChatPromptValue, PromptValue
-=======
 from langchain_core.prompt_values import ChatPromptValue, ImageURL, PromptValue
->>>>>>> c37ca458
 from langchain_core.prompts.base import BasePromptTemplate
 from langchain_core.prompts.image import ImagePromptTemplate
 from langchain_core.prompts.prompt import PromptTemplate
@@ -718,7 +714,8 @@
 
     @classmethod
     def from_messages(
-        cls, messages: Sequence[MessageLikeRepresentation], **config: Any
+        cls,
+        messages: Sequence[MessageLikeRepresentation],
     ) -> ChatPromptTemplate:
         """Create a chat prompt template from a variety of message formats.
 
@@ -754,7 +751,7 @@
         Returns:
             a chat prompt template
         """
-        _messages = [_convert_to_message(message, **config) for message in messages]
+        _messages = [_convert_to_message(message) for message in messages]
 
         # Automatically infer input variables from messages
         input_vars: Set[str] = set()
@@ -892,11 +889,7 @@
 
 
 def _create_template_from_message_type(
-<<<<<<< HEAD
-    message_type: str, template: str, **config: Any
-=======
     message_type: str, template: Union[str, list]
->>>>>>> c37ca458
 ) -> BaseMessagePromptTemplate:
     """Create a message prompt template from a message type and template string.
 
@@ -909,18 +902,12 @@
     """
     if message_type in ("human", "user"):
         message: BaseMessagePromptTemplate = HumanMessagePromptTemplate.from_template(
-            template, **config
+            template
         )
     elif message_type in ("ai", "assistant"):
-<<<<<<< HEAD
-        message = AIMessagePromptTemplate.from_template(template, **config)
-    elif message_type == "system":
-        message = SystemMessagePromptTemplate.from_template(template, **config)
-=======
         message = AIMessagePromptTemplate.from_template(cast(str, template))
     elif message_type == "system":
         message = SystemMessagePromptTemplate.from_template(cast(str, template))
->>>>>>> c37ca458
     else:
         raise ValueError(
             f"Unexpected message type: {message_type}. Use one of 'human',"
@@ -930,7 +917,7 @@
 
 
 def _convert_to_message(
-    message: MessageLikeRepresentation, **config: Any
+    message: MessageLikeRepresentation,
 ) -> Union[BaseMessage, BaseMessagePromptTemplate, BaseChatPromptTemplate]:
     """Instantiate a message from a variety of message formats.
 
@@ -955,22 +942,16 @@
     elif isinstance(message, BaseMessage):
         _message = message
     elif isinstance(message, str):
-        _message = _create_template_from_message_type("human", message, **config)
+        _message = _create_template_from_message_type("human", message)
     elif isinstance(message, tuple):
         if len(message) != 2:
             raise ValueError(f"Expected 2-tuple of (role, template), got {message}")
         message_type_str, template = message
         if isinstance(message_type_str, str):
-            _message = _create_template_from_message_type(
-                message_type_str, template, **config
-            )
+            _message = _create_template_from_message_type(message_type_str, template)
         else:
             _message = message_type_str(
-<<<<<<< HEAD
-                prompt=PromptTemplate.from_template(template, **config)
-=======
                 prompt=PromptTemplate.from_template(cast(str, template))
->>>>>>> c37ca458
             )
     else:
         raise NotImplementedError(f"Unsupported message type: {type(message)}")
