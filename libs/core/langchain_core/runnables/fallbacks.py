import asyncio
from typing import (
    TYPE_CHECKING,
    Any,
<<<<<<< HEAD
    AsyncIterator,
    Awaitable,
=======
    Dict,
>>>>>>> 2454fefc
    Iterator,
    List,
    Optional,
    Sequence,
    Tuple,
    Type,
    Union,
    cast,
)

from langchain_core.load.dump import dumpd
from langchain_core.pydantic_v1 import BaseModel
from langchain_core.runnables.base import Runnable, RunnableSerializable
from langchain_core.runnables.config import (
    RunnableConfig,
    ensure_config,
    get_async_callback_manager_for_config,
    get_callback_manager_for_config,
    get_config_list,
    patch_config,
)
from langchain_core.runnables.utils import (
    ConfigurableFieldSpec,
    Input,
    Output,
    get_unique_config_specs,
)
from langchain_core.utils.aiter import py_anext

if TYPE_CHECKING:
    from langchain_core.callbacks.manager import AsyncCallbackManagerForChainRun


class RunnableWithFallbacks(RunnableSerializable[Input, Output]):
    """A Runnable that can fallback to other Runnables if it fails.

    External APIs (e.g., APIs for a language model) may at times experience
    degraded performance or even downtime.

    In these cases, it can be useful to have a fallback runnable that can be
    used in place of the original runnable (e.g., fallback to another LLM provider).

    Fallbacks can be defined at the level of a single runnable, or at the level
    of a chain of runnables. Fallbacks are tried in order until one succeeds or
    all fail.

    While you can instantiate a ``RunnableWithFallbacks`` directly, it is usually
    more convenient to use the ``with_fallbacks`` method on a runnable.

    Example:

        .. code-block:: python

            from langchain_core.chat_models.openai import ChatOpenAI
            from langchain_core.chat_models.anthropic import ChatAnthropic

            model = ChatAnthropic().with_fallbacks([ChatOpenAI()])
            # Will usually use ChatAnthropic, but fallback to ChatOpenAI
            # if ChatAnthropic fails.
            model.invoke('hello')

            # And you can also use fallbacks at the level of a chain.
            # Here if both LLM providers fail, we'll fallback to a good hardcoded
            # response.

            from langchain_core.prompts import PromptTemplate
            from langchain_core.output_parser import StrOutputParser
            from langchain_core.runnables import RunnableLambda

            def when_all_is_lost(inputs):
                return ("Looks like our LLM providers are down. "
                        "Here's a nice 🦜️ emoji for you instead.")

            chain_with_fallback = (
                PromptTemplate.from_template('Tell me a joke about {topic}')
                | model
                | StrOutputParser()
            ).with_fallbacks([RunnableLambda(when_all_is_lost)])
    """

    runnable: Runnable[Input, Output]
    """The runnable to run first."""
    fallbacks: Sequence[Runnable[Input, Output]]
    """A sequence of fallbacks to try."""
    exceptions_to_handle: Tuple[Type[BaseException], ...] = (Exception,)
    """The exceptions on which fallbacks should be tried.
    
    Any exception that is not a subclass of these exceptions will be raised immediately.
    """
    exception_key: Optional[str] = None
    """If string is specified then handled exceptions will be passed to fallbacks as 
        part of the input under the specified key. If None, exceptions
        will not be passed to fallbacks. If used, the base runnable and its fallbacks 
        must accept a dictionary as input."""

    class Config:
        arbitrary_types_allowed = True

    @property
    def InputType(self) -> Type[Input]:
        return self.runnable.InputType

    @property
    def OutputType(self) -> Type[Output]:
        return self.runnable.OutputType

    def get_input_schema(
        self, config: Optional[RunnableConfig] = None
    ) -> Type[BaseModel]:
        return self.runnable.get_input_schema(config)

    def get_output_schema(
        self, config: Optional[RunnableConfig] = None
    ) -> Type[BaseModel]:
        return self.runnable.get_output_schema(config)

    @property
    def config_specs(self) -> List[ConfigurableFieldSpec]:
        return get_unique_config_specs(
            spec
            for step in [self.runnable, *self.fallbacks]
            for spec in step.config_specs
        )

    @classmethod
    def is_lc_serializable(cls) -> bool:
        return True

    @classmethod
    def get_lc_namespace(cls) -> List[str]:
        """Get the namespace of the langchain object."""
        return ["langchain", "schema", "runnable"]

    @property
    def runnables(self) -> Iterator[Runnable[Input, Output]]:
        yield self.runnable
        yield from self.fallbacks

    def invoke(
        self, input: Input, config: Optional[RunnableConfig] = None, **kwargs: Any
    ) -> Output:
        if self.exception_key is not None and not isinstance(input, dict):
            raise ValueError(
                "If 'exception_key' is specified then input must be a dictionary."
                f"However found a type of {type(input)} for input"
            )
        # setup callbacks
        config = ensure_config(config)
        callback_manager = get_callback_manager_for_config(config)
        # start the root run
        run_manager = callback_manager.on_chain_start(
            dumpd(self), input, name=config.get("run_name")
        )
        first_error = None
        last_error = None
        for runnable in self.runnables:
            try:
                if self.exception_key and last_error is not None:
                    input[self.exception_key] = last_error
                output = runnable.invoke(
                    input,
                    patch_config(config, callbacks=run_manager.get_child()),
                    **kwargs,
                )
            except self.exceptions_to_handle as e:
                if first_error is None:
                    first_error = e
                last_error = e
            except BaseException as e:
                run_manager.on_chain_error(e)
                raise e
            else:
                run_manager.on_chain_end(output)
                return output
        if first_error is None:
            raise ValueError("No error stored at end of fallbacks.")
        run_manager.on_chain_error(first_error)
        raise first_error

    async def ainvoke(
        self,
        input: Input,
        config: Optional[RunnableConfig] = None,
        **kwargs: Optional[Any],
    ) -> Output:
        if self.exception_key is not None and not isinstance(input, dict):
            raise ValueError(
                "If 'exception_key' is specified then input must be a dictionary."
                f"However found a type of {type(input)} for input"
            )
        # setup callbacks
        config = ensure_config(config)
        callback_manager = get_async_callback_manager_for_config(config)
        # start the root run
        run_manager = await callback_manager.on_chain_start(
            dumpd(self), input, name=config.get("run_name")
        )

        first_error = None
        last_error = None
        for runnable in self.runnables:
            try:
                if self.exception_key and last_error is not None:
                    input[self.exception_key] = last_error
                output = await runnable.ainvoke(
                    input,
                    patch_config(config, callbacks=run_manager.get_child()),
                    **kwargs,
                )
            except self.exceptions_to_handle as e:
                if first_error is None:
                    first_error = e
                last_error = e
            except BaseException as e:
                await run_manager.on_chain_error(e)
                raise e
            else:
                await run_manager.on_chain_end(output)
                return output
        if first_error is None:
            raise ValueError("No error stored at end of fallbacks.")
        await run_manager.on_chain_error(first_error)
        raise first_error

    def batch(
        self,
        inputs: List[Input],
        config: Optional[Union[RunnableConfig, List[RunnableConfig]]] = None,
        *,
        return_exceptions: bool = False,
        **kwargs: Optional[Any],
    ) -> List[Output]:
        from langchain_core.callbacks.manager import CallbackManager

        if self.exception_key is not None and not all(
            isinstance(input, dict) for input in inputs
        ):
            raise ValueError(
                "If 'exception_key' is specified then inputs must be dictionaries."
                f"However found a type of {type(inputs[0])} for input"
            )

        if not inputs:
            return []

        # setup callbacks
        configs = get_config_list(config, len(inputs))
        callback_managers = [
            CallbackManager.configure(
                inheritable_callbacks=config.get("callbacks"),
                local_callbacks=None,
                verbose=False,
                inheritable_tags=config.get("tags"),
                local_tags=None,
                inheritable_metadata=config.get("metadata"),
                local_metadata=None,
            )
            for config in configs
        ]
        # start the root runs, one per input
        run_managers = [
            cm.on_chain_start(
                dumpd(self),
                input if isinstance(input, dict) else {"input": input},
                name=config.get("run_name"),
            )
            for cm, input, config in zip(callback_managers, inputs, configs)
        ]

        to_return: Dict[int, Any] = {}
        run_again = {i: input for i, input in enumerate(inputs)}
        handled_exceptions: Dict[int, BaseException] = {}
        first_to_raise = None
        for runnable in self.runnables:
            outputs = runnable.batch(
                [input for _, input in sorted(run_again.items())],
                [
                    # each step a child run of the corresponding root run
                    patch_config(configs[i], callbacks=run_managers[i].get_child())
                    for i in sorted(run_again)
                ],
                return_exceptions=True,
                **kwargs,
            )
            for (i, input), output in zip(sorted(run_again.copy().items()), outputs):
                if isinstance(output, BaseException) and not isinstance(
                    output, self.exceptions_to_handle
                ):
                    if not return_exceptions:
                        first_to_raise = first_to_raise or output
                    else:
                        handled_exceptions[i] = cast(BaseException, output)
                    run_again.pop(i)
                elif isinstance(output, self.exceptions_to_handle):
                    if self.exception_key:
                        input[self.exception_key] = output  # type: ignore
                    handled_exceptions[i] = cast(BaseException, output)
                else:
                    run_managers[i].on_chain_end(output)
                    to_return[i] = output
                    run_again.pop(i)
                    handled_exceptions.pop(i, None)
            if first_to_raise:
                raise first_to_raise
            if not run_again:
                break

        sorted_handled_exceptions = sorted(handled_exceptions.items())
        for i, error in sorted_handled_exceptions:
            run_managers[i].on_chain_error(error)
        if not return_exceptions and sorted_handled_exceptions:
            raise sorted_handled_exceptions[0][1]
        to_return.update(handled_exceptions)
        return [output for _, output in sorted(to_return.items())]

    async def abatch(
        self,
        inputs: List[Input],
        config: Optional[Union[RunnableConfig, List[RunnableConfig]]] = None,
        *,
        return_exceptions: bool = False,
        **kwargs: Optional[Any],
    ) -> List[Output]:
        from langchain_core.callbacks.manager import AsyncCallbackManager

        if self.exception_key is not None and not all(
            isinstance(input, dict) for input in inputs
        ):
            raise ValueError(
                "If 'exception_key' is specified then inputs must be dictionaries."
                f"However found a type of {type(inputs[0])} for input"
            )

        if not inputs:
            return []

        # setup callbacks
        configs = get_config_list(config, len(inputs))
        callback_managers = [
            AsyncCallbackManager.configure(
                inheritable_callbacks=config.get("callbacks"),
                local_callbacks=None,
                verbose=False,
                inheritable_tags=config.get("tags"),
                local_tags=None,
                inheritable_metadata=config.get("metadata"),
                local_metadata=None,
            )
            for config in configs
        ]
        # start the root runs, one per input
        run_managers: List[AsyncCallbackManagerForChainRun] = await asyncio.gather(
            *(
                cm.on_chain_start(
                    dumpd(self),
                    input,
                    name=config.get("run_name"),
                )
                for cm, input, config in zip(callback_managers, inputs, configs)
            )
        )

        to_return = {}
        run_again = {i: input for i, input in enumerate(inputs)}
        handled_exceptions: Dict[int, BaseException] = {}
        first_to_raise = None
        for runnable in self.runnables:
<<<<<<< HEAD
            try:
                outputs = await runnable.abatch(
                    inputs,
                    [
                        # each step a child run of the corresponding root run
                        patch_config(config, callbacks=rm.get_child())
                        for rm, config in zip(run_managers, configs)
                    ],
                    return_exceptions=return_exceptions,
                    **kwargs,
                )
            except self.exceptions_to_handle as e:
                if first_error is None:
                    first_error = e
            except BaseException as e:
                await asyncio.gather(*(rm.on_chain_error(e) for rm in run_managers))
            else:
                await asyncio.gather(
                    *(
                        rm.on_chain_end(output)
                        for rm, output in zip(run_managers, outputs)
                    )
                )
                return outputs
        if first_error is None:
            raise ValueError("No error stored at end of fallbacks.")
        await asyncio.gather(*(rm.on_chain_error(first_error) for rm in run_managers))
        raise first_error

    def stream(
        self,
        input: Input,
        config: Optional[RunnableConfig] = None,
        **kwargs: Optional[Any],
    ) -> Iterator[Output]:
        # setup callbacks
        config = ensure_config(config)
        callback_manager = get_callback_manager_for_config(config)
        # start the root run
        run_manager = callback_manager.on_chain_start(
            dumpd(self), input, name=config.get("run_name")
        )
        first_error = None
        for runnable in self.runnables:
            try:
                stream = runnable.stream(
                    input,
                    patch_config(config, callbacks=run_manager.get_child()),
                    **kwargs,
                )
                chunk = next(stream)
            except self.exceptions_to_handle as e:
                first_error = e if first_error is None else first_error
            except BaseException as e:
                run_manager.on_chain_error(e)
                raise e
            else:
                first_error = None
                yield chunk
                yield from stream
        if first_error:
            run_manager.on_chain_error(first_error)
            raise first_error

    async def astream(
        self,
        input: Input,
        config: Optional[RunnableConfig] = None,
        **kwargs: Optional[Any],
    ) -> AsyncIterator[Output]:
        # setup callbacks
        config = ensure_config(config)
        callback_manager = get_async_callback_manager_for_config(config)
        # start the root run
        run_manager = await callback_manager.on_chain_start(
            dumpd(self), input, name=config.get("run_name")
        )
        first_error = None
        for runnable in self.runnables:
            try:
                stream = runnable.astream(
                    input,
                    patch_config(config, callbacks=run_manager.get_child()),
                    **kwargs,
                )
                chunk = await cast(Awaitable[Output], py_anext(stream))
            except self.exceptions_to_handle as e:
                first_error = e if first_error is None else first_error
            except BaseException as e:
                await run_manager.on_chain_error(e)
                raise e
            else:
                first_error = None
                yield chunk
                async for chunk in stream:
                    yield chunk
        if first_error:
            await run_manager.on_chain_error(first_error)
            raise first_error
=======
            outputs = await runnable.abatch(
                [input for _, input in sorted(run_again.items())],
                [
                    # each step a child run of the corresponding root run
                    patch_config(configs[i], callbacks=run_managers[i].get_child())
                    for i in sorted(run_again)
                ],
                return_exceptions=True,
                **kwargs,
            )

            for (i, input), output in zip(sorted(run_again.copy().items()), outputs):
                if isinstance(output, BaseException) and not isinstance(
                    output, self.exceptions_to_handle
                ):
                    if not return_exceptions:
                        first_to_raise = first_to_raise or output
                    else:
                        handled_exceptions[i] = cast(BaseException, output)
                    run_again.pop(i)
                elif isinstance(output, self.exceptions_to_handle):
                    if self.exception_key:
                        input[self.exception_key] = output  # type: ignore
                    handled_exceptions[i] = cast(BaseException, output)
                else:
                    to_return[i] = output
                    await run_managers[i].on_chain_end(output)
                    run_again.pop(i)
                    handled_exceptions.pop(i, None)

            if first_to_raise:
                raise first_to_raise
            if not run_again:
                break

        sorted_handled_exceptions = sorted(handled_exceptions.items())
        await asyncio.gather(
            *(
                run_managers[i].on_chain_error(error)
                for i, error in sorted_handled_exceptions
            )
        )
        if not return_exceptions and sorted_handled_exceptions:
            raise sorted_handled_exceptions[0][1]
        to_return.update(handled_exceptions)
        return [output for _, output in sorted(to_return.items())]  # type: ignore
>>>>>>> 2454fefc
<|MERGE_RESOLUTION|>--- conflicted
+++ resolved
@@ -2,12 +2,9 @@
 from typing import (
     TYPE_CHECKING,
     Any,
-<<<<<<< HEAD
     AsyncIterator,
     Awaitable,
-=======
     Dict,
->>>>>>> 2454fefc
     Iterator,
     List,
     Optional,
@@ -375,35 +372,52 @@
         handled_exceptions: Dict[int, BaseException] = {}
         first_to_raise = None
         for runnable in self.runnables:
-<<<<<<< HEAD
-            try:
-                outputs = await runnable.abatch(
-                    inputs,
-                    [
-                        # each step a child run of the corresponding root run
-                        patch_config(config, callbacks=rm.get_child())
-                        for rm, config in zip(run_managers, configs)
-                    ],
-                    return_exceptions=return_exceptions,
-                    **kwargs,
-                )
-            except self.exceptions_to_handle as e:
-                if first_error is None:
-                    first_error = e
-            except BaseException as e:
-                await asyncio.gather(*(rm.on_chain_error(e) for rm in run_managers))
-            else:
-                await asyncio.gather(
-                    *(
-                        rm.on_chain_end(output)
-                        for rm, output in zip(run_managers, outputs)
-                    )
-                )
-                return outputs
-        if first_error is None:
-            raise ValueError("No error stored at end of fallbacks.")
-        await asyncio.gather(*(rm.on_chain_error(first_error) for rm in run_managers))
-        raise first_error
+            outputs = await runnable.abatch(
+                [input for _, input in sorted(run_again.items())],
+                [
+                    # each step a child run of the corresponding root run
+                    patch_config(configs[i], callbacks=run_managers[i].get_child())
+                    for i in sorted(run_again)
+                ],
+                return_exceptions=True,
+                **kwargs,
+            )
+
+            for (i, input), output in zip(sorted(run_again.copy().items()), outputs):
+                if isinstance(output, BaseException) and not isinstance(
+                    output, self.exceptions_to_handle
+                ):
+                    if not return_exceptions:
+                        first_to_raise = first_to_raise or output
+                    else:
+                        handled_exceptions[i] = cast(BaseException, output)
+                    run_again.pop(i)
+                elif isinstance(output, self.exceptions_to_handle):
+                    if self.exception_key:
+                        input[self.exception_key] = output  # type: ignore
+                    handled_exceptions[i] = cast(BaseException, output)
+                else:
+                    to_return[i] = output
+                    await run_managers[i].on_chain_end(output)
+                    run_again.pop(i)
+                    handled_exceptions.pop(i, None)
+
+            if first_to_raise:
+                raise first_to_raise
+            if not run_again:
+                break
+
+        sorted_handled_exceptions = sorted(handled_exceptions.items())
+        await asyncio.gather(
+            *(
+                run_managers[i].on_chain_error(error)
+                for i, error in sorted_handled_exceptions
+            )
+        )
+        if not return_exceptions and sorted_handled_exceptions:
+            raise sorted_handled_exceptions[0][1]
+        to_return.update(handled_exceptions)
+        return [output for _, output in sorted(to_return.items())]  # type: ignore
 
     def stream(
         self,
@@ -474,52 +488,4 @@
                     yield chunk
         if first_error:
             await run_manager.on_chain_error(first_error)
-            raise first_error
-=======
-            outputs = await runnable.abatch(
-                [input for _, input in sorted(run_again.items())],
-                [
-                    # each step a child run of the corresponding root run
-                    patch_config(configs[i], callbacks=run_managers[i].get_child())
-                    for i in sorted(run_again)
-                ],
-                return_exceptions=True,
-                **kwargs,
-            )
-
-            for (i, input), output in zip(sorted(run_again.copy().items()), outputs):
-                if isinstance(output, BaseException) and not isinstance(
-                    output, self.exceptions_to_handle
-                ):
-                    if not return_exceptions:
-                        first_to_raise = first_to_raise or output
-                    else:
-                        handled_exceptions[i] = cast(BaseException, output)
-                    run_again.pop(i)
-                elif isinstance(output, self.exceptions_to_handle):
-                    if self.exception_key:
-                        input[self.exception_key] = output  # type: ignore
-                    handled_exceptions[i] = cast(BaseException, output)
-                else:
-                    to_return[i] = output
-                    await run_managers[i].on_chain_end(output)
-                    run_again.pop(i)
-                    handled_exceptions.pop(i, None)
-
-            if first_to_raise:
-                raise first_to_raise
-            if not run_again:
-                break
-
-        sorted_handled_exceptions = sorted(handled_exceptions.items())
-        await asyncio.gather(
-            *(
-                run_managers[i].on_chain_error(error)
-                for i, error in sorted_handled_exceptions
-            )
-        )
-        if not return_exceptions and sorted_handled_exceptions:
-            raise sorted_handled_exceptions[0][1]
-        to_return.update(handled_exceptions)
-        return [output for _, output in sorted(to_return.items())]  # type: ignore
->>>>>>> 2454fefc
+            raise first_error