[tool.poetry]
name = "langchain-core"
<<<<<<< HEAD
version = "0.1.14"
=======
version = "0.2.2rc1"
>>>>>>> cccc8fbe
description = "Building applications with LLMs through composability"
authors = []
license = "MIT"
readme = "README.md"
repository = "https://github.com/langchain-ai/langchain"


[tool.poetry.dependencies]
python = ">=3.8.1,<4.0"
pydantic = ">=1,<3"
<<<<<<< HEAD
langsmith = ">=0.0.83,<0.1"
=======
langsmith = "^0.1.0"
>>>>>>> cccc8fbe
tenacity = "^8.1.0"
jsonpatch = "^1.33"
PyYAML = ">=5.3"
packaging = "^23.2"
jinja2 = { version = "^3", optional = true }

[tool.poetry.group.lint]
optional = true

[tool.poetry.group.lint.dependencies]
ruff = "^0.1.5"

[tool.poetry.group.typing]
optional = true

[tool.poetry.group.typing.dependencies]
mypy = "^1"
types-pyyaml = "^6.0.12.2"
types-requests = "^2.28.11.5"
types-jinja2 = "^2.11.9"
langchain-text-splitters = { path = "../text-splitters", develop = true }

[tool.poetry.group.dev]
optional = true

[tool.poetry.group.dev.dependencies]
jupyter = "^1.0.0"
setuptools = "^67.6.1"
grandalf = "^0.8"

[tool.poetry.group.test]
optional = true

[tool.poetry.group.test.dependencies]
# The only dependencies that should be added are
# dependencies used for running tests (e.g., pytest, freezegun, response).
# Any dependencies that do not meet that criteria will be removed.
pytest = "^7.3.0"
freezegun = "^1.2.2"
pytest-mock = "^3.10.0"
syrupy = "^4.0.2"
pytest-watcher = "^0.3.4"
pytest-asyncio = "^0.21.1"
grandalf = "^0.8"
pytest-profiling = "^1.7.0"
responses = "^0.25.0"
numpy = "^1.24.0"


[tool.poetry.group.test_integration]
optional = true
dependencies = {}

[tool.poetry.extras]
extended_testing = ["jinja2"]

[tool.ruff.lint]
select = [
  "E",    # pycodestyle
  "F",    # pyflakes
  "I",    # isort
  "T201", # print
]

[tool.mypy]
disallow_untyped_defs = "True"
exclude = ["notebooks", "examples", "example_data", "langchain_core/pydantic"]

[[tool.mypy.overrides]]
# conditional dependencies introduced by langsmith-sdk
module = ["numpy", "pytest"]
ignore_missing_imports = true

[tool.coverage.run]
omit = ["tests/*"]

[build-system]
requires = ["poetry-core>=1.0.0"]
build-backend = "poetry.core.masonry.api"

[tool.pytest.ini_options]
# --strict-markers will raise errors on unknown marks.
# https://docs.pytest.org/en/7.1.x/how-to/mark.html#raising-errors-on-unknown-marks
#
# https://docs.pytest.org/en/7.1.x/reference/reference.html
# --strict-config       any warnings encountered while parsing the `pytest`
#                       section of the configuration file raise errors.
#
# https://github.com/tophat/syrupy
# --snapshot-warn-unused    Prints a warning on unused snapshots rather than fail the test suite.
addopts = "--snapshot-warn-unused --strict-markers --strict-config --durations=5"
# Registering custom markers.
# https://docs.pytest.org/en/7.1.x/example/markers.html#registering-markers
markers = [
  "requires: mark tests as requiring a specific library",
  "asyncio: mark tests as requiring asyncio",
  "compile: mark placeholder test used to compile integration tests without running them",
]
asyncio_mode = "auto"<|MERGE_RESOLUTION|>--- conflicted
+++ resolved
@@ -1,10 +1,6 @@
 [tool.poetry]
 name = "langchain-core"
-<<<<<<< HEAD
-version = "0.1.14"
-=======
 version = "0.2.2rc1"
->>>>>>> cccc8fbe
 description = "Building applications with LLMs through composability"
 authors = []
 license = "MIT"
@@ -15,11 +11,7 @@
 [tool.poetry.dependencies]
 python = ">=3.8.1,<4.0"
 pydantic = ">=1,<3"
-<<<<<<< HEAD
-langsmith = ">=0.0.83,<0.1"
-=======
 langsmith = "^0.1.0"
->>>>>>> cccc8fbe
 tenacity = "^8.1.0"
 jsonpatch = "^1.33"
 PyYAML = ">=5.3"
