[tool.poetry]
name = "langchain-cli"
<<<<<<< HEAD
version = "0.0.21"
=======
version = "0.0.23"
>>>>>>> cccc8fbe
description = "CLI for interacting with LangChain"
authors = ["Erick Friis <erick@langchain.dev>"]
readme = "README.md"
repository = "https://github.com/langchain-ai/langchain"
license = "MIT"

[tool.poetry.urls]
"Source Code" = "https://github.com/langchain-ai/langchain/tree/master/libs/cli"

[tool.poetry.dependencies]
python = ">=3.8.1,<4.0"
typer = { extras = ["all"], version = "^0.9.0" }
gitpython = "^3.1.40"
langserve = { extras = ["all"], version = ">=0.0.51" }
uvicorn = "^0.23.2"
tomlkit = "^0.12.2"
libcst = { version = "^1.3.1", python = "^3.9" }

[tool.poetry.scripts]
langchain = "langchain_cli.cli:app"
langchain-cli = "langchain_cli.cli:app"

[tool.poetry.group.dev.dependencies]
poethepoet = "^0.24.1"
pytest = "^7.4.2"
pytest-watch = "^4.2.0"

[tool.poetry.group.lint.dependencies]
ruff = "^0.1.5"

[tool.poetry.group.test.dependencies]

[tool.poetry.group.typing.dependencies]

[tool.poetry.group.test_integration.dependencies]

[tool.poetry.extras]
# For langserve
serve = []

[tool.ruff.lint]
select = [
  "E",    # pycodestyle
  "F",    # pyflakes
  "I",    # isort
  "T201", # print
]

[tool.poe.tasks]
test = "poetry run pytest tests"
watch = "poetry run ptw"
version = "poetry version --short"
bump = ["_bump_1", "_bump_2"]
lint = ["_lint", "_check_formatting"]
format = ["_lint_fix", "_format"]

_bump_2.shell = """sed -i "" "/^__version__ =/c\\ \n__version__ = \\"$version\\"\n" langchain_cli/cli.py"""
_bump_2.uses = { version = "version" }

_bump_1 = "poetry version patch"
_check_formatting = "poetry run ruff format . --diff"
_lint = "poetry run ruff ."
_format = "poetry run ruff format ."
_lint_fix = "poetry run ruff . --fix"

[build-system]
requires = ["poetry-core"]
build-backend = "poetry.core.masonry.api"<|MERGE_RESOLUTION|>--- conflicted
+++ resolved
@@ -1,10 +1,6 @@
 [tool.poetry]
 name = "langchain-cli"
-<<<<<<< HEAD
-version = "0.0.21"
-=======
 version = "0.0.23"
->>>>>>> cccc8fbe
 description = "CLI for interacting with LangChain"
 authors = ["Erick Friis <erick@langchain.dev>"]
 readme = "README.md"
