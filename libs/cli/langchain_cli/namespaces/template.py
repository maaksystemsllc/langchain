"""
Develop installable templates.
"""

import re
import shutil
import subprocess
from pathlib import Path
from typing import Optional

import typer
from langserve.packages import get_langserve_export
from typing_extensions import Annotated

from langchain_cli.utils.packages import get_package_root

package_cli = typer.Typer(no_args_is_help=True, add_completion=False)


@package_cli.command()
def new(
    name: Annotated[str, typer.Argument(help="The name of the folder to create")],
    with_poetry: Annotated[
        bool,
        typer.Option("--with-poetry/--no-poetry", help="Don't run poetry install"),
    ] = False,
):
    """
    Creates a new template package.
    """
    computed_name = name if name != "." else Path.cwd().name
    destination_dir = Path.cwd() / name if name != "." else Path.cwd()

    # copy over template from ../package_template
    project_template_dir = Path(__file__).parents[1] / "package_template"
    shutil.copytree(project_template_dir, destination_dir, dirs_exist_ok=name == ".")

    package_name_split = computed_name.split("/")
    package_name = (
        package_name_split[-2]
        if len(package_name_split) > 1 and package_name_split[-1] == ""
        else package_name_split[-1]
    )
    module_name = re.sub(
        r"[^a-zA-Z0-9_]",
        "_",
        package_name,
    )

    # generate app route code
    chain_name = f"{module_name}_chain"
    app_route_code = (
        f"from {module_name} import chain as {chain_name}\n\n"
        f'add_routes(app, {chain_name}, path="/{package_name}")'
    )

    # replace template strings
    pyproject = destination_dir / "pyproject.toml"
    pyproject_contents = pyproject.read_text()
    pyproject.write_text(
        pyproject_contents.replace("__package_name__", package_name).replace(
            "__module_name__", module_name
        )
    )

    # move module folder
    package_dir = destination_dir / module_name
    shutil.move(destination_dir / "package_template", package_dir)

    # update init
    init = package_dir / "__init__.py"
    init_contents = init.read_text()
    init.write_text(init_contents.replace("__module_name__", module_name))

    # replace readme
    readme = destination_dir / "README.md"
    readme_contents = readme.read_text()
    readme.write_text(
        readme_contents.replace("__package_name__", package_name).replace(
            "__app_route_code__", app_route_code
        )
    )

    # poetry install
    if with_poetry:
        subprocess.run(["poetry", "install"], cwd=destination_dir)


@package_cli.command()
def serve(
    *,
    port: Annotated[
        Optional[int], typer.Option(help="The port to run the server on")
    ] = None,
    host: Annotated[
        Optional[str], typer.Option(help="The host to run the server on")
    ] = None,
    configurable: Annotated[
        bool,
        typer.Option(
            "--configurable/--no-configurable",
            help="Whether to include a configurable route",
        ),
    ] = True,
) -> None:
    """
    Starts a demo app for this template.
    """
    # load pyproject.toml
    project_dir = get_package_root()
    pyproject = project_dir / "pyproject.toml"

    # get langserve export - throws KeyError if invalid
    get_langserve_export(pyproject)

    port_str = str(port) if port is not None else "8000"
    host_str = host if host is not None else "127.0.0.1"

    script = (
        "langchain_cli.dev_scripts:create_demo_server"
        if not configurable
        else "langchain_cli.dev_scripts:create_demo_server_configurable"
    )

    command = [
        "uvicorn",
        "--factory",
<<<<<<< HEAD
        "gigachain_cli.dev_scripts:create_demo_server",
=======
        script,
>>>>>>> 0da75b9e
        "--reload",
        "--port",
        port_str,
        "--host",
        host_str,
    ]
    subprocess.run(command)<|MERGE_RESOLUTION|>--- conflicted
+++ resolved
@@ -125,11 +125,7 @@
     command = [
         "uvicorn",
         "--factory",
-<<<<<<< HEAD
-        "gigachain_cli.dev_scripts:create_demo_server",
-=======
         script,
->>>>>>> 0da75b9e
         "--reload",
         "--port",
         port_str,
