[tool.poetry]
name = "__app_name__"
version = "0.1.0"
description = ""
authors = ["Your Name <you@example.com>"]
readme = "README.md"
packages = [
    { include = "app" },
]

[tool.poetry.dependencies]
python = "^3.11"
uvicorn = "^0.23.2"
<<<<<<< HEAD
gigaserve = {extras = ["server"], version = ">=0.0.22"}
=======
langserve = {extras = ["server"], version = ">=0.0.30"}
>>>>>>> 16af2824
pydantic = "<2"


[tool.poetry.group.dev.dependencies]
gigachain-cli = ">=0.0.15"

[build-system]
requires = ["poetry-core"]
build-backend = "poetry.core.masonry.api"<|MERGE_RESOLUTION|>--- conflicted
+++ resolved
@@ -11,11 +11,7 @@
 [tool.poetry.dependencies]
 python = "^3.11"
 uvicorn = "^0.23.2"
-<<<<<<< HEAD
-gigaserve = {extras = ["server"], version = ">=0.0.22"}
-=======
-langserve = {extras = ["server"], version = ">=0.0.30"}
->>>>>>> 16af2824
+gigaserve = {extras = ["server"], version = ">=0.0.30"}
 pydantic = "<2"
 
 
