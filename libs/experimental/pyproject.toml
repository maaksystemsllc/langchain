[tool.poetry]
name = "langchain-experimental"
version = "0.0.54"
description = "Building applications with LLMs through composability"
authors = []
license = "MIT"
readme = "README.md"
repository = "https://github.com/langchain-ai/langchain"


[tool.poetry.dependencies]
python = ">=3.8.1,<4.0"
<<<<<<< HEAD
langchain-core = "^0.1.27"
langchain = "^0.1.8"
=======
langchain-core = "^0.1.31"
langchain = "^0.1.12"
presidio-anonymizer = {version = "^2.2.352", optional = true}
presidio-analyzer = {version = "^2.2.352", optional = true}
faker = {version = "^19.3.1", optional = true}
vowpal-wabbit-next = {version = "0.6.0", optional = true}
sentence-transformers = {version = "^2", optional = true}
jinja2 = {version = "^3", optional = true}
pandas = { version = "^2.0.1", optional = true }
tabulate = {version = "^0.9.0", optional = true}
>>>>>>> 4d7f6fa9

[tool.poetry.group.lint]
optional = true

[tool.poetry.group.lint.dependencies]
ruff = "^0.1.5"

[tool.poetry.group.typing]
optional = true

[tool.poetry.group.typing.dependencies]
mypy = "^0.991"
types-pyyaml = "^6.0.12.2"
types-requests = "^2.28.11.5"
langchain = {path = "../langchain", develop = true}
langchain-core = {path = "../core", develop = true}
langchain-community = {path = "../community", develop = true}

[tool.poetry.group.dev]
optional = true

[tool.poetry.group.dev.dependencies]
jupyter = "^1.0.0"
setuptools = "^67.6.1"
langchain = {path = "../langchain", develop = true}
langchain-core = {path = "../core", develop = true}
langchain-community = {path = "../community", develop = true}

[tool.poetry.group.test]
optional = true

[tool.poetry.group.test.dependencies]
# The only dependencies that should be added are
# dependencies used for running tests (e.g., pytest, freezegun, response).
# Any dependencies that do not meet that criteria will be removed.
pytest = "^7.3.0"
pytest-asyncio = "^0.20.3"
langchain = {path = "../langchain", develop = true}
langchain-core = {path = "../core", develop = true}
langchain-community = {path = "../community", develop = true}


[tool.poetry.group.test_integration]
optional = true

[tool.poetry.group.test_integration.dependencies]
langchain = {path = "../langchain", develop = true}
langchain-core = {path = "../core", develop = true}
langchain-community = {path = "../community", develop = true}

[tool.ruff.lint]
select = [
  "E",  # pycodestyle
  "F",  # pyflakes
  "I",  # isort
  "T201", # print
]

[tool.mypy]
ignore_missing_imports = "True"
disallow_untyped_defs = "True"
exclude = ["notebooks", "examples", "example_data"]

[tool.coverage.run]
omit = [
    "tests/*",
]

[build-system]
requires = ["poetry-core>=1.0.0"]
build-backend = "poetry.core.masonry.api"

[tool.pytest.ini_options]
# --strict-markers will raise errors on unknown marks.
# https://docs.pytest.org/en/7.1.x/how-to/mark.html#raising-errors-on-unknown-marks
#
# https://docs.pytest.org/en/7.1.x/reference/reference.html
# --strict-config       any warnings encountered while parsing the `pytest`
#                       section of the configuration file raise errors.
#
# https://github.com/tophat/syrupy
# --snapshot-warn-unused    Prints a warning on unused snapshots rather than fail the test suite.
addopts = "--strict-markers --strict-config --durations=5"
# Registering custom markers.
# https://docs.pytest.org/en/7.1.x/example/markers.html#registering-markers
markers = [
  "requires: mark tests as requiring a specific library",
  "asyncio: mark tests as requiring asyncio",
  "compile: mark placeholder test used to compile integration tests without running them",
]
asyncio_mode = "auto"<|MERGE_RESOLUTION|>--- conflicted
+++ resolved
@@ -10,21 +10,8 @@
 
 [tool.poetry.dependencies]
 python = ">=3.8.1,<4.0"
-<<<<<<< HEAD
 langchain-core = "^0.1.27"
 langchain = "^0.1.8"
-=======
-langchain-core = "^0.1.31"
-langchain = "^0.1.12"
-presidio-anonymizer = {version = "^2.2.352", optional = true}
-presidio-analyzer = {version = "^2.2.352", optional = true}
-faker = {version = "^19.3.1", optional = true}
-vowpal-wabbit-next = {version = "0.6.0", optional = true}
-sentence-transformers = {version = "^2", optional = true}
-jinja2 = {version = "^3", optional = true}
-pandas = { version = "^2.0.1", optional = true }
-tabulate = {version = "^0.9.0", optional = true}
->>>>>>> 4d7f6fa9
 
 [tool.poetry.group.lint]
 optional = true
