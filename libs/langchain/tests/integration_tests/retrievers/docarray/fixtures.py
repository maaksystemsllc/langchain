from __future__ import annotations

from pathlib import Path
from typing import TYPE_CHECKING, Any, Dict, Generator, Tuple

import numpy as np
import pytest
<<<<<<< HEAD
from docarray import BaseDoc
from docarray.index import (
    ElasticDocIndex,
    HnswDocumentIndex,
    InMemoryExactNNIndex,
    QdrantDocumentIndex,
    WeaviateDocumentIndex,
)
from docarray.typing import NdArray

try:
    from pydantic.v1 import Field
except ImportError:
    from pydantic import Field
from qdrant_client.http import models as rest

from langchain.embeddings import FakeEmbeddings


class MyDoc(BaseDoc):
    title: str
    title_embedding: NdArray[32]  # type: ignore
    other_emb: NdArray[32]  # type: ignore
    year: int
=======
from pydantic import Field
>>>>>>> 46f3428c

if TYPE_CHECKING:
    from docarray.index import (
        ElasticDocIndex,
        HnswDocumentIndex,
        InMemoryExactNNIndex,
        QdrantDocumentIndex,
        WeaviateDocumentIndex,
    )
    from docarray.typing import NdArray
    from qdrant_client.http import models as rest

from langchain.embeddings import FakeEmbeddings


@pytest.fixture
def init_weaviate() -> (
    Generator[
        Tuple[WeaviateDocumentIndex, Dict[str, Any], FakeEmbeddings],
        None,
        None,
    ]
):
    """
    cd tests/integration_tests/vectorstores/docker-compose
    docker compose -f weaviate.yml up
    """
    from docarray import BaseDoc
    from docarray.index import (
        WeaviateDocumentIndex,
    )

    class WeaviateDoc(BaseDoc):
        # When initializing the Weaviate index, denote the field
        # you want to search on with `is_embedding=True`
        title: str
        title_embedding: NdArray[32] = Field(is_embedding=True)  # type: ignore
        other_emb: NdArray[32]  # type: ignore
        year: int

    embeddings = FakeEmbeddings(size=32)

    # initialize WeaviateDocumentIndex
    dbconfig = WeaviateDocumentIndex.DBConfig(host="http://localhost:8080")
    weaviate_db = WeaviateDocumentIndex[WeaviateDoc](
        db_config=dbconfig, index_name="docarray_retriever"
    )

    # index data
    weaviate_db.index(
        [
            WeaviateDoc(
                title=f"My document {i}",
                title_embedding=np.array(embeddings.embed_query(f"fake emb {i}")),
                other_emb=np.array(embeddings.embed_query(f"other fake emb {i}")),
                year=i,
            )
            for i in range(100)
        ]
    )
    # build a filter query
    filter_query = {"path": ["year"], "operator": "LessThanEqual", "valueInt": "90"}

    yield weaviate_db, filter_query, embeddings

    weaviate_db._client.schema.delete_all()


@pytest.fixture
def init_elastic() -> (
    Generator[Tuple[ElasticDocIndex, Dict[str, Any], FakeEmbeddings], None, None]
):
    """
    cd tests/integration_tests/vectorstores/docker-compose
    docker-compose -f elasticsearch.yml up
    """
    from docarray import BaseDoc
    from docarray.index import (
        ElasticDocIndex,
    )

    class MyDoc(BaseDoc):
        title: str
        title_embedding: NdArray[32]  # type: ignore
        other_emb: NdArray[32]  # type: ignore
        year: int

    embeddings = FakeEmbeddings(size=32)

    # initialize ElasticDocIndex
    elastic_db = ElasticDocIndex[MyDoc](
        hosts="http://localhost:9200", index_name="docarray_retriever"
    )
    # index data
    elastic_db.index(
        [
            MyDoc(
                title=f"My document {i}",
                title_embedding=np.array(embeddings.embed_query(f"fake emb {i}")),
                other_emb=np.array(embeddings.embed_query(f"other fake emb {i}")),
                year=i,
            )
            for i in range(100)
        ]
    )
    # build a filter query
    filter_query = {"range": {"year": {"lte": 90}}}

    yield elastic_db, filter_query, embeddings

    elastic_db._client.indices.delete(index="docarray_retriever")


@pytest.fixture
def init_qdrant() -> Tuple[QdrantDocumentIndex, rest.Filter, FakeEmbeddings]:
    from docarray import BaseDoc
    from docarray.index import QdrantDocumentIndex

    class MyDoc(BaseDoc):
        title: str
        title_embedding: NdArray[32]  # type: ignore
        other_emb: NdArray[32]  # type: ignore
        year: int

    embeddings = FakeEmbeddings(size=32)

    # initialize QdrantDocumentIndex
    qdrant_config = QdrantDocumentIndex.DBConfig(path=":memory:")
    qdrant_db = QdrantDocumentIndex[MyDoc](qdrant_config)
    # index data
    qdrant_db.index(
        [
            MyDoc(
                title=f"My document {i}",
                title_embedding=np.array(embeddings.embed_query(f"fake emb {i}")),
                other_emb=np.array(embeddings.embed_query(f"other fake emb {i}")),
                year=i,
            )
            for i in range(100)
        ]
    )
    # build a filter query
    filter_query = rest.Filter(
        must=[
            rest.FieldCondition(
                key="year",
                range=rest.Range(
                    gte=10,
                    lt=90,
                ),
            )
        ]
    )

    return qdrant_db, filter_query, embeddings


@pytest.fixture
def init_in_memory() -> Tuple[InMemoryExactNNIndex, Dict[str, Any], FakeEmbeddings]:
    from docarray import BaseDoc
    from docarray.index import InMemoryExactNNIndex

    class MyDoc(BaseDoc):
        title: str
        title_embedding: NdArray[32]  # type: ignore
        other_emb: NdArray[32]  # type: ignore
        year: int

    embeddings = FakeEmbeddings(size=32)

    # initialize InMemoryExactNNIndex
    in_memory_db = InMemoryExactNNIndex[MyDoc]()
    # index data
    in_memory_db.index(
        [
            MyDoc(
                title=f"My document {i}",
                title_embedding=np.array(embeddings.embed_query(f"fake emb {i}")),
                other_emb=np.array(embeddings.embed_query(f"other fake emb {i}")),
                year=i,
            )
            for i in range(100)
        ]
    )
    # build a filter query
    filter_query = {"year": {"$lte": 90}}

    return in_memory_db, filter_query, embeddings


@pytest.fixture
def init_hnsw(
    tmp_path: Path,
) -> Tuple[HnswDocumentIndex, Dict[str, Any], FakeEmbeddings]:
    from docarray import BaseDoc
    from docarray.index import (
        HnswDocumentIndex,
    )

    class MyDoc(BaseDoc):
        title: str
        title_embedding: NdArray[32]  # type: ignore
        other_emb: NdArray[32]  # type: ignore
        year: int

    embeddings = FakeEmbeddings(size=32)

    # initialize InMemoryExactNNIndex
    hnsw_db = HnswDocumentIndex[MyDoc](work_dir=tmp_path)
    # index data
    hnsw_db.index(
        [
            MyDoc(
                title=f"My document {i}",
                title_embedding=np.array(embeddings.embed_query(f"fake emb {i}")),
                other_emb=np.array(embeddings.embed_query(f"other fake emb {i}")),
                year=i,
            )
            for i in range(100)
        ]
    )
    # build a filter query
    filter_query = {"year": {"$lte": 90}}

    return hnsw_db, filter_query, embeddings<|MERGE_RESOLUTION|>--- conflicted
+++ resolved
@@ -5,34 +5,7 @@
 
 import numpy as np
 import pytest
-<<<<<<< HEAD
-from docarray import BaseDoc
-from docarray.index import (
-    ElasticDocIndex,
-    HnswDocumentIndex,
-    InMemoryExactNNIndex,
-    QdrantDocumentIndex,
-    WeaviateDocumentIndex,
-)
-from docarray.typing import NdArray
-
-try:
-    from pydantic.v1 import Field
-except ImportError:
-    from pydantic import Field
-from qdrant_client.http import models as rest
-
-from langchain.embeddings import FakeEmbeddings
-
-
-class MyDoc(BaseDoc):
-    title: str
-    title_embedding: NdArray[32]  # type: ignore
-    other_emb: NdArray[32]  # type: ignore
-    year: int
-=======
-from pydantic import Field
->>>>>>> 46f3428c
+
 
 if TYPE_CHECKING:
     from docarray.index import (
@@ -45,7 +18,29 @@
     from docarray.typing import NdArray
     from qdrant_client.http import models as rest
 
+try:
+    from pydantic.v1 import Field
+except ImportError:
+    from pydantic import Field
+from qdrant_client.http import models as rest
+
 from langchain.embeddings import FakeEmbeddings
+
+
+class MyDoc(BaseDoc):
+    title: str
+    title_embedding: NdArray[32]  # type: ignore
+    other_emb: NdArray[32]  # type: ignore
+    year: int
+
+
+class WeaviateDoc(BaseDoc):
+    # When initializing the Weaviate index, denote the field
+    # you want to search on with `is_embedding=True`
+    title: str
+    title_embedding: NdArray[32] = Field(is_embedding=True)  # type: ignore
+    other_emb: NdArray[32]  # type: ignore
+    year: int
 
 
 @pytest.fixture
@@ -103,23 +98,12 @@
 
 @pytest.fixture
 def init_elastic() -> (
-    Generator[Tuple[ElasticDocIndex, Dict[str, Any], FakeEmbeddings], None, None]
+    Generator[Tuple[ElasticDocIndex[MyDoc], Dict[str, Any], FakeEmbeddings], None, None]
 ):
     """
     cd tests/integration_tests/vectorstores/docker-compose
     docker-compose -f elasticsearch.yml up
     """
-    from docarray import BaseDoc
-    from docarray.index import (
-        ElasticDocIndex,
-    )
-
-    class MyDoc(BaseDoc):
-        title: str
-        title_embedding: NdArray[32]  # type: ignore
-        other_emb: NdArray[32]  # type: ignore
-        year: int
-
     embeddings = FakeEmbeddings(size=32)
 
     # initialize ElasticDocIndex
@@ -147,16 +131,7 @@
 
 
 @pytest.fixture
-def init_qdrant() -> Tuple[QdrantDocumentIndex, rest.Filter, FakeEmbeddings]:
-    from docarray import BaseDoc
-    from docarray.index import QdrantDocumentIndex
-
-    class MyDoc(BaseDoc):
-        title: str
-        title_embedding: NdArray[32]  # type: ignore
-        other_emb: NdArray[32]  # type: ignore
-        year: int
-
+def init_qdrant() -> Tuple[QdrantDocumentIndex[MyDoc], rest.Filter, FakeEmbeddings]:
     embeddings = FakeEmbeddings(size=32)
 
     # initialize QdrantDocumentIndex
@@ -191,16 +166,9 @@
 
 
 @pytest.fixture
-def init_in_memory() -> Tuple[InMemoryExactNNIndex, Dict[str, Any], FakeEmbeddings]:
-    from docarray import BaseDoc
-    from docarray.index import InMemoryExactNNIndex
-
-    class MyDoc(BaseDoc):
-        title: str
-        title_embedding: NdArray[32]  # type: ignore
-        other_emb: NdArray[32]  # type: ignore
-        year: int
-
+def init_in_memory() -> (
+    Tuple[InMemoryExactNNIndex[MyDoc], Dict[str, Any], FakeEmbeddings]
+):
     embeddings = FakeEmbeddings(size=32)
 
     # initialize InMemoryExactNNIndex
@@ -226,18 +194,7 @@
 @pytest.fixture
 def init_hnsw(
     tmp_path: Path,
-) -> Tuple[HnswDocumentIndex, Dict[str, Any], FakeEmbeddings]:
-    from docarray import BaseDoc
-    from docarray.index import (
-        HnswDocumentIndex,
-    )
-
-    class MyDoc(BaseDoc):
-        title: str
-        title_embedding: NdArray[32]  # type: ignore
-        other_emb: NdArray[32]  # type: ignore
-        year: int
-
+) -> Tuple[HnswDocumentIndex[MyDoc], Dict[str, Any], FakeEmbeddings]:
     embeddings = FakeEmbeddings(size=32)
 
     # initialize InMemoryExactNNIndex
