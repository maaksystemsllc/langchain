from typing import List, Sequence, Union

from langchain_core.language_models import BaseLanguageModel
from langchain_core.prompts.chat import ChatPromptTemplate
from langchain_core.runnables import Runnable, RunnablePassthrough
from langchain_core.tools import BaseTool

from langchain.agents.format_scratchpad import format_log_to_messages
from langchain.agents.json_chat.prompt import TEMPLATE_TOOL_RESPONSE
from langchain.agents.output_parsers import JSONAgentOutputParser
from langchain.tools.render import ToolsRenderer, render_text_description


def create_json_chat_agent(
    llm: BaseLanguageModel,
    tools: Sequence[BaseTool],
    prompt: ChatPromptTemplate,
    stop_sequence: Union[bool, List[str]] = True,
    tools_renderer: ToolsRenderer = render_text_description,
    template_tool_response: str = TEMPLATE_TOOL_RESPONSE,
) -> Runnable:
    """Create an agent that uses JSON to format its logic, build for Chat Models.

    Args:
        llm: LLM to use as the agent.
        tools: Tools this agent has access to.
        prompt: The prompt to use. See Prompt section below for more.
<<<<<<< HEAD
=======
        stop_sequence: bool or list of str.
            If True, adds a stop token of "Observation:" to avoid hallucinates. 
            If False, does not add a stop token.
            If a list of str, uses the provided list as the stop tokens.
            
            Default is True. You may to set this to False if the LLM you are using
            does not support stop sequences.
        tools_renderer: This controls how the tools are converted into a string and
            then passed into the LLM. Default is `render_text_description`.
        template_tool_response: Template prompt that uses the tool response (observation)
            to make the LLM generate the next action to take.
>>>>>>> cccc8fbe

    Returns:
        A Runnable sequence representing an agent. It takes as input all the same input
        variables as the prompt passed in does. It returns as output either an
        AgentAction or AgentFinish.

    Example:

        .. code-block:: python

            from langchain import hub
            from langchain_community.chat_models import ChatOpenAI
            from langchain.agents import AgentExecutor, create_json_chat_agent

            prompt = hub.pull("hwchase17/react-chat-json")
            model = ChatOpenAI()
            tools = ...

            agent = create_json_chat_agent(model, tools, prompt)
            agent_executor = AgentExecutor(agent=agent, tools=tools)

            agent_executor.invoke({"input": "hi"})

            # Using with chat history
            from langchain_core.messages import AIMessage, HumanMessage
            agent_executor.invoke(
                {
                    "input": "what's my name?",
                    "chat_history": [
                        HumanMessage(content="hi! my name is bob"),
                        AIMessage(content="Hello Bob! How can I assist you today?"),
                    ],
                }
            )

    Prompt:
    
        The prompt must have input keys:
            * `tools`: contains descriptions and arguments for each tool.
            * `tool_names`: contains all tool names.
            * `agent_scratchpad`: must be a MessagesPlaceholder. Contains previous agent actions and tool outputs as messages.
        
        Here's an example:

        .. code-block:: python

            from langchain_core.prompts import ChatPromptTemplate, MessagesPlaceholder
            
            system = '''Assistant is a large language model trained by OpenAI.

            Assistant is designed to be able to assist with a wide range of tasks, from answering \
            simple questions to providing in-depth explanations and discussions on a wide range of \
            topics. As a language model, Assistant is able to generate human-like text based on \
            the input it receives, allowing it to engage in natural-sounding conversations and \
            provide responses that are coherent and relevant to the topic at hand.

            Assistant is constantly learning and improving, and its capabilities are constantly \
            evolving. It is able to process and understand large amounts of text, and can use this \
            knowledge to provide accurate and informative responses to a wide range of questions. \
            Additionally, Assistant is able to generate its own text based on the input it \
            receives, allowing it to engage in discussions and provide explanations and \
            descriptions on a wide range of topics.

            Overall, Assistant is a powerful system that can help with a wide range of tasks \
            and provide valuable insights and information on a wide range of topics. Whether \
            you need help with a specific question or just want to have a conversation about \
            a particular topic, Assistant is here to assist.'''
            
            human = '''TOOLS
            ------
            Assistant can ask the user to use tools to look up information that may be helpful in \
            answering the users original question. The tools the human can use are:

            {tools}

            RESPONSE FORMAT INSTRUCTIONS
            ----------------------------

            When responding to me, please output a response in one of two formats:

            **Option 1:**
            Use this if you want the human to use a tool.
            Markdown code snippet formatted in the following schema:

            ```json
            {{
                "action": string, \ The action to take. Must be one of {tool_names}
                "action_input": string \ The input to the action
            }}
            ```

            **Option #2:**
            Use this if you want to respond directly to the human. Markdown code snippet formatted \
            in the following schema:

            ```json
            {{
                "action": "Final Answer",
                "action_input": string \ You should put what you want to return to use here
            }}
            ```

            USER'S INPUT
            --------------------
            Here is the user's input (remember to respond with a markdown code snippet of a json \
            blob with a single action, and NOTHING else):

            {input}'''
            
            prompt = ChatPromptTemplate.from_messages(
                [
                    ("system", system),
                    MessagesPlaceholder("chat_history", optional=True),
                    ("human", human),
                    MessagesPlaceholder("agent_scratchpad"),
                ]
            )
    """  # noqa: E501
    missing_vars = {"tools", "tool_names", "agent_scratchpad"}.difference(
        prompt.input_variables + list(prompt.partial_variables)
    )
    if missing_vars:
        raise ValueError(f"Prompt missing required variables: {missing_vars}")

    if "{observation}" not in template_tool_response:
        raise ValueError(
            "Template tool response missing required variable 'observation'"
        )

    prompt = prompt.partial(
        tools=tools_renderer(list(tools)),
        tool_names=", ".join([t.name for t in tools]),
    )
    if stop_sequence:
        stop = ["\nObservation"] if stop_sequence is True else stop_sequence
        llm_to_use = llm.bind(stop=stop)
    else:
        llm_to_use = llm

    agent = (
        RunnablePassthrough.assign(
            agent_scratchpad=lambda x: format_log_to_messages(
                x["intermediate_steps"], template_tool_response=template_tool_response
            )
        )
        | prompt
        | llm_to_use
        | JSONAgentOutputParser()
    )
    return agent<|MERGE_RESOLUTION|>--- conflicted
+++ resolved
@@ -25,8 +25,6 @@
         llm: LLM to use as the agent.
         tools: Tools this agent has access to.
         prompt: The prompt to use. See Prompt section below for more.
-<<<<<<< HEAD
-=======
         stop_sequence: bool or list of str.
             If True, adds a stop token of "Observation:" to avoid hallucinates. 
             If False, does not add a stop token.
@@ -38,7 +36,6 @@
             then passed into the LLM. Default is `render_text_description`.
         template_tool_response: Template prompt that uses the tool response (observation)
             to make the LLM generate the next action to take.
->>>>>>> cccc8fbe
 
     Returns:
         A Runnable sequence representing an agent. It takes as input all the same input
