--- conflicted
+++ resolved
@@ -346,8 +346,6 @@
     """Runnable to call to get agent action."""
     input_keys_arg: List[str] = []
     return_keys_arg: List[str] = []
-<<<<<<< HEAD
-=======
     stream_runnable: bool = True
     """Whether to stream from the runnable or not.
 
@@ -356,7 +354,6 @@
         Executor. If False then LLM is invoked in a non-streaming fashion and
         individual LLM tokens will not be available in stream_log.
     """
->>>>>>> cccc8fbe
 
     class Config:
         """Configuration for this pydantic object."""
@@ -458,8 +455,6 @@
     """Runnable to call to get agent actions."""
     input_keys_arg: List[str] = []
     return_keys_arg: List[str] = []
-<<<<<<< HEAD
-=======
     stream_runnable: bool = True
     """Whether to stream from the runnable or not.
 
@@ -468,7 +463,6 @@
         Executor. If False then LLM is invoked in a non-streaming fashion and
         individual LLM tokens will not be available in stream_log.
     """
->>>>>>> cccc8fbe
 
     class Config:
         """Configuration for this pydantic object."""
