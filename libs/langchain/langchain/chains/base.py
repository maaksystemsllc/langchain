"""Base interface that all chains should implement."""

import inspect
import json
import logging
import warnings
from abc import ABC, abstractmethod
from pathlib import Path
from typing import Any, Dict, List, Optional, Type, Union, cast

import yaml
from langchain_core._api import deprecated
from langchain_core.callbacks import (
    AsyncCallbackManager,
    AsyncCallbackManagerForChainRun,
    BaseCallbackManager,
    CallbackManager,
    CallbackManagerForChainRun,
    Callbacks,
)
from langchain_core.load.dump import dumpd
from langchain_core.memory import BaseMemory
from langchain_core.outputs import RunInfo
from langchain_core.pydantic_v1 import BaseModel, Field, root_validator, validator
from langchain_core.runnables import (
    RunnableConfig,
    RunnableSerializable,
    ensure_config,
    run_in_executor,
)
from langchain_core.runnables.utils import create_model

from langchain.schema import RUN_KEY

logger = logging.getLogger(__name__)


def _get_verbosity() -> bool:
    from langchain.globals import get_verbose

    return get_verbose()


class Chain(RunnableSerializable[Dict[str, Any], Dict[str, Any]], ABC):
    """Abstract base class for creating structured sequences of calls to components.

    Chains should be used to encode a sequence of calls to components like
    models, document retrievers, other chains, etc., and provide a simple interface
    to this sequence.

    The Chain interface makes it easy to create apps that are:
        - Stateful: add Memory to any Chain to give it state,
        - Observable: pass Callbacks to a Chain to execute additional functionality,
            like logging, outside the main sequence of component calls,
        - Composable: the Chain API is flexible enough that it is easy to combine
            Chains with other components, including other Chains.

    The main methods exposed by chains are:
        - `__call__`: Chains are callable. The `__call__` method is the primary way to
            execute a Chain. This takes inputs as a dictionary and returns a
            dictionary output.
        - `run`: A convenience method that takes inputs as args/kwargs and returns the
            output as a string or object. This method can only be used for a subset of
            chains and cannot return as rich of an output as `__call__`.
    """

    memory: Optional[BaseMemory] = None
    """Optional memory object. Defaults to None.
    Memory is a class that gets called at the start
    and at the end of every chain. At the start, memory loads variables and passes
    them along in the chain. At the end, it saves any returned variables.
    There are many different types of memory - please see memory docs
    for the full catalog."""
    callbacks: Callbacks = Field(default=None, exclude=True)
    """Optional list of callback handlers (or callback manager). Defaults to None.
    Callback handlers are called throughout the lifecycle of a call to a chain,
    starting with on_chain_start, ending with on_chain_end or on_chain_error.
    Each custom chain can optionally call additional callback methods, see Callback docs
    for full details."""
    verbose: bool = Field(default_factory=_get_verbosity)
    """Whether or not run in verbose mode. In verbose mode, some intermediate logs
    will be printed to the console. Defaults to the global `verbose` value,
    accessible via `langchain.globals.get_verbose()`."""
    tags: Optional[List[str]] = None
    """Optional list of tags associated with the chain. Defaults to None.
    These tags will be associated with each call to this chain,
    and passed as arguments to the handlers defined in `callbacks`.
    You can use these to eg identify a specific instance of a chain with its use case.
    """
    metadata: Optional[Dict[str, Any]] = None
    """Optional metadata associated with the chain. Defaults to None.
    This metadata will be associated with each call to this chain,
    and passed as arguments to the handlers defined in `callbacks`.
    You can use these to eg identify a specific instance of a chain with its use case.
    """
    callback_manager: Optional[BaseCallbackManager] = Field(default=None, exclude=True)
    """[DEPRECATED] Use `callbacks` instead."""

    class Config:
        """Configuration for this pydantic object."""

        arbitrary_types_allowed = True

    def get_input_schema(
        self, config: Optional[RunnableConfig] = None
    ) -> Type[BaseModel]:
        # This is correct, but pydantic typings/mypy don't think so.
        return create_model(  # type: ignore[call-overload]
            "ChainInput", **{k: (Any, None) for k in self.input_keys}
        )

    def get_output_schema(
        self, config: Optional[RunnableConfig] = None
    ) -> Type[BaseModel]:
        # This is correct, but pydantic typings/mypy don't think so.
        return create_model(  # type: ignore[call-overload]
            "ChainOutput", **{k: (Any, None) for k in self.output_keys}
        )

    def invoke(
        self,
        input: Dict[str, Any],
        config: Optional[RunnableConfig] = None,
        **kwargs: Any,
    ) -> Dict[str, Any]:
        config = ensure_config(config)
        callbacks = config.get("callbacks")
        tags = config.get("tags")
        metadata = config.get("metadata")
        run_name = config.get("run_name") or self.get_name()
<<<<<<< HEAD
=======
        run_id = config.get("run_id")
>>>>>>> cccc8fbe
        include_run_info = kwargs.get("include_run_info", False)
        return_only_outputs = kwargs.get("return_only_outputs", False)

        inputs = self.prep_inputs(input)
        callback_manager = CallbackManager.configure(
            callbacks,
            self.callbacks,
            self.verbose,
            tags,
            self.tags,
            metadata,
            self.metadata,
        )
        new_arg_supported = inspect.signature(self._call).parameters.get("run_manager")

        run_manager = callback_manager.on_chain_start(
            dumpd(self),
            inputs,
            run_id,
            name=run_name,
        )
        try:
            self._validate_inputs(inputs)
            outputs = (
                self._call(inputs, run_manager=run_manager)
                if new_arg_supported
                else self._call(inputs)
            )

            final_outputs: Dict[str, Any] = self.prep_outputs(
                inputs, outputs, return_only_outputs
            )
        except BaseException as e:
            run_manager.on_chain_error(e)
            raise e
        run_manager.on_chain_end(outputs)

        if include_run_info:
            final_outputs[RUN_KEY] = RunInfo(run_id=run_manager.run_id)
        return final_outputs

    async def ainvoke(
        self,
        input: Dict[str, Any],
        config: Optional[RunnableConfig] = None,
        **kwargs: Any,
    ) -> Dict[str, Any]:
        config = ensure_config(config)
        callbacks = config.get("callbacks")
        tags = config.get("tags")
        metadata = config.get("metadata")
        run_name = config.get("run_name") or self.get_name()
<<<<<<< HEAD
=======
        run_id = config.get("run_id")
>>>>>>> cccc8fbe
        include_run_info = kwargs.get("include_run_info", False)
        return_only_outputs = kwargs.get("return_only_outputs", False)

        inputs = await self.aprep_inputs(input)
        callback_manager = AsyncCallbackManager.configure(
            callbacks,
            self.callbacks,
            self.verbose,
            tags,
            self.tags,
            metadata,
            self.metadata,
        )
        new_arg_supported = inspect.signature(self._acall).parameters.get("run_manager")
        run_manager = await callback_manager.on_chain_start(
            dumpd(self),
            inputs,
            run_id,
            name=run_name,
        )
        try:
            self._validate_inputs(inputs)
            outputs = (
                await self._acall(inputs, run_manager=run_manager)
                if new_arg_supported
                else await self._acall(inputs)
            )
            final_outputs: Dict[str, Any] = await self.aprep_outputs(
                inputs, outputs, return_only_outputs
            )
        except BaseException as e:
            await run_manager.on_chain_error(e)
            raise e
        await run_manager.on_chain_end(outputs)

        if include_run_info:
            final_outputs[RUN_KEY] = RunInfo(run_id=run_manager.run_id)
        return final_outputs

    @property
    def _chain_type(self) -> str:
        raise NotImplementedError("Saving not supported for this chain type.")

    @root_validator()
    def raise_callback_manager_deprecation(cls, values: Dict) -> Dict:
        """Raise deprecation warning if callback_manager is used."""
        if values.get("callback_manager") is not None:
            if values.get("callbacks") is not None:
                raise ValueError(
                    "Cannot specify both callback_manager and callbacks. "
                    "callback_manager is deprecated, callbacks is the preferred "
                    "parameter to pass in."
                )
            warnings.warn(
                "callback_manager is deprecated. Please use callbacks instead.",
                DeprecationWarning,
            )
            values["callbacks"] = values.pop("callback_manager", None)
        return values

    @validator("verbose", pre=True, always=True)
    def set_verbose(cls, verbose: Optional[bool]) -> bool:
        """Set the chain verbosity.

        Defaults to the global setting if not specified by the user.
        """
        if verbose is None:
            return _get_verbosity()
        else:
            return verbose

    @property
    @abstractmethod
    def input_keys(self) -> List[str]:
        """Keys expected to be in the chain input."""

    @property
    @abstractmethod
    def output_keys(self) -> List[str]:
        """Keys expected to be in the chain output."""

    def _validate_inputs(self, inputs: Dict[str, Any]) -> None:
        """Check that all inputs are present."""
        if not isinstance(inputs, dict):
            _input_keys = set(self.input_keys)
            if self.memory is not None:
                # If there are multiple input keys, but some get set by memory so that
                # only one is not set, we can still figure out which key it is.
                _input_keys = _input_keys.difference(self.memory.memory_variables)
            if len(_input_keys) != 1:
                raise ValueError(
                    f"A single string input was passed in, but this chain expects "
                    f"multiple inputs ({_input_keys}). When a chain expects "
                    f"multiple inputs, please call it by passing in a dictionary, "
                    "eg `chain({'foo': 1, 'bar': 2})`"
                )

        missing_keys = set(self.input_keys).difference(inputs)
        if missing_keys:
            raise ValueError(f"Missing some input keys: {missing_keys}")

    def _validate_outputs(self, outputs: Dict[str, Any]) -> None:
        missing_keys = set(self.output_keys).difference(outputs)
        if missing_keys:
            raise ValueError(f"Missing some output keys: {missing_keys}")

    @abstractmethod
    def _call(
        self,
        inputs: Dict[str, Any],
        run_manager: Optional[CallbackManagerForChainRun] = None,
    ) -> Dict[str, Any]:
        """Execute the chain.

        This is a private method that is not user-facing. It is only called within
            `Chain.__call__`, which is the user-facing wrapper method that handles
            callbacks configuration and some input/output processing.

        Args:
            inputs: A dict of named inputs to the chain. Assumed to contain all inputs
                specified in `Chain.input_keys`, including any inputs added by memory.
            run_manager: The callbacks manager that contains the callback handlers for
                this run of the chain.

        Returns:
            A dict of named outputs. Should contain all outputs specified in
                `Chain.output_keys`.
        """

    async def _acall(
        self,
        inputs: Dict[str, Any],
        run_manager: Optional[AsyncCallbackManagerForChainRun] = None,
    ) -> Dict[str, Any]:
        """Asynchronously execute the chain.

        This is a private method that is not user-facing. It is only called within
            `Chain.acall`, which is the user-facing wrapper method that handles
            callbacks configuration and some input/output processing.

        Args:
            inputs: A dict of named inputs to the chain. Assumed to contain all inputs
                specified in `Chain.input_keys`, including any inputs added by memory.
            run_manager: The callbacks manager that contains the callback handlers for
                this run of the chain.

        Returns:
            A dict of named outputs. Should contain all outputs specified in
                `Chain.output_keys`.
        """
        return await run_in_executor(
            None, self._call, inputs, run_manager.get_sync() if run_manager else None
        )

    @deprecated("0.1.0", alternative="invoke", removal="0.3.0")
    def __call__(
        self,
        inputs: Union[Dict[str, Any], Any],
        return_only_outputs: bool = False,
        callbacks: Callbacks = None,
        *,
        tags: Optional[List[str]] = None,
        metadata: Optional[Dict[str, Any]] = None,
        run_name: Optional[str] = None,
        include_run_info: bool = False,
    ) -> Dict[str, Any]:
        """Execute the chain.

        Args:
            inputs: Dictionary of inputs, or single input if chain expects
                only one param. Should contain all inputs specified in
                `Chain.input_keys` except for inputs that will be set by the chain's
                memory.
            return_only_outputs: Whether to return only outputs in the
                response. If True, only new keys generated by this chain will be
                returned. If False, both input keys and new keys generated by this
                chain will be returned. Defaults to False.
            callbacks: Callbacks to use for this chain run. These will be called in
                addition to callbacks passed to the chain during construction, but only
                these runtime callbacks will propagate to calls to other objects.
            tags: List of string tags to pass to all callbacks. These will be passed in
                addition to tags passed to the chain during construction, but only
                these runtime tags will propagate to calls to other objects.
            metadata: Optional metadata associated with the chain. Defaults to None
            include_run_info: Whether to include run info in the response. Defaults
                to False.

        Returns:
            A dict of named outputs. Should contain all outputs specified in
                `Chain.output_keys`.
        """
        config = {
            "callbacks": callbacks,
            "tags": tags,
            "metadata": metadata,
            "run_name": run_name,
        }

        return self.invoke(
            inputs,
            cast(RunnableConfig, {k: v for k, v in config.items() if v is not None}),
            return_only_outputs=return_only_outputs,
            include_run_info=include_run_info,
        )

    @deprecated("0.1.0", alternative="ainvoke", removal="0.3.0")
    async def acall(
        self,
        inputs: Union[Dict[str, Any], Any],
        return_only_outputs: bool = False,
        callbacks: Callbacks = None,
        *,
        tags: Optional[List[str]] = None,
        metadata: Optional[Dict[str, Any]] = None,
        run_name: Optional[str] = None,
        include_run_info: bool = False,
    ) -> Dict[str, Any]:
        """Asynchronously execute the chain.

        Args:
            inputs: Dictionary of inputs, or single input if chain expects
                only one param. Should contain all inputs specified in
                `Chain.input_keys` except for inputs that will be set by the chain's
                memory.
            return_only_outputs: Whether to return only outputs in the
                response. If True, only new keys generated by this chain will be
                returned. If False, both input keys and new keys generated by this
                chain will be returned. Defaults to False.
            callbacks: Callbacks to use for this chain run. These will be called in
                addition to callbacks passed to the chain during construction, but only
                these runtime callbacks will propagate to calls to other objects.
            tags: List of string tags to pass to all callbacks. These will be passed in
                addition to tags passed to the chain during construction, but only
                these runtime tags will propagate to calls to other objects.
            metadata: Optional metadata associated with the chain. Defaults to None
            include_run_info: Whether to include run info in the response. Defaults
                to False.

        Returns:
            A dict of named outputs. Should contain all outputs specified in
                `Chain.output_keys`.
        """
        config = {
            "callbacks": callbacks,
            "tags": tags,
            "metadata": metadata,
            "run_name": run_name,
        }
        return await self.ainvoke(
            inputs,
            cast(RunnableConfig, {k: v for k, v in config.items() if k is not None}),
            return_only_outputs=return_only_outputs,
            include_run_info=include_run_info,
        )

    def prep_outputs(
        self,
        inputs: Dict[str, str],
        outputs: Dict[str, str],
        return_only_outputs: bool = False,
    ) -> Dict[str, str]:
        """Validate and prepare chain outputs, and save info about this run to memory.

        Args:
            inputs: Dictionary of chain inputs, including any inputs added by chain
                memory.
            outputs: Dictionary of initial chain outputs.
            return_only_outputs: Whether to only return the chain outputs. If False,
                inputs are also added to the final outputs.

        Returns:
            A dict of the final chain outputs.
        """
        self._validate_outputs(outputs)
        if self.memory is not None:
            self.memory.save_context(inputs, outputs)
        if return_only_outputs:
            return outputs
        else:
            return {**inputs, **outputs}

    async def aprep_outputs(
        self,
        inputs: Dict[str, str],
        outputs: Dict[str, str],
        return_only_outputs: bool = False,
    ) -> Dict[str, str]:
        """Validate and prepare chain outputs, and save info about this run to memory.

        Args:
            inputs: Dictionary of chain inputs, including any inputs added by chain
                memory.
            outputs: Dictionary of initial chain outputs.
            return_only_outputs: Whether to only return the chain outputs. If False,
                inputs are also added to the final outputs.

        Returns:
            A dict of the final chain outputs.
        """
        self._validate_outputs(outputs)
        if self.memory is not None:
            await self.memory.asave_context(inputs, outputs)
        if return_only_outputs:
            return outputs
        else:
            return {**inputs, **outputs}

    def prep_inputs(self, inputs: Union[Dict[str, Any], Any]) -> Dict[str, str]:
        """Prepare chain inputs, including adding inputs from memory.

        Args:
            inputs: Dictionary of raw inputs, or single input if chain expects
                only one param. Should contain all inputs specified in
                `Chain.input_keys` except for inputs that will be set by the chain's
                memory.

        Returns:
            A dictionary of all inputs, including those added by the chain's memory.
        """
        if not isinstance(inputs, dict):
            _input_keys = set(self.input_keys)
            if self.memory is not None:
                # If there are multiple input keys, but some get set by memory so that
                # only one is not set, we can still figure out which key it is.
                _input_keys = _input_keys.difference(self.memory.memory_variables)
            inputs = {list(_input_keys)[0]: inputs}
        if self.memory is not None:
            external_context = self.memory.load_memory_variables(inputs)
            inputs = dict(inputs, **external_context)
        return inputs

    async def aprep_inputs(self, inputs: Union[Dict[str, Any], Any]) -> Dict[str, str]:
        """Prepare chain inputs, including adding inputs from memory.

        Args:
            inputs: Dictionary of raw inputs, or single input if chain expects
                only one param. Should contain all inputs specified in
                `Chain.input_keys` except for inputs that will be set by the chain's
                memory.

        Returns:
            A dictionary of all inputs, including those added by the chain's memory.
        """
        if not isinstance(inputs, dict):
            _input_keys = set(self.input_keys)
            if self.memory is not None:
                # If there are multiple input keys, but some get set by memory so that
                # only one is not set, we can still figure out which key it is.
                _input_keys = _input_keys.difference(self.memory.memory_variables)
            inputs = {list(_input_keys)[0]: inputs}
        if self.memory is not None:
            external_context = await self.memory.aload_memory_variables(inputs)
            inputs = dict(inputs, **external_context)
        return inputs

    @property
    def _run_output_key(self) -> str:
        if len(self.output_keys) != 1:
            raise ValueError(
                f"`run` not supported when there is not exactly "
                f"one output key. Got {self.output_keys}."
            )
        return self.output_keys[0]

    @deprecated("0.1.0", alternative="invoke", removal="0.3.0")
    def run(
        self,
        *args: Any,
        callbacks: Callbacks = None,
        tags: Optional[List[str]] = None,
        metadata: Optional[Dict[str, Any]] = None,
        **kwargs: Any,
    ) -> Any:
        """Convenience method for executing chain.

        The main difference between this method and `Chain.__call__` is that this
        method expects inputs to be passed directly in as positional arguments or
        keyword arguments, whereas `Chain.__call__` expects a single input dictionary
        with all the inputs

        Args:
            *args: If the chain expects a single input, it can be passed in as the
                sole positional argument.
            callbacks: Callbacks to use for this chain run. These will be called in
                addition to callbacks passed to the chain during construction, but only
                these runtime callbacks will propagate to calls to other objects.
            tags: List of string tags to pass to all callbacks. These will be passed in
                addition to tags passed to the chain during construction, but only
                these runtime tags will propagate to calls to other objects.
            **kwargs: If the chain expects multiple inputs, they can be passed in
                directly as keyword arguments.

        Returns:
            The chain output.

        Example:
            .. code-block:: python

                # Suppose we have a single-input chain that takes a 'question' string:
                chain.run("What's the temperature in Boise, Idaho?")
                # -> "The temperature in Boise is..."

                # Suppose we have a multi-input chain that takes a 'question' string
                # and 'context' string:
                question = "What's the temperature in Boise, Idaho?"
                context = "Weather report for Boise, Idaho on 07/03/23..."
                chain.run(question=question, context=context)
                # -> "The temperature in Boise is..."
        """
        # Run at start to make sure this is possible/defined
        _output_key = self._run_output_key

        if args and not kwargs:
            if len(args) != 1:
                raise ValueError("`run` supports only one positional argument.")
            return self(args[0], callbacks=callbacks, tags=tags, metadata=metadata)[
                _output_key
            ]

        if kwargs and not args:
            return self(kwargs, callbacks=callbacks, tags=tags, metadata=metadata)[
                _output_key
            ]

        if not kwargs and not args:
            raise ValueError(
                "`run` supported with either positional arguments or keyword arguments,"
                " but none were provided."
            )
        else:
            raise ValueError(
                f"`run` supported with either positional arguments or keyword arguments"
                f" but not both. Got args: {args} and kwargs: {kwargs}."
            )

    @deprecated("0.1.0", alternative="ainvoke", removal="0.3.0")
    async def arun(
        self,
        *args: Any,
        callbacks: Callbacks = None,
        tags: Optional[List[str]] = None,
        metadata: Optional[Dict[str, Any]] = None,
        **kwargs: Any,
    ) -> Any:
        """Convenience method for executing chain.

        The main difference between this method and `Chain.__call__` is that this
        method expects inputs to be passed directly in as positional arguments or
        keyword arguments, whereas `Chain.__call__` expects a single input dictionary
        with all the inputs


        Args:
            *args: If the chain expects a single input, it can be passed in as the
                sole positional argument.
            callbacks: Callbacks to use for this chain run. These will be called in
                addition to callbacks passed to the chain during construction, but only
                these runtime callbacks will propagate to calls to other objects.
            tags: List of string tags to pass to all callbacks. These will be passed in
                addition to tags passed to the chain during construction, but only
                these runtime tags will propagate to calls to other objects.
            **kwargs: If the chain expects multiple inputs, they can be passed in
                directly as keyword arguments.

        Returns:
            The chain output.

        Example:
            .. code-block:: python

                # Suppose we have a single-input chain that takes a 'question' string:
                await chain.arun("What's the temperature in Boise, Idaho?")
                # -> "The temperature in Boise is..."

                # Suppose we have a multi-input chain that takes a 'question' string
                # and 'context' string:
                question = "What's the temperature in Boise, Idaho?"
                context = "Weather report for Boise, Idaho on 07/03/23..."
                await chain.arun(question=question, context=context)
                # -> "The temperature in Boise is..."
        """
        if len(self.output_keys) != 1:
            raise ValueError(
                f"`run` not supported when there is not exactly "
                f"one output key. Got {self.output_keys}."
            )
        elif args and not kwargs:
            if len(args) != 1:
                raise ValueError("`run` supports only one positional argument.")
            return (
                await self.acall(
                    args[0], callbacks=callbacks, tags=tags, metadata=metadata
                )
            )[self.output_keys[0]]

        if kwargs and not args:
            return (
                await self.acall(
                    kwargs, callbacks=callbacks, tags=tags, metadata=metadata
                )
            )[self.output_keys[0]]

        raise ValueError(
            f"`run` supported with either positional arguments or keyword arguments"
            f" but not both. Got args: {args} and kwargs: {kwargs}."
        )

    def dict(self, **kwargs: Any) -> Dict:
        """Dictionary representation of chain.

        Expects `Chain._chain_type` property to be implemented and for memory to be
            null.

        Args:
            **kwargs: Keyword arguments passed to default `pydantic.BaseModel.dict`
                method.

        Returns:
            A dictionary representation of the chain.

        Example:
            .. code-block:: python

                chain.dict(exclude_unset=True)
                # -> {"_type": "foo", "verbose": False, ...}
        """
        _dict = super().dict(**kwargs)
        try:
            _dict["_type"] = self._chain_type
        except NotImplementedError:
            pass
        return _dict

    def save(self, file_path: Union[Path, str]) -> None:
        """Save the chain.

        Expects `Chain._chain_type` property to be implemented and for memory to be
            null.

        Args:
            file_path: Path to file to save the chain to.

        Example:
            .. code-block:: python

                chain.save(file_path="path/chain.yaml")
        """
        if self.memory is not None:
            raise ValueError("Saving of memory is not yet supported.")

        # Fetch dictionary to save
        chain_dict = self.dict()
        if "_type" not in chain_dict:
            raise NotImplementedError(f"Chain {self} does not support saving.")

        # Convert file to Path object.
        if isinstance(file_path, str):
            save_path = Path(file_path)
        else:
            save_path = file_path

        directory_path = save_path.parent
        directory_path.mkdir(parents=True, exist_ok=True)

        if save_path.suffix == ".json":
            with open(file_path, "w") as f:
                json.dump(chain_dict, f, indent=4)
        elif save_path.suffix.endswith((".yaml", ".yml")):
            with open(file_path, "w") as f:
                yaml.dump(chain_dict, f, default_flow_style=False)
        else:
            raise ValueError(f"{save_path} must be json or yaml")

    @deprecated("0.1.0", alternative="batch", removal="0.3.0")
    def apply(
        self, input_list: List[Dict[str, Any]], callbacks: Callbacks = None
    ) -> List[Dict[str, str]]:
        """Call the chain on all inputs in the list."""
        return [self(inputs, callbacks=callbacks) for inputs in input_list]<|MERGE_RESOLUTION|>--- conflicted
+++ resolved
@@ -128,10 +128,7 @@
         tags = config.get("tags")
         metadata = config.get("metadata")
         run_name = config.get("run_name") or self.get_name()
-<<<<<<< HEAD
-=======
         run_id = config.get("run_id")
->>>>>>> cccc8fbe
         include_run_info = kwargs.get("include_run_info", False)
         return_only_outputs = kwargs.get("return_only_outputs", False)
 
@@ -184,10 +181,7 @@
         tags = config.get("tags")
         metadata = config.get("metadata")
         run_name = config.get("run_name") or self.get_name()
-<<<<<<< HEAD
-=======
         run_id = config.get("run_id")
->>>>>>> cccc8fbe
         include_run_info = kwargs.get("include_run_info", False)
         return_only_outputs = kwargs.get("return_only_outputs", False)
 
