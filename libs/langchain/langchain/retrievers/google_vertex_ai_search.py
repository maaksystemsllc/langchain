--- conflicted
+++ resolved
@@ -30,26 +30,6 @@
     when making API calls. If not provided, credentials will be ascertained from
     the environment."""
 
-<<<<<<< HEAD
-    engine_data_type: int = Field(default=0, ge=0, le=2)
-    """ Defines the Vertex AI Search data type
-    0 - Unstructured data 
-    1 - Structured data
-    2 - Website data (with Advanced Website Indexing)
-    """
-
-    _client: SearchServiceClient
-    _serving_config: str
-
-    class Config:
-        """Configuration for this pydantic object."""
-
-        extra = Extra.ignore
-        arbitrary_types_allowed = True
-        underscore_attrs_are_private = True
-
-=======
->>>>>>> 5f4a697c
     @root_validator(pre=True)
     def validate_environment(cls, values: Dict) -> Dict:
         """Validates the environment."""
@@ -208,11 +188,11 @@
         Search will be based on the corrected query if found.
     """
 
-    # TODO: Add extra data type handling for type website
-    engine_data_type: int = Field(default=0, ge=0, le=1)
+    engine_data_type: int = Field(default=0, ge=0, le=2)
     """ Defines the Vertex AI Search data type
     0 - Unstructured data 
     1 - Structured data
+    2 - Website data (with Advanced Website Indexing)
     """
 
     _client: SearchServiceClient
@@ -383,22 +363,6 @@
         return documents
 
 
-<<<<<<< HEAD
-class GoogleCloudEnterpriseSearchRetriever(GoogleVertexAISearchRetriever):
-    """`Google Vertex Search API` retriever alias for backwards compatibility.
-    DEPRECATED: Use `GoogleVertexAISearchRetriever` instead.
-    """
-
-    def __init__(self, **data: Any):
-        import warnings
-
-        warnings.warn(
-            "GoogleCloudEnterpriseSearchRetriever is deprecated, use GoogleVertexAISearchRetriever",  # noqa: E501
-            DeprecationWarning,
-        )
-
-        super().__init__(**data)
-=======
 class GoogleVertexAIMultiTurnSearchRetriever(
     BaseRetriever, _BaseGoogleVertexAISearchRetriever
 ):
@@ -440,4 +404,19 @@
         return self._convert_unstructured_search_response(
             response.search_results, "extractive_answers"
         )
->>>>>>> 5f4a697c
+
+
+class GoogleCloudEnterpriseSearchRetriever(GoogleVertexAISearchRetriever):
+    """`Google Vertex Search API` retriever alias for backwards compatibility.
+    DEPRECATED: Use `GoogleVertexAISearchRetriever` instead.
+    """
+
+    def __init__(self, **data: Any):
+        import warnings
+
+        warnings.warn(
+            "GoogleCloudEnterpriseSearchRetriever is deprecated, use GoogleVertexAISearchRetriever",  # noqa: E501
+            DeprecationWarning,
+        )
+
+        super().__init__(**data)