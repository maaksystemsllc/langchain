"""**Embedding models**  are wrappers around embedding models
from different APIs and services.

**Embedding models** can be LLMs or not.

**Class hierarchy:**

.. code-block::

    Embeddings --> <name>Embeddings  # Examples: OpenAIEmbeddings, HuggingFaceEmbeddings
"""


import logging
from typing import Any

from langchain.embeddings.aleph_alpha import (
    AlephAlphaAsymmetricSemanticEmbedding,
    AlephAlphaSymmetricSemanticEmbedding,
)
from langchain.embeddings.awa import AwaEmbeddings
from langchain.embeddings.azure_openai import AzureOpenAIEmbeddings
from langchain.embeddings.baidu_qianfan_endpoint import QianfanEmbeddingsEndpoint
from langchain.embeddings.bedrock import BedrockEmbeddings
from langchain.embeddings.bookend import BookendEmbeddings
from langchain.embeddings.cache import CacheBackedEmbeddings
from langchain.embeddings.clarifai import ClarifaiEmbeddings
from langchain.embeddings.cohere import CohereEmbeddings
from langchain.embeddings.dashscope import DashScopeEmbeddings
from langchain.embeddings.deepinfra import DeepInfraEmbeddings
from langchain.embeddings.edenai import EdenAiEmbeddings
from langchain.embeddings.elasticsearch import ElasticsearchEmbeddings
from langchain.embeddings.embaas import EmbaasEmbeddings
from langchain.embeddings.ernie import ErnieEmbeddings
from langchain.embeddings.fake import DeterministicFakeEmbedding, FakeEmbeddings
from langchain.embeddings.fastembed import FastEmbedEmbeddings
from langchain.embeddings.google_palm import GooglePalmEmbeddings
from langchain.embeddings.gpt4all import GPT4AllEmbeddings
from langchain.embeddings.gradient_ai import GradientEmbeddings
from langchain.embeddings.huggingface import (
    HuggingFaceBgeEmbeddings,
    HuggingFaceEmbeddings,
    HuggingFaceInferenceAPIEmbeddings,
    HuggingFaceInstructEmbeddings,
)
from langchain.embeddings.huggingface_hub import HuggingFaceHubEmbeddings
from langchain.embeddings.javelin_ai_gateway import JavelinAIGatewayEmbeddings
from langchain.embeddings.jina import JinaEmbeddings
from langchain.embeddings.johnsnowlabs import JohnSnowLabsEmbeddings
from langchain.embeddings.llamacpp import LlamaCppEmbeddings
from langchain.embeddings.localai import LocalAIEmbeddings
from langchain.embeddings.minimax import MiniMaxEmbeddings
from langchain.embeddings.mlflow_gateway import MlflowAIGatewayEmbeddings
from langchain.embeddings.modelscope_hub import ModelScopeEmbeddings
from langchain.embeddings.mosaicml import MosaicMLInstructorEmbeddings
from langchain.embeddings.nlpcloud import NLPCloudEmbeddings
from langchain.embeddings.octoai_embeddings import OctoAIEmbeddings
from langchain.embeddings.ollama import OllamaEmbeddings
from langchain.embeddings.openai import OpenAIEmbeddings
from langchain.embeddings.sagemaker_endpoint import SagemakerEndpointEmbeddings
from langchain.embeddings.self_hosted import SelfHostedEmbeddings
from langchain.embeddings.self_hosted_hugging_face import (
    SelfHostedHuggingFaceEmbeddings,
    SelfHostedHuggingFaceInstructEmbeddings,
)
from langchain.embeddings.sentence_transformer import SentenceTransformerEmbeddings
from langchain.embeddings.spacy_embeddings import SpacyEmbeddings
from langchain.embeddings.tensorflow_hub import TensorflowHubEmbeddings
from langchain.embeddings.vertexai import VertexAIEmbeddings
from langchain.embeddings.voyageai import VoyageEmbeddings
from langchain.embeddings.xinference import XinferenceEmbeddings

logger = logging.getLogger(__name__)

__all__ = [
    "OpenAIEmbeddings",
    "AzureOpenAIEmbeddings",
    "CacheBackedEmbeddings",
    "ClarifaiEmbeddings",
    "CohereEmbeddings",
    "ElasticsearchEmbeddings",
    "FastEmbedEmbeddings",
    "HuggingFaceEmbeddings",
    "HuggingFaceInferenceAPIEmbeddings",
    "GradientEmbeddings",
    "JinaEmbeddings",
    "LlamaCppEmbeddings",
    "HuggingFaceHubEmbeddings",
    "MlflowAIGatewayEmbeddings",
    "ModelScopeEmbeddings",
    "TensorflowHubEmbeddings",
    "SagemakerEndpointEmbeddings",
    "HuggingFaceInstructEmbeddings",
    "MosaicMLInstructorEmbeddings",
    "SelfHostedEmbeddings",
    "SelfHostedHuggingFaceEmbeddings",
    "SelfHostedHuggingFaceInstructEmbeddings",
    "FakeEmbeddings",
    "DeterministicFakeEmbedding",
    "AlephAlphaAsymmetricSemanticEmbedding",
    "AlephAlphaSymmetricSemanticEmbedding",
    "SentenceTransformerEmbeddings",
    "GooglePalmEmbeddings",
    "MiniMaxEmbeddings",
    "VertexAIEmbeddings",
    "BedrockEmbeddings",
    "DeepInfraEmbeddings",
    "EdenAiEmbeddings",
    "DashScopeEmbeddings",
    "EmbaasEmbeddings",
    "OctoAIEmbeddings",
    "SpacyEmbeddings",
    "NLPCloudEmbeddings",
    "GPT4AllEmbeddings",
    "XinferenceEmbeddings",
    "LocalAIEmbeddings",
    "AwaEmbeddings",
    "HuggingFaceBgeEmbeddings",
    "ErnieEmbeddings",
    "JavelinAIGatewayEmbeddings",
    "OllamaEmbeddings",
    "QianfanEmbeddingsEndpoint",
    "JohnSnowLabsEmbeddings",
    "VoyageEmbeddings",
<<<<<<< HEAD
    "BookendEmbeddings",
    "OpenCLIPEmbeddings",
=======
>>>>>>> 93ae589f
]


# TODO: this is in here to maintain backwards compatibility
class HypotheticalDocumentEmbedder:
    def __init__(self, *args: Any, **kwargs: Any):
        logger.warning(
            "Using a deprecated class. Please use "
            "`from langchain.chains import HypotheticalDocumentEmbedder` instead"
        )
        from langchain.chains.hyde.base import HypotheticalDocumentEmbedder as H

        return H(*args, **kwargs)  # type: ignore

    @classmethod
    def from_llm(cls, *args: Any, **kwargs: Any) -> Any:
        logger.warning(
            "Using a deprecated class. Please use "
            "`from langchain.chains import HypotheticalDocumentEmbedder` instead"
        )
        from langchain.chains.hyde.base import HypotheticalDocumentEmbedder as H

        return H.from_llm(*args, **kwargs)<|MERGE_RESOLUTION|>--- conflicted
+++ resolved
@@ -122,11 +122,8 @@
     "QianfanEmbeddingsEndpoint",
     "JohnSnowLabsEmbeddings",
     "VoyageEmbeddings",
-<<<<<<< HEAD
     "BookendEmbeddings",
     "OpenCLIPEmbeddings",
-=======
->>>>>>> 93ae589f
 ]
 
 
