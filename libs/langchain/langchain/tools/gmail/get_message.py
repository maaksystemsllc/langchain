from langchain_community.tools.gmail.get_message import (
    GmailGetMessage,
    SearchArgsSchema,
)

<<<<<<< HEAD
from langchain_core.pydantic_v1 import BaseModel, Field

from langchain.callbacks.manager import CallbackManagerForToolRun
from langchain.tools.gmail.base import GmailBaseTool
from langchain.tools.gmail.utils import clean_email_body


class SearchArgsSchema(BaseModel):
    """Input for GetMessageTool."""

    message_id: str = Field(
        ...,
        description="The unique ID of the email message, retrieved from a search.",
    )


class GmailGetMessage(GmailBaseTool):
    """Tool that gets a message by ID from Gmail."""

    name: str = "get_gmail_message"
    description: str = (
        "Use this tool to fetch an email by message ID."
        " Returns the thread ID, snippet, body, subject, and sender."
    )
    args_schema: Type[SearchArgsSchema] = SearchArgsSchema

    def _run(
        self,
        message_id: str,
        run_manager: Optional[CallbackManagerForToolRun] = None,
    ) -> Dict:
        """Run the tool."""
        query = (
            self.api_resource.users()
            .messages()
            .get(userId="me", format="raw", id=message_id)
        )
        message_data = query.execute()
        raw_message = base64.urlsafe_b64decode(message_data["raw"])

        email_msg = email.message_from_bytes(raw_message)

        subject = email_msg["Subject"]
        sender = email_msg["From"]

        message_body = email_msg.get_payload()

        body = clean_email_body(message_body)

        return {
            "id": message_id,
            "threadId": message_data["threadId"],
            "snippet": message_data["snippet"],
            "body": body,
            "subject": subject,
            "sender": sender,
        }
=======
__all__ = ["SearchArgsSchema", "GmailGetMessage"]
>>>>>>> b9ef92f2
<|MERGE_RESOLUTION|>--- conflicted
+++ resolved
@@ -3,64 +3,4 @@
     SearchArgsSchema,
 )
 
-<<<<<<< HEAD
-from langchain_core.pydantic_v1 import BaseModel, Field
-
-from langchain.callbacks.manager import CallbackManagerForToolRun
-from langchain.tools.gmail.base import GmailBaseTool
-from langchain.tools.gmail.utils import clean_email_body
-
-
-class SearchArgsSchema(BaseModel):
-    """Input for GetMessageTool."""
-
-    message_id: str = Field(
-        ...,
-        description="The unique ID of the email message, retrieved from a search.",
-    )
-
-
-class GmailGetMessage(GmailBaseTool):
-    """Tool that gets a message by ID from Gmail."""
-
-    name: str = "get_gmail_message"
-    description: str = (
-        "Use this tool to fetch an email by message ID."
-        " Returns the thread ID, snippet, body, subject, and sender."
-    )
-    args_schema: Type[SearchArgsSchema] = SearchArgsSchema
-
-    def _run(
-        self,
-        message_id: str,
-        run_manager: Optional[CallbackManagerForToolRun] = None,
-    ) -> Dict:
-        """Run the tool."""
-        query = (
-            self.api_resource.users()
-            .messages()
-            .get(userId="me", format="raw", id=message_id)
-        )
-        message_data = query.execute()
-        raw_message = base64.urlsafe_b64decode(message_data["raw"])
-
-        email_msg = email.message_from_bytes(raw_message)
-
-        subject = email_msg["Subject"]
-        sender = email_msg["From"]
-
-        message_body = email_msg.get_payload()
-
-        body = clean_email_body(message_body)
-
-        return {
-            "id": message_id,
-            "threadId": message_data["threadId"],
-            "snippet": message_data["snippet"],
-            "body": body,
-            "subject": subject,
-            "sender": sender,
-        }
-=======
-__all__ = ["SearchArgsSchema", "GmailGetMessage"]
->>>>>>> b9ef92f2
+__all__ = ["SearchArgsSchema", "GmailGetMessage"]