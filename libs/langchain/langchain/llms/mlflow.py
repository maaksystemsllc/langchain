--- conflicted
+++ resolved
@@ -1,126 +1,3 @@
 from langchain_community.llms.mlflow import Mlflow
 
-<<<<<<< HEAD
-from typing import Any, Dict, List, Mapping, Optional
-from urllib.parse import urlparse
-
-from langchain_core.callbacks import CallbackManagerForLLMRun
-from langchain_core.language_models import LLM
-from langchain_core.pydantic_v1 import BaseModel, Extra, Field, PrivateAttr
-
-
-# Ignoring type because below is valid pydantic code
-# Unexpected keyword argument "extra" for "__init_subclass__" of "object"
-class Params(BaseModel, extra=Extra.allow):  # type: ignore[call-arg]
-    """Parameters for MLflow"""
-
-    temperature: float = 0.0
-    n: int = 1
-    stop: Optional[List[str]] = None
-    max_tokens: Optional[int] = None
-
-
-class Mlflow(LLM):
-    """Wrapper around completions LLMs in MLflow.
-
-    To use, you should have the `mlflow[genai]` python package installed.
-    For more information, see https://mlflow.org/docs/latest/llms/deployments/server.html.
-
-    Example:
-        .. code-block:: python
-
-            from langchain.llms import Mlflow
-
-            completions = Mlflow(
-                target_uri="http://localhost:5000",
-                endpoint="test",
-                temperature=0.1,
-            )
-    """
-
-    endpoint: str
-    """The endpoint to use."""
-    target_uri: str
-    """The target URI to use."""
-    temperature: float = 0.0
-    """The sampling temperature."""
-    n: int = 1
-    """The number of completion choices to generate."""
-    stop: Optional[List[str]] = None
-    """The stop sequence."""
-    max_tokens: Optional[int] = None
-    """The maximum number of tokens to generate."""
-    extra_params: Dict[str, Any] = Field(default_factory=dict)
-    """Any extra parameters to pass to the endpoint."""
-
-    """Extra parameters such as `temperature`."""
-    _client: Any = PrivateAttr()
-
-    def __init__(self, **kwargs: Any):
-        super().__init__(**kwargs)
-        self._validate_uri()
-        try:
-            from mlflow.deployments import get_deploy_client
-
-            self._client = get_deploy_client(self.target_uri)
-        except ImportError as e:
-            raise ImportError(
-                "Failed to create the client. "
-                "Please run `pip install mlflow[genai]` to install "
-                "required dependencies."
-            ) from e
-
-    def _validate_uri(self) -> None:
-        if self.target_uri == "databricks":
-            return
-        allowed = ["http", "https", "databricks"]
-        if urlparse(self.target_uri).scheme not in allowed:
-            raise ValueError(
-                f"Invalid target URI: {self.target_uri}. "
-                f"The scheme must be one of {allowed}."
-            )
-
-    @property
-    def _default_params(self) -> Dict[str, Any]:
-        return {
-            "target_uri": self.target_uri,
-            "endpoint": self.endpoint,
-            "temperature": self.temperature,
-            "n": self.n,
-            "stop": self.stop,
-            "max_tokens": self.max_tokens,
-            "extra_params": self.extra_params,
-        }
-
-    @property
-    def _identifying_params(self) -> Mapping[str, Any]:
-        return self._default_params
-
-    def _call(
-        self,
-        prompt: str,
-        stop: Optional[List[str]] = None,
-        run_manager: Optional[CallbackManagerForLLMRun] = None,
-        **kwargs: Any,
-    ) -> str:
-        data: Dict[str, Any] = {
-            "prompt": prompt,
-            "temperature": self.temperature,
-            "n": self.n,
-            **self.extra_params,
-            **kwargs,
-        }
-        if stop := self.stop or stop:
-            data["stop"] = stop
-        if self.max_tokens is not None:
-            data["max_tokens"] = self.max_tokens
-
-        resp = self._client.predict(endpoint=self.endpoint, inputs=data)
-        return resp["choices"][0]["text"]
-
-    @property
-    def _llm_type(self) -> str:
-        return "mlflow"
-=======
-__all__ = ["Mlflow"]
->>>>>>> a33d9230
+__all__ = ["Mlflow"]