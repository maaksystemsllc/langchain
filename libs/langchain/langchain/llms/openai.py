from __future__ import annotations

import logging
import sys
import warnings
from typing import (
    AbstractSet,
    Any,
    AsyncIterator,
    Callable,
    Collection,
    Dict,
    Iterator,
    List,
    Literal,
    Mapping,
    Optional,
    Set,
    Tuple,
    Union,
)

from pydantic import Field, root_validator

from langchain.callbacks.manager import (
    AsyncCallbackManagerForLLMRun,
    CallbackManagerForLLMRun,
)
from langchain.llms.base import BaseLLM, create_base_retry_decorator
from langchain.schema import Generation, LLMResult
from langchain.schema.output import GenerationChunk
from langchain.utils import get_from_dict_or_env, get_pydantic_field_names

logger = logging.getLogger(__name__)


def update_token_usage(
    keys: Set[str], response: Dict[str, Any], token_usage: Dict[str, Any]
) -> None:
    """Update token usage."""
    _keys_to_use = keys.intersection(response["usage"])
    for _key in _keys_to_use:
        if _key not in token_usage:
            token_usage[_key] = response["usage"][_key]
        else:
            token_usage[_key] += response["usage"][_key]


def _stream_response_to_generation_chunk(
    stream_response: Dict[str, Any],
) -> GenerationChunk:
    """Convert a stream response to a generation chunk."""
    return GenerationChunk(
        text=stream_response["choices"][0]["text"],
        generation_info=dict(
            finish_reason=stream_response["choices"][0].get("finish_reason", None),
            logprobs=stream_response["choices"][0].get("logprobs", None),
        ),
    )


def _update_response(response: Dict[str, Any], stream_response: Dict[str, Any]) -> None:
    """Update response from the stream response."""
    response["choices"][0]["text"] += stream_response["choices"][0]["text"]
    response["choices"][0]["finish_reason"] = stream_response["choices"][0].get(
        "finish_reason", None
    )
    response["choices"][0]["logprobs"] = stream_response["choices"][0]["logprobs"]


def _streaming_response_template() -> Dict[str, Any]:
    return {
        "choices": [
            {
                "text": "",
                "finish_reason": None,
                "logprobs": None,
            }
        ]
    }


def _create_retry_decorator(
    llm: Union[BaseOpenAI, OpenAIChat],
    run_manager: Optional[
        Union[AsyncCallbackManagerForLLMRun, CallbackManagerForLLMRun]
    ] = None,
) -> Callable[[Any], Any]:
    import openai

    errors = [
        openai.error.Timeout,
        openai.error.APIError,
        openai.error.APIConnectionError,
        openai.error.RateLimitError,
        openai.error.ServiceUnavailableError,
    ]
    return create_base_retry_decorator(
        error_types=errors, max_retries=llm.max_retries, run_manager=run_manager
    )


def completion_with_retry(
    llm: Union[BaseOpenAI, OpenAIChat],
    run_manager: Optional[CallbackManagerForLLMRun] = None,
    **kwargs: Any,
) -> Any:
    """Use tenacity to retry the completion call."""
    retry_decorator = _create_retry_decorator(llm, run_manager=run_manager)

    @retry_decorator
    def _completion_with_retry(**kwargs: Any) -> Any:
        return llm.client.create(**kwargs)

    return _completion_with_retry(**kwargs)


async def acompletion_with_retry(
    llm: Union[BaseOpenAI, OpenAIChat],
    run_manager: Optional[AsyncCallbackManagerForLLMRun] = None,
    **kwargs: Any,
) -> Any:
    """Use tenacity to retry the async completion call."""
    retry_decorator = _create_retry_decorator(llm, run_manager=run_manager)

    @retry_decorator
    async def _completion_with_retry(**kwargs: Any) -> Any:
        # Use OpenAI's async api https://github.com/openai/openai-python#async-api
        return await llm.client.acreate(**kwargs)

    return await _completion_with_retry(**kwargs)


class BaseOpenAI(BaseLLM):
    """Base OpenAI large language model class."""

    @property
    def lc_secrets(self) -> Dict[str, str]:
        return {"openai_api_key": "OPENAI_API_KEY"}

    @property
    def lc_serializable(self) -> bool:
        return True

    client: Any  #: :meta private:
    model_name: str = Field("text-davinci-003", alias="model")
    """Model name to use."""
    temperature: float = 0.7
    """What sampling temperature to use."""
    max_tokens: int = 256
    """The maximum number of tokens to generate in the completion.
    -1 returns as many tokens as possible given the prompt and
    the models maximal context size."""
    top_p: float = 1
    """Total probability mass of tokens to consider at each step."""
    frequency_penalty: float = 0
    """Penalizes repeated tokens according to frequency."""
    presence_penalty: float = 0
    """Penalizes repeated tokens."""
    n: int = 1
    """How many completions to generate for each prompt."""
    best_of: int = 1
    """Generates best_of completions server-side and returns the "best"."""
    model_kwargs: Dict[str, Any] = Field(default_factory=dict)
    """Holds any model parameters valid for `create` call not explicitly specified."""
    openai_api_key: Optional[str] = None
    openai_api_base: Optional[str] = None
    openai_organization: Optional[str] = None
    # to support explicit proxy for OpenAI
    openai_proxy: Optional[str] = None
    batch_size: int = 20
    """Batch size to use when passing multiple documents to generate."""
    request_timeout: Optional[Union[float, Tuple[float, float]]] = None
    """Timeout for requests to OpenAI completion API. Default is 600 seconds."""
    logit_bias: Optional[Dict[str, float]] = Field(default_factory=dict)
    """Adjust the probability of specific tokens being generated."""
    max_retries: int = 6
    """Maximum number of retries to make when generating."""
    streaming: bool = False
    """Whether to stream the results or not."""
    allowed_special: Union[Literal["all"], AbstractSet[str]] = set()
    """Set of special tokens that are allowed。"""
    disallowed_special: Union[Literal["all"], Collection[str]] = "all"
    """Set of special tokens that are not allowed。"""
    tiktoken_model_name: Optional[str] = None
    """The model name to pass to tiktoken when using this class. 
    Tiktoken is used to count the number of tokens in documents to constrain 
    them to be under a certain limit. By default, when set to None, this will 
    be the same as the embedding model name. However, there are some cases 
    where you may want to use this Embedding class with a model name not 
    supported by tiktoken. This can include when using Azure embeddings or 
    when using one of the many model providers that expose an OpenAI-like 
    API but with different models. In those cases, in order to avoid erroring 
    when tiktoken is called, you can specify a model name to use here."""

    def __new__(cls, **data: Any) -> Union[OpenAIChat, BaseOpenAI]:  # type: ignore
        """Initialize the OpenAI object."""
        model_name = data.get("model_name", "")
        if model_name.startswith("gpt-3.5-turbo") or model_name.startswith("gpt-4"):
            warnings.warn(
                "You are trying to use a chat model. This way of initializing it is "
                "no longer supported. Instead, please use: "
                "`from langchain.chat_models import ChatOpenAI`"
            )
            return OpenAIChat(**data)
        return super().__new__(cls)

    class Config:
        """Configuration for this pydantic object."""

        allow_population_by_field_name = True

    @root_validator(pre=True)
    def build_extra(cls, values: Dict[str, Any]) -> Dict[str, Any]:
        """Build extra kwargs from additional params that were passed in."""
        all_required_field_names = get_pydantic_field_names(cls)
        extra = values.get("model_kwargs", {})
        for field_name in list(values):
            if field_name in extra:
                raise ValueError(f"Found {field_name} supplied twice.")
            if field_name not in all_required_field_names:
                warnings.warn(
                    f"""WARNING! {field_name} is not default parameter.
                    {field_name} was transferred to model_kwargs.
                    Please confirm that {field_name} is what you intended."""
                )
                extra[field_name] = values.pop(field_name)

        invalid_model_kwargs = all_required_field_names.intersection(extra.keys())
        if invalid_model_kwargs:
            raise ValueError(
                f"Parameters {invalid_model_kwargs} should be specified explicitly. "
                f"Instead they were passed in as part of `model_kwargs` parameter."
            )

        values["model_kwargs"] = extra
        return values

    @root_validator()
    def validate_environment(cls, values: Dict) -> Dict:
        """Validate that api key and python package exists in environment."""
        values["openai_api_key"] = get_from_dict_or_env(
            values, "openai_api_key", "OPENAI_API_KEY"
        )
        values["openai_api_base"] = get_from_dict_or_env(
            values,
            "openai_api_base",
            "OPENAI_API_BASE",
            default="",
        )
        values["openai_proxy"] = get_from_dict_or_env(
            values,
            "openai_proxy",
            "OPENAI_PROXY",
            default="",
        )
        values["openai_organization"] = get_from_dict_or_env(
            values,
            "openai_organization",
            "OPENAI_ORGANIZATION",
            default="",
        )
        try:
            import openai

            values["client"] = openai.Completion
        except ImportError:
            raise ImportError(
                "Could not import openai python package. "
                "Please install it with `pip install openai`."
            )
        if values["streaming"] and values["n"] > 1:
            raise ValueError("Cannot stream results when n > 1.")
        if values["streaming"] and values["best_of"] > 1:
            raise ValueError("Cannot stream results when best_of > 1.")
        return values

    @property
    def _default_params(self) -> Dict[str, Any]:
        """Get the default parameters for calling OpenAI API."""
        normal_params = {
            "temperature": self.temperature,
            "max_tokens": self.max_tokens,
            "top_p": self.top_p,
            "frequency_penalty": self.frequency_penalty,
            "presence_penalty": self.presence_penalty,
            "n": self.n,
            "request_timeout": self.request_timeout,
            "logit_bias": self.logit_bias,
        }

        # Azure gpt-35-turbo doesn't support best_of
        # don't specify best_of if it is 1
        if self.best_of > 1:
            normal_params["best_of"] = self.best_of

        return {**normal_params, **self.model_kwargs}

    def _stream(
        self,
        prompt: str,
        stop: Optional[List[str]] = None,
        run_manager: Optional[CallbackManagerForLLMRun] = None,
        **kwargs: Any,
    ) -> Iterator[GenerationChunk]:
        params = {**self._invocation_params, **kwargs, "stream": True}
        self.get_sub_prompts(params, [prompt], stop)  # this mutate params
        for stream_resp in completion_with_retry(self, prompt=prompt, **params):
            chunk = _stream_response_to_generation_chunk(stream_resp)
            yield chunk
            if run_manager:
                run_manager.on_llm_new_token(
                    chunk.text,
                    verbose=self.verbose,
                    logprobs=chunk.generation_info["logprobs"]
                    if chunk.generation_info
                    else None,
                )

    async def _astream(
        self,
        prompt: str,
        stop: Optional[List[str]] = None,
        run_manager: Optional[AsyncCallbackManagerForLLMRun] = None,
        **kwargs: Any,
    ) -> AsyncIterator[GenerationChunk]:
        params = {**self._invocation_params, **kwargs, "stream": True}
        self.get_sub_prompts(params, [prompt], stop)  # this mutate params
        async for stream_resp in await acompletion_with_retry(
            self, prompt=prompt, **params
        ):
            chunk = _stream_response_to_generation_chunk(stream_resp)
            yield chunk
            if run_manager:
                await run_manager.on_llm_new_token(
                    chunk.text,
                    verbose=self.verbose,
                    logprobs=chunk.generation_info["logprobs"]
                    if chunk.generation_info
                    else None,
                )

    def _generate(
        self,
        prompts: List[str],
        stop: Optional[List[str]] = None,
        run_manager: Optional[CallbackManagerForLLMRun] = None,
        **kwargs: Any,
    ) -> LLMResult:
        """Call out to OpenAI's endpoint with k unique prompts.

        Args:
            prompts: The prompts to pass into the model.
            stop: Optional list of stop words to use when generating.

        Returns:
            The full LLM output.

        Example:
            .. code-block:: python

                response = openai.generate(["Tell me a joke."])
        """
        # TODO: write a unit test for this
        params = self._invocation_params
        params = {**params, **kwargs}
        sub_prompts = self.get_sub_prompts(params, prompts, stop)
        choices = []
        token_usage: Dict[str, int] = {}
        # Get the token usage from the response.
        # Includes prompt, completion, and total tokens used.
        _keys = {"completion_tokens", "prompt_tokens", "total_tokens"}
        for _prompts in sub_prompts:
            if self.streaming:
                if len(_prompts) > 1:
                    raise ValueError("Cannot stream results with multiple prompts.")
<<<<<<< HEAD
                params["stream"] = True
                response = _streaming_response_template()
                for stream_resp in completion_with_retry(
                    self, prompt=_prompts, run_manager=run_manager, **params
                ):
                    if run_manager:
                        run_manager.on_llm_new_token(
                            stream_resp["choices"][0]["text"],
                            verbose=self.verbose,
                            logprobs=stream_resp["choices"][0]["logprobs"],
                        )
                    _update_response(response, stream_resp)
                choices.extend(response["choices"])
=======

                generation: Optional[GenerationChunk] = None
                for chunk in self._stream(_prompts[0], stop, run_manager, **kwargs):
                    if generation is None:
                        generation = chunk
                    else:
                        generation += chunk
                assert generation is not None
                choices.append(
                    {
                        "text": generation.text,
                        "finish_reason": generation.generation_info.get("finish_reason")
                        if generation.generation_info
                        else None,
                        "logprobs": generation.generation_info.get("logprobs")
                        if generation.generation_info
                        else None,
                    }
                )
>>>>>>> ed24de84
            else:
                response = completion_with_retry(
                    self, prompt=_prompts, run_manager=run_manager, **params
                )
                choices.extend(response["choices"])
                update_token_usage(_keys, response, token_usage)
        return self.create_llm_result(choices, prompts, token_usage)

    async def _agenerate(
        self,
        prompts: List[str],
        stop: Optional[List[str]] = None,
        run_manager: Optional[AsyncCallbackManagerForLLMRun] = None,
        **kwargs: Any,
    ) -> LLMResult:
        """Call out to OpenAI's endpoint async with k unique prompts."""
        params = self._invocation_params
        params = {**params, **kwargs}
        sub_prompts = self.get_sub_prompts(params, prompts, stop)
        choices = []
        token_usage: Dict[str, int] = {}
        # Get the token usage from the response.
        # Includes prompt, completion, and total tokens used.
        _keys = {"completion_tokens", "prompt_tokens", "total_tokens"}
        for _prompts in sub_prompts:
            if self.streaming:
                if len(_prompts) > 1:
                    raise ValueError("Cannot stream results with multiple prompts.")
<<<<<<< HEAD
                params["stream"] = True
                response = _streaming_response_template()
                async for stream_resp in await acompletion_with_retry(
                    self, prompt=_prompts, run_manager=run_manager, **params
=======

                generation: Optional[GenerationChunk] = None
                async for chunk in self._astream(
                    _prompts[0], stop, run_manager, **kwargs
>>>>>>> ed24de84
                ):
                    if generation is None:
                        generation = chunk
                    else:
                        generation += chunk
                assert generation is not None
                choices.append(
                    {
                        "text": generation.text,
                        "finish_reason": generation.generation_info.get("finish_reason")
                        if generation.generation_info
                        else None,
                        "logprobs": generation.generation_info.get("logprobs")
                        if generation.generation_info
                        else None,
                    }
                )
            else:
                response = await acompletion_with_retry(
                    self, prompt=_prompts, run_manager=run_manager, **params
                )
                choices.extend(response["choices"])
                update_token_usage(_keys, response, token_usage)
        return self.create_llm_result(choices, prompts, token_usage)

    def get_sub_prompts(
        self,
        params: Dict[str, Any],
        prompts: List[str],
        stop: Optional[List[str]] = None,
    ) -> List[List[str]]:
        """Get the sub prompts for llm call."""
        if stop is not None:
            if "stop" in params:
                raise ValueError("`stop` found in both the input and default params.")
            params["stop"] = stop
        if params["max_tokens"] == -1:
            if len(prompts) != 1:
                raise ValueError(
                    "max_tokens set to -1 not supported for multiple inputs."
                )
            params["max_tokens"] = self.max_tokens_for_prompt(prompts[0])
        sub_prompts = [
            prompts[i : i + self.batch_size]
            for i in range(0, len(prompts), self.batch_size)
        ]
        return sub_prompts

    def create_llm_result(
        self, choices: Any, prompts: List[str], token_usage: Dict[str, int]
    ) -> LLMResult:
        """Create the LLMResult from the choices and prompts."""
        generations = []
        for i, _ in enumerate(prompts):
            sub_choices = choices[i * self.n : (i + 1) * self.n]
            generations.append(
                [
                    Generation(
                        text=choice["text"],
                        generation_info=dict(
                            finish_reason=choice.get("finish_reason"),
                            logprobs=choice.get("logprobs"),
                        ),
                    )
                    for choice in sub_choices
                ]
            )
        llm_output = {"token_usage": token_usage, "model_name": self.model_name}
        return LLMResult(generations=generations, llm_output=llm_output)

    @property
    def _invocation_params(self) -> Dict[str, Any]:
        """Get the parameters used to invoke the model."""
        openai_creds: Dict[str, Any] = {
            "api_key": self.openai_api_key,
            "api_base": self.openai_api_base,
            "organization": self.openai_organization,
        }
        if self.openai_proxy:
            import openai

            openai.proxy = {"http": self.openai_proxy, "https": self.openai_proxy}  # type: ignore[assignment]  # noqa: E501
        return {**openai_creds, **self._default_params}

    @property
    def _identifying_params(self) -> Mapping[str, Any]:
        """Get the identifying parameters."""
        return {**{"model_name": self.model_name}, **self._default_params}

    @property
    def _llm_type(self) -> str:
        """Return type of llm."""
        return "openai"

    def get_token_ids(self, text: str) -> List[int]:
        """Get the token IDs using the tiktoken package."""
        # tiktoken NOT supported for Python < 3.8
        if sys.version_info[1] < 8:
            return super().get_num_tokens(text)
        try:
            import tiktoken
        except ImportError:
            raise ImportError(
                "Could not import tiktoken python package. "
                "This is needed in order to calculate get_num_tokens. "
                "Please install it with `pip install tiktoken`."
            )

        model_name = self.tiktoken_model_name or self.model_name
        try:
            enc = tiktoken.encoding_for_model(model_name)
        except KeyError:
            logger.warning("Warning: model not found. Using cl100k_base encoding.")
            model = "cl100k_base"
            enc = tiktoken.get_encoding(model)

        return enc.encode(
            text,
            allowed_special=self.allowed_special,
            disallowed_special=self.disallowed_special,
        )

    @staticmethod
    def modelname_to_contextsize(modelname: str) -> int:
        """Calculate the maximum number of tokens possible to generate for a model.

        Args:
            modelname: The modelname we want to know the context size for.

        Returns:
            The maximum context size

        Example:
            .. code-block:: python

                max_tokens = openai.modelname_to_contextsize("text-davinci-003")
        """
        model_token_mapping = {
            "gpt-4": 8192,
            "gpt-4-0314": 8192,
            "gpt-4-0613": 8192,
            "gpt-4-32k": 32768,
            "gpt-4-32k-0314": 32768,
            "gpt-4-32k-0613": 32768,
            "gpt-3.5-turbo": 4096,
            "gpt-3.5-turbo-0301": 4096,
            "gpt-3.5-turbo-0613": 4096,
            "gpt-3.5-turbo-16k": 16385,
            "gpt-3.5-turbo-16k-0613": 16385,
            "text-ada-001": 2049,
            "ada": 2049,
            "text-babbage-001": 2040,
            "babbage": 2049,
            "text-curie-001": 2049,
            "curie": 2049,
            "davinci": 2049,
            "text-davinci-003": 4097,
            "text-davinci-002": 4097,
            "code-davinci-002": 8001,
            "code-davinci-001": 8001,
            "code-cushman-002": 2048,
            "code-cushman-001": 2048,
        }

        # handling finetuned models
        if "ft-" in modelname:
            modelname = modelname.split(":")[0]

        context_size = model_token_mapping.get(modelname, None)

        if context_size is None:
            raise ValueError(
                f"Unknown model: {modelname}. Please provide a valid OpenAI model name."
                "Known models are: " + ", ".join(model_token_mapping.keys())
            )

        return context_size

    @property
    def max_context_size(self) -> int:
        """Get max context size for this model."""
        return self.modelname_to_contextsize(self.model_name)

    def max_tokens_for_prompt(self, prompt: str) -> int:
        """Calculate the maximum number of tokens possible to generate for a prompt.

        Args:
            prompt: The prompt to pass into the model.

        Returns:
            The maximum number of tokens to generate for a prompt.

        Example:
            .. code-block:: python

                max_tokens = openai.max_token_for_prompt("Tell me a joke.")
        """
        num_tokens = self.get_num_tokens(prompt)
        return self.max_context_size - num_tokens


class OpenAI(BaseOpenAI):
    """OpenAI large language models.

    To use, you should have the ``openai`` python package installed, and the
    environment variable ``OPENAI_API_KEY`` set with your API key.

    Any parameters that are valid to be passed to the openai.create call can be passed
    in, even if not explicitly saved on this class.

    Example:
        .. code-block:: python

            from langchain.llms import OpenAI
            openai = OpenAI(model_name="text-davinci-003")
    """

    @property
    def _invocation_params(self) -> Dict[str, Any]:
        return {**{"model": self.model_name}, **super()._invocation_params}


class AzureOpenAI(BaseOpenAI):
    """Azure-specific OpenAI large language models.

    To use, you should have the ``openai`` python package installed, and the
    environment variable ``OPENAI_API_KEY`` set with your API key.

    Any parameters that are valid to be passed to the openai.create call can be passed
    in, even if not explicitly saved on this class.

    Example:
        .. code-block:: python

            from langchain.llms import AzureOpenAI
            openai = AzureOpenAI(model_name="text-davinci-003")
    """

    deployment_name: str = ""
    """Deployment name to use."""
    openai_api_type: str = ""
    openai_api_version: str = ""

    @root_validator()
    def validate_azure_settings(cls, values: Dict) -> Dict:
        values["openai_api_version"] = get_from_dict_or_env(
            values,
            "openai_api_version",
            "OPENAI_API_VERSION",
        )
        values["openai_api_type"] = get_from_dict_or_env(
            values, "openai_api_type", "OPENAI_API_TYPE", "azure"
        )
        return values

    @property
    def _identifying_params(self) -> Mapping[str, Any]:
        return {
            **{"deployment_name": self.deployment_name},
            **super()._identifying_params,
        }

    @property
    def _invocation_params(self) -> Dict[str, Any]:
        openai_params = {
            "engine": self.deployment_name,
            "api_type": self.openai_api_type,
            "api_version": self.openai_api_version,
        }
        return {**openai_params, **super()._invocation_params}

    @property
    def _llm_type(self) -> str:
        """Return type of llm."""
        return "azure"


class OpenAIChat(BaseLLM):
    """OpenAI Chat large language models.

    To use, you should have the ``openai`` python package installed, and the
    environment variable ``OPENAI_API_KEY`` set with your API key.

    Any parameters that are valid to be passed to the openai.create call can be passed
    in, even if not explicitly saved on this class.

    Example:
        .. code-block:: python

            from langchain.llms import OpenAIChat
            openaichat = OpenAIChat(model_name="gpt-3.5-turbo")
    """

    client: Any  #: :meta private:
    model_name: str = "gpt-3.5-turbo"
    """Model name to use."""
    model_kwargs: Dict[str, Any] = Field(default_factory=dict)
    """Holds any model parameters valid for `create` call not explicitly specified."""
    openai_api_key: Optional[str] = None
    openai_api_base: Optional[str] = None
    # to support explicit proxy for OpenAI
    openai_proxy: Optional[str] = None
    max_retries: int = 6
    """Maximum number of retries to make when generating."""
    prefix_messages: List = Field(default_factory=list)
    """Series of messages for Chat input."""
    streaming: bool = False
    """Whether to stream the results or not."""
    allowed_special: Union[Literal["all"], AbstractSet[str]] = set()
    """Set of special tokens that are allowed。"""
    disallowed_special: Union[Literal["all"], Collection[str]] = "all"
    """Set of special tokens that are not allowed。"""

    @root_validator(pre=True)
    def build_extra(cls, values: Dict[str, Any]) -> Dict[str, Any]:
        """Build extra kwargs from additional params that were passed in."""
        all_required_field_names = {field.alias for field in cls.__fields__.values()}

        extra = values.get("model_kwargs", {})
        for field_name in list(values):
            if field_name not in all_required_field_names:
                if field_name in extra:
                    raise ValueError(f"Found {field_name} supplied twice.")
                extra[field_name] = values.pop(field_name)
        values["model_kwargs"] = extra
        return values

    @root_validator()
    def validate_environment(cls, values: Dict) -> Dict:
        """Validate that api key and python package exists in environment."""
        openai_api_key = get_from_dict_or_env(
            values, "openai_api_key", "OPENAI_API_KEY"
        )
        openai_api_base = get_from_dict_or_env(
            values,
            "openai_api_base",
            "OPENAI_API_BASE",
            default="",
        )
        openai_proxy = get_from_dict_or_env(
            values,
            "openai_proxy",
            "OPENAI_PROXY",
            default="",
        )
        openai_organization = get_from_dict_or_env(
            values, "openai_organization", "OPENAI_ORGANIZATION", default=""
        )
        try:
            import openai

            openai.api_key = openai_api_key
            if openai_api_base:
                openai.api_base = openai_api_base
            if openai_organization:
                openai.organization = openai_organization
            if openai_proxy:
                openai.proxy = {"http": openai_proxy, "https": openai_proxy}  # type: ignore[assignment]  # noqa: E501
        except ImportError:
            raise ImportError(
                "Could not import openai python package. "
                "Please install it with `pip install openai`."
            )
        try:
            values["client"] = openai.ChatCompletion
        except AttributeError:
            raise ValueError(
                "`openai` has no `ChatCompletion` attribute, this is likely "
                "due to an old version of the openai package. Try upgrading it "
                "with `pip install --upgrade openai`."
            )
        warnings.warn(
            "You are trying to use a chat model. This way of initializing it is "
            "no longer supported. Instead, please use: "
            "`from langchain.chat_models import ChatOpenAI`"
        )
        return values

    @property
    def _default_params(self) -> Dict[str, Any]:
        """Get the default parameters for calling OpenAI API."""
        return self.model_kwargs

    def _get_chat_params(
        self, prompts: List[str], stop: Optional[List[str]] = None
    ) -> Tuple:
        if len(prompts) > 1:
            raise ValueError(
                f"OpenAIChat currently only supports single prompt, got {prompts}"
            )
        messages = self.prefix_messages + [{"role": "user", "content": prompts[0]}]
        params: Dict[str, Any] = {**{"model": self.model_name}, **self._default_params}
        if stop is not None:
            if "stop" in params:
                raise ValueError("`stop` found in both the input and default params.")
            params["stop"] = stop
        if params.get("max_tokens") == -1:
            # for ChatGPT api, omitting max_tokens is equivalent to having no limit
            del params["max_tokens"]
        return messages, params

    def _stream(
        self,
        prompt: str,
        stop: Optional[List[str]] = None,
        run_manager: Optional[CallbackManagerForLLMRun] = None,
        **kwargs: Any,
    ) -> Iterator[GenerationChunk]:
        messages, params = self._get_chat_params([prompt], stop)
        params = {**params, **kwargs, "stream": True}
        for stream_resp in completion_with_retry(self, messages=messages, **params):
            token = stream_resp["choices"][0]["delta"].get("content", "")
            yield GenerationChunk(text=token)
            if run_manager:
                run_manager.on_llm_new_token(token)

    async def _astream(
        self,
        prompt: str,
        stop: Optional[List[str]] = None,
        run_manager: Optional[AsyncCallbackManagerForLLMRun] = None,
        **kwargs: Any,
    ) -> AsyncIterator[GenerationChunk]:
        messages, params = self._get_chat_params([prompt], stop)
        params = {**params, **kwargs, "stream": True}
        async for stream_resp in await acompletion_with_retry(
            self, messages=messages, **params
        ):
            token = stream_resp["choices"][0]["delta"].get("content", "")
            yield GenerationChunk(text=token)
            if run_manager:
                await run_manager.on_llm_new_token(token)

    def _generate(
        self,
        prompts: List[str],
        stop: Optional[List[str]] = None,
        run_manager: Optional[CallbackManagerForLLMRun] = None,
        **kwargs: Any,
    ) -> LLMResult:
        if self.streaming:
            generation: Optional[GenerationChunk] = None
            for chunk in self._stream(prompts[0], stop, run_manager, **kwargs):
                if generation is None:
                    generation = chunk
                else:
                    generation += chunk
            assert generation is not None
            return LLMResult(generations=[[generation]])

        messages, params = self._get_chat_params(prompts, stop)
        params = {**params, **kwargs}
<<<<<<< HEAD
        if self.streaming:
            response = ""
            params["stream"] = True
            for stream_resp in completion_with_retry(
                self, messages=messages, run_manager=run_manager, **params
            ):
                token = stream_resp["choices"][0]["delta"].get("content", "")
                response += token
                if run_manager:
                    run_manager.on_llm_new_token(
                        token,
                    )
            return LLMResult(
                generations=[[Generation(text=response)]],
            )
        else:
            full_response = completion_with_retry(
                self, messages=messages, run_manager=run_manager, **params
            )
            llm_output = {
                "token_usage": full_response["usage"],
                "model_name": self.model_name,
            }
            return LLMResult(
                generations=[
                    [Generation(text=full_response["choices"][0]["message"]["content"])]
                ],
                llm_output=llm_output,
            )
=======
        full_response = completion_with_retry(self, messages=messages, **params)
        llm_output = {
            "token_usage": full_response["usage"],
            "model_name": self.model_name,
        }
        return LLMResult(
            generations=[
                [Generation(text=full_response["choices"][0]["message"]["content"])]
            ],
            llm_output=llm_output,
        )
>>>>>>> ed24de84

    async def _agenerate(
        self,
        prompts: List[str],
        stop: Optional[List[str]] = None,
        run_manager: Optional[AsyncCallbackManagerForLLMRun] = None,
        **kwargs: Any,
    ) -> LLMResult:
        if self.streaming:
            generation: Optional[GenerationChunk] = None
            async for chunk in self._astream(prompts[0], stop, run_manager, **kwargs):
                if generation is None:
                    generation = chunk
                else:
                    generation += chunk
            assert generation is not None
            return LLMResult(generations=[[generation]])

        messages, params = self._get_chat_params(prompts, stop)
        params = {**params, **kwargs}
<<<<<<< HEAD
        if self.streaming:
            response = ""
            params["stream"] = True
            async for stream_resp in await acompletion_with_retry(
                self, messages=messages, run_manager=run_manager, **params
            ):
                token = stream_resp["choices"][0]["delta"].get("content", "")
                response += token
                if run_manager:
                    await run_manager.on_llm_new_token(
                        token,
                    )
            return LLMResult(
                generations=[[Generation(text=response)]],
            )
        else:
            full_response = await acompletion_with_retry(
                self, messages=messages, run_manager=run_manager, **params
            )
            llm_output = {
                "token_usage": full_response["usage"],
                "model_name": self.model_name,
            }
            return LLMResult(
                generations=[
                    [Generation(text=full_response["choices"][0]["message"]["content"])]
                ],
                llm_output=llm_output,
            )
=======
        full_response = await acompletion_with_retry(self, messages=messages, **params)
        llm_output = {
            "token_usage": full_response["usage"],
            "model_name": self.model_name,
        }
        return LLMResult(
            generations=[
                [Generation(text=full_response["choices"][0]["message"]["content"])]
            ],
            llm_output=llm_output,
        )
>>>>>>> ed24de84

    @property
    def _identifying_params(self) -> Mapping[str, Any]:
        """Get the identifying parameters."""
        return {**{"model_name": self.model_name}, **self._default_params}

    @property
    def _llm_type(self) -> str:
        """Return type of llm."""
        return "openai-chat"

    def get_token_ids(self, text: str) -> List[int]:
        """Get the token IDs using the tiktoken package."""
        # tiktoken NOT supported for Python < 3.8
        if sys.version_info[1] < 8:
            return super().get_token_ids(text)
        try:
            import tiktoken
        except ImportError:
            raise ImportError(
                "Could not import tiktoken python package. "
                "This is needed in order to calculate get_num_tokens. "
                "Please install it with `pip install tiktoken`."
            )

        enc = tiktoken.encoding_for_model(self.model_name)
        return enc.encode(
            text,
            allowed_special=self.allowed_special,
            disallowed_special=self.disallowed_special,
        )<|MERGE_RESOLUTION|>--- conflicted
+++ resolved
@@ -304,8 +304,10 @@
         **kwargs: Any,
     ) -> Iterator[GenerationChunk]:
         params = {**self._invocation_params, **kwargs, "stream": True}
-        self.get_sub_prompts(params, [prompt], stop)  # this mutate params
-        for stream_resp in completion_with_retry(self, prompt=prompt, **params):
+        self.get_sub_prompts(params, [prompt], stop)  # this mutates params
+        for stream_resp in completion_with_retry(
+            self, prompt=prompt, run_manager=run_manager, **params
+        ):
             chunk = _stream_response_to_generation_chunk(stream_resp)
             yield chunk
             if run_manager:
@@ -327,7 +329,7 @@
         params = {**self._invocation_params, **kwargs, "stream": True}
         self.get_sub_prompts(params, [prompt], stop)  # this mutate params
         async for stream_resp in await acompletion_with_retry(
-            self, prompt=prompt, **params
+            self, prompt=prompt, run_manager=run_manager, **params
         ):
             chunk = _stream_response_to_generation_chunk(stream_resp)
             yield chunk
@@ -374,21 +376,6 @@
             if self.streaming:
                 if len(_prompts) > 1:
                     raise ValueError("Cannot stream results with multiple prompts.")
-<<<<<<< HEAD
-                params["stream"] = True
-                response = _streaming_response_template()
-                for stream_resp in completion_with_retry(
-                    self, prompt=_prompts, run_manager=run_manager, **params
-                ):
-                    if run_manager:
-                        run_manager.on_llm_new_token(
-                            stream_resp["choices"][0]["text"],
-                            verbose=self.verbose,
-                            logprobs=stream_resp["choices"][0]["logprobs"],
-                        )
-                    _update_response(response, stream_resp)
-                choices.extend(response["choices"])
-=======
 
                 generation: Optional[GenerationChunk] = None
                 for chunk in self._stream(_prompts[0], stop, run_manager, **kwargs):
@@ -408,7 +395,6 @@
                         else None,
                     }
                 )
->>>>>>> ed24de84
             else:
                 response = completion_with_retry(
                     self, prompt=_prompts, run_manager=run_manager, **params
@@ -437,17 +423,10 @@
             if self.streaming:
                 if len(_prompts) > 1:
                     raise ValueError("Cannot stream results with multiple prompts.")
-<<<<<<< HEAD
-                params["stream"] = True
-                response = _streaming_response_template()
-                async for stream_resp in await acompletion_with_retry(
-                    self, prompt=_prompts, run_manager=run_manager, **params
-=======
 
                 generation: Optional[GenerationChunk] = None
                 async for chunk in self._astream(
                     _prompts[0], stop, run_manager, **kwargs
->>>>>>> ed24de84
                 ):
                     if generation is None:
                         generation = chunk
@@ -858,7 +837,9 @@
     ) -> Iterator[GenerationChunk]:
         messages, params = self._get_chat_params([prompt], stop)
         params = {**params, **kwargs, "stream": True}
-        for stream_resp in completion_with_retry(self, messages=messages, **params):
+        for stream_resp in completion_with_retry(
+            self, messages=messages, run_manager=run_manager, **params
+        ):
             token = stream_resp["choices"][0]["delta"].get("content", "")
             yield GenerationChunk(text=token)
             if run_manager:
@@ -874,7 +855,7 @@
         messages, params = self._get_chat_params([prompt], stop)
         params = {**params, **kwargs, "stream": True}
         async for stream_resp in await acompletion_with_retry(
-            self, messages=messages, **params
+            self, messages=messages, run_manager=run_manager, **params
         ):
             token = stream_resp["choices"][0]["delta"].get("content", "")
             yield GenerationChunk(text=token)
@@ -900,38 +881,9 @@
 
         messages, params = self._get_chat_params(prompts, stop)
         params = {**params, **kwargs}
-<<<<<<< HEAD
-        if self.streaming:
-            response = ""
-            params["stream"] = True
-            for stream_resp in completion_with_retry(
-                self, messages=messages, run_manager=run_manager, **params
-            ):
-                token = stream_resp["choices"][0]["delta"].get("content", "")
-                response += token
-                if run_manager:
-                    run_manager.on_llm_new_token(
-                        token,
-                    )
-            return LLMResult(
-                generations=[[Generation(text=response)]],
-            )
-        else:
-            full_response = completion_with_retry(
-                self, messages=messages, run_manager=run_manager, **params
-            )
-            llm_output = {
-                "token_usage": full_response["usage"],
-                "model_name": self.model_name,
-            }
-            return LLMResult(
-                generations=[
-                    [Generation(text=full_response["choices"][0]["message"]["content"])]
-                ],
-                llm_output=llm_output,
-            )
-=======
-        full_response = completion_with_retry(self, messages=messages, **params)
+        full_response = completion_with_retry(
+            self, messages=messages, run_manager=run_manager, **params
+        )
         llm_output = {
             "token_usage": full_response["usage"],
             "model_name": self.model_name,
@@ -942,7 +894,6 @@
             ],
             llm_output=llm_output,
         )
->>>>>>> ed24de84
 
     async def _agenerate(
         self,
@@ -963,38 +914,9 @@
 
         messages, params = self._get_chat_params(prompts, stop)
         params = {**params, **kwargs}
-<<<<<<< HEAD
-        if self.streaming:
-            response = ""
-            params["stream"] = True
-            async for stream_resp in await acompletion_with_retry(
-                self, messages=messages, run_manager=run_manager, **params
-            ):
-                token = stream_resp["choices"][0]["delta"].get("content", "")
-                response += token
-                if run_manager:
-                    await run_manager.on_llm_new_token(
-                        token,
-                    )
-            return LLMResult(
-                generations=[[Generation(text=response)]],
-            )
-        else:
-            full_response = await acompletion_with_retry(
-                self, messages=messages, run_manager=run_manager, **params
-            )
-            llm_output = {
-                "token_usage": full_response["usage"],
-                "model_name": self.model_name,
-            }
-            return LLMResult(
-                generations=[
-                    [Generation(text=full_response["choices"][0]["message"]["content"])]
-                ],
-                llm_output=llm_output,
-            )
-=======
-        full_response = await acompletion_with_retry(self, messages=messages, **params)
+        full_response = await acompletion_with_retry(
+            self, messages=messages, run_manager=run_manager, **params
+        )
         llm_output = {
             "token_usage": full_response["usage"],
             "model_name": self.model_name,
@@ -1005,7 +927,6 @@
             ],
             llm_output=llm_output,
         )
->>>>>>> ed24de84
 
     @property
     def _identifying_params(self) -> Mapping[str, Any]:
