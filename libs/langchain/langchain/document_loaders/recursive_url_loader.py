--- conflicted
+++ resolved
@@ -3,10 +3,6 @@
 import asyncio
 import logging
 import re
-<<<<<<< HEAD
-from typing import Callable, Iterable, Iterator, List, Optional, Set, Union
-from urllib.parse import urljoin, urlparse
-=======
 from typing import (
     TYPE_CHECKING,
     Callable,
@@ -17,7 +13,7 @@
     Set,
     Union,
 )
->>>>>>> c59a5bae
+from urllib.parse import urljoin, urlparse
 
 import requests
 
@@ -62,19 +58,13 @@
         max_depth: Optional[int] = 2,
         use_async: Optional[bool] = None,
         extractor: Optional[Callable[[str], str]] = None,
-<<<<<<< HEAD
+        metadata_extractor: Optional[Callable[[str, str], str]] = None,
         exclude_dirs: Optional[Iterable[str]] = None,
-        timeout: Optional[int] = None,
-        prevent_outside: Optional[bool] = None,
-=======
-        metadata_extractor: Optional[Callable[[str, str], str]] = None,
-        exclude_dirs: Optional[Sequence[str]] = (),
         timeout: Optional[int] = 10,
         prevent_outside: Optional[bool] = True,
         link_regex: Union[str, re.Pattern, None] = None,
         headers: Optional[dict] = None,
         check_response_status: bool = False,
->>>>>>> c59a5bae
     ) -> None:
         """Initialize with URL to crawl and any subdirectories to exclude.
         Args:
