--- conflicted
+++ resolved
@@ -16,6 +16,7 @@
 from langchain.document_loaders.blob_loaders import Blob
 from langchain.document_loaders.parsers.pdf import (
     AmazonTextractPDFParser,
+    DocumentIntelligenceParser,
     PDFMinerParser,
     PDFPlumberParser,
     PyMuPDFParser,
@@ -608,9 +609,6 @@
         elif blob.mimetype in ["image/png", "image/jpeg"]:
             return 1
         else:
-<<<<<<< HEAD
-            raise ValueError(f"unsupported mime type: {blob.mimetype}")
-=======
             raise ValueError(f"unsupported mime type: {blob.mimetype}")
 
 
@@ -663,5 +661,4 @@
     ) -> Iterator[Document]:
         """Lazy load given path as pages."""
         blob = Blob.from_path(self.file_path)
-        yield from self.parser.parse(blob)
->>>>>>> 596f294b
+        yield from self.parser.parse(blob)