--- conflicted
+++ resolved
@@ -75,9 +75,6 @@
     "ChatBaichuan",
     "ChatHunyuan",
     "GigaChat",
-<<<<<<< HEAD
     "ChatSparkLLM",
-=======
     "VolcEngineMaasChat",
->>>>>>> c2e3963d
 ]