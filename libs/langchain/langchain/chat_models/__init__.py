"""**Chat Models** are a variation on language models.

While Chat Models use language models under the hood, the interface they expose
is a bit different. Rather than expose a "text in, text out" API, they expose
an interface where "chat messages" are the inputs and outputs.

**Class hierarchy:**

.. code-block::

    BaseLanguageModel --> BaseChatModel --> <name>  # Examples: ChatOpenAI, ChatGooglePalm

**Main helpers:**

.. code-block::

    AIMessage, BaseMessage, HumanMessage
"""  # noqa: E501

from langchain.chat_models.anthropic import ChatAnthropic
from langchain.chat_models.anyscale import ChatAnyscale
from langchain.chat_models.azure_openai import AzureChatOpenAI
from langchain.chat_models.baidu_qianfan_endpoint import QianfanChatEndpoint
from langchain.chat_models.bedrock import BedrockChat
from langchain.chat_models.ernie import ErnieBotChat
from langchain.chat_models.fake import FakeListChatModel
from langchain.chat_models.google_palm import ChatGooglePalm
from langchain.chat_models.human import HumanInputChatModel
from langchain.chat_models.javelin_ai_gateway import ChatJavelinAIGateway
from langchain.chat_models.jinachat import JinaChat
from langchain.chat_models.konko import ChatKonko
from langchain.chat_models.litellm import ChatLiteLLM
from langchain.chat_models.minimax import MiniMaxChat
from langchain.chat_models.mlflow_ai_gateway import ChatMLflowAIGateway
from langchain.chat_models.ollama import ChatOllama
from langchain.chat_models.openai import ChatOpenAI
from langchain.chat_models.portkey import ChatPortkey
from langchain.chat_models.promptlayer_openai import PromptLayerChatOpenAI
from langchain.chat_models.vertexai import ChatVertexAI

__all__ = [
    "ChatOpenAI",
    "BedrockChat",
    "AzureChatOpenAI",
    "FakeListChatModel",
    "PromptLayerChatOpenAI",
    "ChatAnthropic",
    "ChatGooglePalm",
    "ChatMLflowAIGateway",
    "ChatOllama",
    "ChatVertexAI",
    "JinaChat",
    "HumanInputChatModel",
    "MiniMaxChat",
    "ChatAnyscale",
    "ChatLiteLLM",
    "ErnieBotChat",
<<<<<<< HEAD
    "ChatPortkey",
=======
    "ChatJavelinAIGateway",
>>>>>>> 4b558c9e
    "ChatKonko",
    "QianfanChatEndpoint",
]<|MERGE_RESOLUTION|>--- conflicted
+++ resolved
@@ -55,11 +55,8 @@
     "ChatAnyscale",
     "ChatLiteLLM",
     "ErnieBotChat",
-<<<<<<< HEAD
     "ChatPortkey",
-=======
     "ChatJavelinAIGateway",
->>>>>>> 4b558c9e
     "ChatKonko",
     "QianfanChatEndpoint",
 ]