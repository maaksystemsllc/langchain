--- conflicted
+++ resolved
@@ -52,10 +52,7 @@
     "ChatAnyscale",
     "ChatLiteLLM",
     "ErnieBotChat",
-<<<<<<< HEAD
     "ChatJavelinAIGateway",
-=======
     "ChatKonko",
     "QianfanChatEndpoint",
->>>>>>> 2c957de2
 ]