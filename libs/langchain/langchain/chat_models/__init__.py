"""**Chat Models** are a variation on language models.

While Chat Models use language models under the hood, the interface they expose
is a bit different. Rather than expose a "text in, text out" API, they expose
an interface where "chat messages" are the inputs and outputs.

**Class hierarchy:**

.. code-block::

    BaseLanguageModel --> BaseChatModel --> <name>  # Examples: ChatOpenAI, ChatGooglePalm

**Main helpers:**

.. code-block::

    AIMessage, BaseMessage, HumanMessage
"""  # noqa: E501

from langchain.chat_models.anthropic import ChatAnthropic
from langchain.chat_models.anyscale import ChatAnyscale
from langchain.chat_models.azure_openai import AzureChatOpenAI
from langchain.chat_models.baidu_qianfan_endpoint import QianfanChatEndpoint
from langchain.chat_models.bedrock import BedrockChat
<<<<<<< HEAD
from langchain.chat_models.chatchatglm import ChatChatGLM
=======
from langchain.chat_models.cohere import ChatCohere
>>>>>>> eb572f41
from langchain.chat_models.ernie import ErnieBotChat
from langchain.chat_models.fake import FakeListChatModel
from langchain.chat_models.fireworks import ChatFireworks
from langchain.chat_models.google_palm import ChatGooglePalm
from langchain.chat_models.human import HumanInputChatModel
from langchain.chat_models.javelin_ai_gateway import ChatJavelinAIGateway
from langchain.chat_models.jinachat import JinaChat
from langchain.chat_models.konko import ChatKonko
from langchain.chat_models.litellm import ChatLiteLLM
from langchain.chat_models.minimax import MiniMaxChat
from langchain.chat_models.mlflow_ai_gateway import ChatMLflowAIGateway
from langchain.chat_models.ollama import ChatOllama
from langchain.chat_models.openai import ChatOpenAI
from langchain.chat_models.promptlayer_openai import PromptLayerChatOpenAI
from langchain.chat_models.vertexai import ChatVertexAI

__all__ = [
    "ChatOpenAI",
    "BedrockChat",
    "AzureChatOpenAI",
    "FakeListChatModel",
    "PromptLayerChatOpenAI",
    "ChatAnthropic",
    "ChatCohere",
    "ChatGooglePalm",
    "ChatMLflowAIGateway",
    "ChatOllama",
    "ChatVertexAI",
    "JinaChat",
    "HumanInputChatModel",
    "MiniMaxChat",
    "ChatAnyscale",
    "ChatLiteLLM",
    "ErnieBotChat",
<<<<<<< HEAD
    "ChatChatGLM",
=======
    "ChatJavelinAIGateway",
>>>>>>> eb572f41
    "ChatKonko",
    "QianfanChatEndpoint",
    "ChatFireworks",
]<|MERGE_RESOLUTION|>--- conflicted
+++ resolved
@@ -22,11 +22,8 @@
 from langchain.chat_models.azure_openai import AzureChatOpenAI
 from langchain.chat_models.baidu_qianfan_endpoint import QianfanChatEndpoint
 from langchain.chat_models.bedrock import BedrockChat
-<<<<<<< HEAD
 from langchain.chat_models.chatchatglm import ChatChatGLM
-=======
 from langchain.chat_models.cohere import ChatCohere
->>>>>>> eb572f41
 from langchain.chat_models.ernie import ErnieBotChat
 from langchain.chat_models.fake import FakeListChatModel
 from langchain.chat_models.fireworks import ChatFireworks
@@ -61,11 +58,8 @@
     "ChatAnyscale",
     "ChatLiteLLM",
     "ErnieBotChat",
-<<<<<<< HEAD
     "ChatChatGLM",
-=======
     "ChatJavelinAIGateway",
->>>>>>> eb572f41
     "ChatKonko",
     "QianfanChatEndpoint",
     "ChatFireworks",
