"""OpenAI chat wrapper."""
from __future__ import annotations

import logging
import os
import sys
from typing import (
    TYPE_CHECKING,
    Any,
    AsyncIterator,
    Callable,
    Dict,
    Iterator,
    List,
    Mapping,
    Optional,
    Sequence,
    Tuple,
    Type,
    Union,
)

from langchain.adapters.openai import convert_dict_to_message, convert_message_to_dict
from langchain.callbacks.manager import (
    AsyncCallbackManagerForLLMRun,
    CallbackManagerForLLMRun,
)
from langchain.chat_models.base import (
    BaseChatModel,
    _agenerate_from_stream,
    _generate_from_stream,
)
from langchain.llms.base import create_base_retry_decorator
from langchain.pydantic_v1 import BaseModel, Field, root_validator
from langchain.schema import ChatGeneration, ChatResult
from langchain.schema.language_model import LanguageModelInput
from langchain.schema.messages import (
    AIMessageChunk,
    BaseMessage,
    BaseMessageChunk,
    ChatMessageChunk,
    FunctionMessageChunk,
    HumanMessageChunk,
    SystemMessageChunk,
)
from langchain.schema.output import ChatGenerationChunk
from langchain.schema.runnable import Runnable
from langchain.utils import (
    get_from_dict_or_env,
    get_pydantic_field_names,
)
from langchain.utils.openai import is_openai_v1

if TYPE_CHECKING:
    import httpx
    import tiktoken


logger = logging.getLogger(__name__)


def _import_tiktoken() -> Any:
    try:
        import tiktoken
    except ImportError:
        raise ValueError(
            "Could not import tiktoken python package. "
            "This is needed in order to calculate get_token_ids. "
            "Please install it with `pip install tiktoken`."
        )
    return tiktoken


def _create_retry_decorator(
    llm: ChatOpenAI,
    run_manager: Optional[
        Union[AsyncCallbackManagerForLLMRun, CallbackManagerForLLMRun]
    ] = None,
) -> Callable[[Any], Any]:
    import openai

    errors = [
        openai.error.Timeout,
        openai.error.APIError,
        openai.error.APIConnectionError,
        openai.error.RateLimitError,
        openai.error.ServiceUnavailableError,
    ]
    return create_base_retry_decorator(
        error_types=errors, max_retries=llm.max_retries, run_manager=run_manager
    )


async def acompletion_with_retry(
    llm: ChatOpenAI,
    run_manager: Optional[AsyncCallbackManagerForLLMRun] = None,
    **kwargs: Any,
) -> Any:
    """Use tenacity to retry the async completion call."""
    if is_openai_v1():
        return await llm.async_client.create(**kwargs)

    retry_decorator = _create_retry_decorator(llm, run_manager=run_manager)

    @retry_decorator
    async def _completion_with_retry(**kwargs: Any) -> Any:
        # Use OpenAI's async api https://github.com/openai/openai-python#async-api
        return await llm.client.acreate(**kwargs)

    return await _completion_with_retry(**kwargs)


def _convert_delta_to_message_chunk(
    _dict: Mapping[str, Any], default_class: Type[BaseMessageChunk]
) -> BaseMessageChunk:
    role = _dict.get("role")
    content = _dict.get("content") or ""
    if _dict.get("function_call"):
        additional_kwargs = {"function_call": dict(_dict["function_call"])}
        if (
            "name" in additional_kwargs["function_call"]
            and additional_kwargs["function_call"]["name"] is None
        ):
            additional_kwargs["function_call"]["name"] = ""
    else:
        additional_kwargs = {}

    if role == "user" or default_class == HumanMessageChunk:
        return HumanMessageChunk(content=content)
    elif role == "assistant" or default_class == AIMessageChunk:
        return AIMessageChunk(content=content, additional_kwargs=additional_kwargs)
    elif role == "system" or default_class == SystemMessageChunk:
        return SystemMessageChunk(content=content)
    elif role == "function" or default_class == FunctionMessageChunk:
        return FunctionMessageChunk(content=content, name=_dict["name"])
    elif role or default_class == ChatMessageChunk:
        return ChatMessageChunk(content=content, role=role)
    else:
        return default_class(content=content)


class ChatOpenAI(BaseChatModel):
    """`OpenAI` Chat large language models API.

    To use, you should have the ``openai`` python package installed, and the
    environment variable ``OPENAI_API_KEY`` set with your API key.

    Any parameters that are valid to be passed to the openai.create call can be passed
    in, even if not explicitly saved on this class.

    Example:
        .. code-block:: python

            from langchain.chat_models import ChatOpenAI
            openai = ChatOpenAI(model_name="gpt-3.5-turbo")
    """

    @property
    def lc_secrets(self) -> Dict[str, str]:
        return {"openai_api_key": "OPENAI_API_KEY"}

    @property
    def lc_attributes(self) -> Dict[str, Any]:
        attributes: Dict[str, Any] = {}

        if self.openai_organization:
            attributes["openai_organization"] = self.openai_organization

        if self.openai_api_base:
            attributes["openai_api_base"] = self.openai_api_base

        if self.openai_proxy:
            attributes["openai_proxy"] = self.openai_proxy

        return attributes

    @classmethod
    def is_lc_serializable(cls) -> bool:
        """Return whether this model can be serialized by Langchain."""
        return True

    client: Any = None  #: :meta private:
    async_client: Any = None  #: :meta private:
    model_name: str = Field(default="gpt-3.5-turbo", alias="model")
    """Model name to use."""
    temperature: float = 0.7
    """What sampling temperature to use."""
    model_kwargs: Dict[str, Any] = Field(default_factory=dict)
    """Holds any model parameters valid for `create` call not explicitly specified."""
    # When updating this to use a SecretStr
    # Check for classes that derive from this class (as some of them
    # may assume openai_api_key is a str)
    openai_api_key: Optional[str] = Field(default=None, alias="api_key")
    """Automatically inferred from env var `OPENAI_API_KEY` if not provided."""
    openai_api_base: Optional[str] = Field(default=None, alias="base_url")
    """Base URL path for API requests, leave blank if not using a proxy or service 
        emulator."""
    openai_organization: Optional[str] = Field(default=None, alias="organization")
    """Automatically inferred from env var `OPENAI_ORG_ID` if not provided."""
    # to support explicit proxy for OpenAI
    openai_proxy: Optional[str] = None
    request_timeout: Union[float, Tuple[float, float], httpx.Timeout, None] = Field(
        default=None, alias="timeout"
    )
    """Timeout for requests to OpenAI completion API. Default is 600 seconds."""
    max_retries: int = 2
    """Maximum number of retries to make when generating."""
    streaming: bool = False
    """Whether to stream the results or not."""
    n: int = 1
    """Number of chat completions to generate for each prompt."""
    max_tokens: Optional[int] = None
    """Maximum number of tokens to generate."""
    tiktoken_model_name: Optional[str] = None
    """The model name to pass to tiktoken when using this class. 
    Tiktoken is used to count the number of tokens in documents to constrain 
    them to be under a certain limit. By default, when set to None, this will 
    be the same as the embedding model name. However, there are some cases 
    where you may want to use this Embedding class with a model name not 
    supported by tiktoken. This can include when using Azure embeddings or 
    when using one of the many model providers that expose an OpenAI-like 
    API but with different models. In those cases, in order to avoid erroring 
    when tiktoken is called, you can specify a model name to use here."""
<<<<<<< HEAD
    openai_log_level: Optional[str] = None
    """Log all http requests to OpenAI API. Can be 'debug', 'info' or None"""
=======
    default_headers: Union[Mapping[str, str], None] = None
    default_query: Union[Mapping[str, object], None] = None
    # Configure a custom httpx client. See the
    # [httpx documentation](https://www.python-httpx.org/api/#client) for more details.
    http_client: Union[httpx.Client, None] = None
>>>>>>> 0fc8fd12

    class Config:
        """Configuration for this pydantic object."""

        allow_population_by_field_name = True

    @root_validator(pre=True)
    def build_extra(cls, values: Dict[str, Any]) -> Dict[str, Any]:
        """Build extra kwargs from additional params that were passed in."""
        all_required_field_names = get_pydantic_field_names(cls)
        extra = values.get("model_kwargs", {})
        for field_name in list(values):
            if field_name in extra:
                raise ValueError(f"Found {field_name} supplied twice.")
            if field_name not in all_required_field_names:
                logger.warning(
                    f"""WARNING! {field_name} is not default parameter.
                    {field_name} was transferred to model_kwargs.
                    Please confirm that {field_name} is what you intended."""
                )
                extra[field_name] = values.pop(field_name)

        invalid_model_kwargs = all_required_field_names.intersection(extra.keys())
        if invalid_model_kwargs:
            raise ValueError(
                f"Parameters {invalid_model_kwargs} should be specified explicitly. "
                f"Instead they were passed in as part of `model_kwargs` parameter."
            )

        values["model_kwargs"] = extra
        return values

    @root_validator()
    def validate_environment(cls, values: Dict) -> Dict:
        """Validate that api key and python package exists in environment."""
        if values["n"] < 1:
            raise ValueError("n must be at least 1.")
        if values["n"] > 1 and values["streaming"]:
            raise ValueError("n must be 1 when streaming.")

        values["openai_api_key"] = get_from_dict_or_env(
            values, "openai_api_key", "OPENAI_API_KEY"
        )
        # Check OPENAI_ORGANIZATION for backwards compatibility.
        values["openai_organization"] = (
            values["openai_organization"]
            or os.getenv("OPENAI_ORG_ID")
            or os.getenv("OPENAI_ORGANIZATION")
        )
        values["openai_api_base"] = values["openai_api_base"] or os.getenv(
            "OPENAI_API_BASE"
        )
        values["openai_proxy"] = get_from_dict_or_env(
            values,
            "openai_proxy",
            "OPENAI_PROXY",
            default="",
        )
        try:
            import openai

        except ImportError:
            raise ImportError(
                "Could not import openai python package. "
                "Please install it with `pip install openai`."
            )

        if is_openai_v1():
            client_params = {
                "api_key": values["openai_api_key"],
                "organization": values["openai_organization"],
                "base_url": values["openai_api_base"],
                "timeout": values["request_timeout"],
                "max_retries": values["max_retries"],
                "default_headers": values["default_headers"],
                "default_query": values["default_query"],
                "http_client": values["http_client"],
            }
            values["client"] = openai.OpenAI(**client_params).chat.completions
            values["async_client"] = openai.AsyncOpenAI(
                **client_params
            ).chat.completions
        else:
            values["client"] = openai.ChatCompletion
        return values

    @property
    def _default_params(self) -> Dict[str, Any]:
        """Get the default parameters for calling OpenAI API."""
        params = {
            "model": self.model_name,
            "stream": self.streaming,
            "n": self.n,
            "temperature": self.temperature,
            **self.model_kwargs,
        }
        if self.max_tokens is not None:
            params["max_tokens"] = self.max_tokens
        return params

    def completion_with_retry(
        self, run_manager: Optional[CallbackManagerForLLMRun] = None, **kwargs: Any
    ) -> Any:
        """Use tenacity to retry the completion call."""
        if is_openai_v1():
            return self.client.create(**kwargs)

        retry_decorator = _create_retry_decorator(self, run_manager=run_manager)

        @retry_decorator
        def _completion_with_retry(**kwargs: Any) -> Any:
            return self.client.create(**kwargs)

        return _completion_with_retry(**kwargs)

    def _combine_llm_outputs(self, llm_outputs: List[Optional[dict]]) -> dict:
        overall_token_usage: dict = {}
        system_fingerprint = None
        for output in llm_outputs:
            if output is None:
                # Happens in streaming
                continue
            token_usage = output["token_usage"]
            for k, v in token_usage.items():
                if k in overall_token_usage:
                    overall_token_usage[k] += v
                else:
                    overall_token_usage[k] = v
            if system_fingerprint is None:
                system_fingerprint = output.get("system_fingerprint")
        combined = {"token_usage": overall_token_usage, "model_name": self.model_name}
        if system_fingerprint:
            combined["system_fingerprint"] = system_fingerprint
        return combined

    def _stream(
        self,
        messages: List[BaseMessage],
        stop: Optional[List[str]] = None,
        run_manager: Optional[CallbackManagerForLLMRun] = None,
        **kwargs: Any,
    ) -> Iterator[ChatGenerationChunk]:
        message_dicts, params = self._create_message_dicts(messages, stop)
        params = {**params, **kwargs, "stream": True}

        default_chunk_class = AIMessageChunk
        for chunk in self.completion_with_retry(
            messages=message_dicts, run_manager=run_manager, **params
        ):
            if not isinstance(chunk, dict):
                chunk = chunk.dict()
            if len(chunk["choices"]) == 0:
                continue
            choice = chunk["choices"][0]
            chunk = _convert_delta_to_message_chunk(
                choice["delta"], default_chunk_class
            )
            finish_reason = choice.get("finish_reason")
            generation_info = (
                dict(finish_reason=finish_reason) if finish_reason is not None else None
            )
            default_chunk_class = chunk.__class__
            chunk = ChatGenerationChunk(message=chunk, generation_info=generation_info)
            yield chunk
            if run_manager:
                run_manager.on_llm_new_token(chunk.text, chunk=chunk)

    def _generate(
        self,
        messages: List[BaseMessage],
        stop: Optional[List[str]] = None,
        run_manager: Optional[CallbackManagerForLLMRun] = None,
        stream: Optional[bool] = None,
        **kwargs: Any,
    ) -> ChatResult:
        should_stream = stream if stream is not None else self.streaming
        if should_stream:
            stream_iter = self._stream(
                messages, stop=stop, run_manager=run_manager, **kwargs
            )
            return _generate_from_stream(stream_iter)
        message_dicts, params = self._create_message_dicts(messages, stop)
        params = {**params, **kwargs}
        response = self.completion_with_retry(
            messages=message_dicts, run_manager=run_manager, **params
        )
        return self._create_chat_result(response)

    def _create_message_dicts(
        self, messages: List[BaseMessage], stop: Optional[List[str]]
    ) -> Tuple[List[Dict[str, Any]], Dict[str, Any]]:
        params = self._client_params
        if stop is not None:
            if "stop" in params:
                raise ValueError("`stop` found in both the input and default params.")
            params["stop"] = stop
        message_dicts = [convert_message_to_dict(m) for m in messages]
        return message_dicts, params

    def _create_chat_result(self, response: Union[dict, BaseModel]) -> ChatResult:
        generations = []
        if not isinstance(response, dict):
            response = response.dict()
        for res in response["choices"]:
            message = convert_dict_to_message(res["message"])
            gen = ChatGeneration(
                message=message,
                generation_info=dict(finish_reason=res.get("finish_reason")),
            )
            generations.append(gen)
        token_usage = response.get("usage", {})
        llm_output = {
            "token_usage": token_usage,
            "model_name": self.model_name,
            "system_fingerprint": response.get("system_fingerprint", ""),
        }
        return ChatResult(generations=generations, llm_output=llm_output)

    async def _astream(
        self,
        messages: List[BaseMessage],
        stop: Optional[List[str]] = None,
        run_manager: Optional[AsyncCallbackManagerForLLMRun] = None,
        **kwargs: Any,
    ) -> AsyncIterator[ChatGenerationChunk]:
        message_dicts, params = self._create_message_dicts(messages, stop)
        params = {**params, **kwargs, "stream": True}

        default_chunk_class = AIMessageChunk
        async for chunk in await acompletion_with_retry(
            self, messages=message_dicts, run_manager=run_manager, **params
        ):
            if not isinstance(chunk, dict):
                chunk = chunk.dict()
            if len(chunk["choices"]) == 0:
                continue
            choice = chunk["choices"][0]
            chunk = _convert_delta_to_message_chunk(
                choice["delta"], default_chunk_class
            )
            finish_reason = choice.get("finish_reason")
            generation_info = (
                dict(finish_reason=finish_reason) if finish_reason is not None else None
            )
            default_chunk_class = chunk.__class__
            chunk = ChatGenerationChunk(message=chunk, generation_info=generation_info)
            yield chunk
            if run_manager:
                await run_manager.on_llm_new_token(token=chunk.text, chunk=chunk)

    async def _agenerate(
        self,
        messages: List[BaseMessage],
        stop: Optional[List[str]] = None,
        run_manager: Optional[AsyncCallbackManagerForLLMRun] = None,
        stream: Optional[bool] = None,
        **kwargs: Any,
    ) -> ChatResult:
        should_stream = stream if stream is not None else self.streaming
        if should_stream:
            stream_iter = self._astream(
                messages, stop=stop, run_manager=run_manager, **kwargs
            )
            return await _agenerate_from_stream(stream_iter)

        message_dicts, params = self._create_message_dicts(messages, stop)
        params = {**params, **kwargs}
        response = await acompletion_with_retry(
            self, messages=message_dicts, run_manager=run_manager, **params
        )
        return self._create_chat_result(response)

    @property
    def _identifying_params(self) -> Dict[str, Any]:
        """Get the identifying parameters."""
        return {**{"model_name": self.model_name}, **self._default_params}

    @property
    def _client_params(self) -> Dict[str, Any]:
        """Get the parameters used for the openai client."""
        openai_creds: Dict[str, Any] = {
            "model": self.model_name,
        }
        if not is_openai_v1():
            openai_creds.update(
                {
                    "api_key": self.openai_api_key,
                    "api_base": self.openai_api_base,
                    "organization": self.openai_organization,
                }
            )
        if self.openai_proxy:
            import openai

            openai.proxy = {"http": self.openai_proxy, "https": self.openai_proxy}  # type: ignore[assignment]  # noqa: E501
        if self.openai_log_level:
            import openai

            openai.log = self.openai_log_level  # type: ignore
        return {**self._default_params, **openai_creds}

    def _get_invocation_params(
        self, stop: Optional[List[str]] = None, **kwargs: Any
    ) -> Dict[str, Any]:
        """Get the parameters used to invoke the model."""
        return {
            "model": self.model_name,
            **super()._get_invocation_params(stop=stop),
            **self._default_params,
            **kwargs,
        }

    @property
    def _llm_type(self) -> str:
        """Return type of chat model."""
        return "openai-chat"

    def _get_encoding_model(self) -> Tuple[str, tiktoken.Encoding]:
        tiktoken_ = _import_tiktoken()
        if self.tiktoken_model_name is not None:
            model = self.tiktoken_model_name
        else:
            model = self.model_name
            if model == "gpt-3.5-turbo":
                # gpt-3.5-turbo may change over time.
                # Returning num tokens assuming gpt-3.5-turbo-0301.
                model = "gpt-3.5-turbo-0301"
            elif model == "gpt-4":
                # gpt-4 may change over time.
                # Returning num tokens assuming gpt-4-0314.
                model = "gpt-4-0314"
        # Returns the number of tokens used by a list of messages.
        try:
            encoding = tiktoken_.encoding_for_model(model)
        except KeyError:
            logger.warning("Warning: model not found. Using cl100k_base encoding.")
            model = "cl100k_base"
            encoding = tiktoken_.get_encoding(model)
        return model, encoding

    def get_token_ids(self, text: str) -> List[int]:
        """Get the tokens present in the text with tiktoken package."""
        # tiktoken NOT supported for Python 3.7 or below
        if sys.version_info[1] <= 7:
            return super().get_token_ids(text)
        _, encoding_model = self._get_encoding_model()
        return encoding_model.encode(text)

    def get_num_tokens_from_messages(self, messages: List[BaseMessage]) -> int:
        """Calculate num tokens for gpt-3.5-turbo and gpt-4 with tiktoken package.

        Official documentation: https://github.com/openai/openai-cookbook/blob/
        main/examples/How_to_format_inputs_to_ChatGPT_models.ipynb"""
        if sys.version_info[1] <= 7:
            return super().get_num_tokens_from_messages(messages)
        model, encoding = self._get_encoding_model()
        if model.startswith("gpt-3.5-turbo-0301"):
            # every message follows <im_start>{role/name}\n{content}<im_end>\n
            tokens_per_message = 4
            # if there's a name, the role is omitted
            tokens_per_name = -1
        elif model.startswith("gpt-3.5-turbo") or model.startswith("gpt-4"):
            tokens_per_message = 3
            tokens_per_name = 1
        else:
            raise NotImplementedError(
                f"get_num_tokens_from_messages() is not presently implemented "
                f"for model {model}."
                "See https://github.com/openai/openai-python/blob/main/chatml.md for "
                "information on how messages are converted to tokens."
            )
        num_tokens = 0
        messages_dict = [convert_message_to_dict(m) for m in messages]
        for message in messages_dict:
            num_tokens += tokens_per_message
            for key, value in message.items():
                # Cast str(value) in case the message value is not a string
                # This occurs with function messages
                num_tokens += len(encoding.encode(str(value)))
                if key == "name":
                    num_tokens += tokens_per_name
        # every reply is primed with <im_start>assistant
        num_tokens += 3
        return num_tokens

    def bind_functions(
        self,
        functions: Sequence[Union[Dict[str, Any], Type[BaseModel], Callable]],
        function_call: Optional[str] = None,
        **kwargs: Any,
    ) -> Runnable[LanguageModelInput, BaseMessage]:
        """Bind functions (and other objects) to this chat model.

        Args:
            functions: A list of function definitions to bind to this chat model.
                Can be  a dictionary, pydantic model, or callable. Pydantic
                models and callables will be automatically converted to
                their schema dictionary representation.
            function_call: Which function to require the model to call.
                Must be the name of the single provided function or
                "auto" to automatically determine which function to call
                (if any).
            kwargs: Any additional parameters to pass to the
                :class:`~langchain.runnable.Runnable` constructor.
        """
        from langchain.chains.openai_functions.base import convert_to_openai_function

        formatted_functions = [convert_to_openai_function(fn) for fn in functions]
        function_call_ = None
        if function_call is not None:
            if len(formatted_functions) != 1:
                raise ValueError(
                    "When specifying `function_call`, you must provide exactly one "
                    "function."
                )
            if formatted_functions[0]["name"] != function_call:
                raise ValueError(
                    f"Function call {function_call} was specified, but the only "
                    f"provided function was {formatted_functions[0]['name']}."
                )
            function_call_ = {"name": function_call}
            kwargs = {**kwargs, "function_call": function_call_}
        return super().bind(
            functions=formatted_functions,
            **kwargs,
        )<|MERGE_RESOLUTION|>--- conflicted
+++ resolved
@@ -221,16 +221,11 @@
     when using one of the many model providers that expose an OpenAI-like 
     API but with different models. In those cases, in order to avoid erroring 
     when tiktoken is called, you can specify a model name to use here."""
-<<<<<<< HEAD
-    openai_log_level: Optional[str] = None
-    """Log all http requests to OpenAI API. Can be 'debug', 'info' or None"""
-=======
     default_headers: Union[Mapping[str, str], None] = None
     default_query: Union[Mapping[str, object], None] = None
     # Configure a custom httpx client. See the
     # [httpx documentation](https://www.python-httpx.org/api/#client) for more details.
     http_client: Union[httpx.Client, None] = None
->>>>>>> 0fc8fd12
 
     class Config:
         """Configuration for this pydantic object."""
@@ -526,10 +521,6 @@
             import openai
 
             openai.proxy = {"http": self.openai_proxy, "https": self.openai_proxy}  # type: ignore[assignment]  # noqa: E501
-        if self.openai_log_level:
-            import openai
-
-            openai.log = self.openai_log_level  # type: ignore
         return {**self._default_params, **openai_creds}
 
     def _get_invocation_params(
