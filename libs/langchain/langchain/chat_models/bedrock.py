--- conflicted
+++ resolved
@@ -85,19 +85,4 @@
             )
 
         message = AIMessage(content=completion)
-<<<<<<< HEAD
-        return ChatResult(generations=[ChatGeneration(message=message)])
-
-    async def _agenerate(
-        self,
-        messages: List[BaseMessage],
-        stop: Optional[List[str]] = None,
-        run_manager: Optional[AsyncCallbackManagerForLLMRun] = None,
-        **kwargs: Any,
-    ) -> ChatResult:
-        raise NotImplementedError(
-            """Bedrock doesn't support async generation requests at the moment."""
-        )
-=======
-        return ChatResult(generations=[ChatGeneration(message=message)])
->>>>>>> dccc20b4
+        return ChatResult(generations=[ChatGeneration(message=message)])