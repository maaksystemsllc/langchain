[tool.poetry]
name = "langchain"
version = "0.0.345"
description = "Building applications with LLMs through composability"
authors = []
license = "MIT"
readme = "README.md"
repository = "https://github.com/langchain-ai/langchain"

[tool.poetry.scripts]
langchain-server = "langchain.server:main"

[tool.poetry.dependencies]
python = ">=3.8.1,<4.0"
langchain-core = ">=0.0.9,<0.1"
pydantic = ">=1,<3"
SQLAlchemy = ">=1.4,<3"
requests = "^2"
PyYAML = ">=5.3"
numpy = "^1"
aiohttp = "^3.8.3"
tenacity = "^8.1.0"
anyio = "<4.0"
jsonpatch = "^1.33"
azure-core = {version = "^1.26.4", optional=true}
tqdm = {version = ">=4.48.0", optional = true}
openapi-pydantic = {version = "^0.3.2", optional = true}
faiss-cpu = {version = "^1", optional = true}
wikipedia = {version = "^1", optional = true}
elasticsearch = {version = "^8", optional = true}
opensearch-py = {version = "^2.0.0", optional = true}
redis = {version = "^4", optional = true}
manifest-ml = {version = "^0.0.1", optional = true}
nltk = {version = "^3", optional = true}
transformers = {version = "^4", optional = true}
beautifulsoup4 = {version = "^4", optional = true}
torch = {version = ">=1,<3", optional = true}
jinja2 = {version = "^3", optional = true}
tiktoken = {version = ">=0.3.2,<0.6.0", optional = true, python=">=3.9"}
pinecone-client = {version = "^2", optional = true}
pinecone-text = {version = "^0.4.2", optional = true}
pymongo = {version = "^4.3.3", optional = true}
clickhouse-connect = {version="^0.5.14", optional=true}
weaviate-client = {version = "^3", optional = true}
marqo = {version = "^1.2.4", optional=true}
google-api-python-client = {version = "2.70.0", optional = true}
google-auth = {version = "^2.18.1", optional = true}
wolframalpha = {version = "5.0.0", optional = true}
qdrant-client = {version = "^1.3.1", optional = true, python = ">=3.8.1,<3.12"}
dataclasses-json = ">= 0.5.7, < 0.7"
tensorflow-text = {version = "^2.11.0", optional = true, python = "^3.10, <3.12"}
cohere = {version = "^4", optional = true}
openai = {version = "<2", optional = true}
nlpcloud = {version = "^1", optional = true}
nomic = {version = "^1.0.43", optional = true}
huggingface_hub = {version = "^0", optional = true}
google-search-results = {version = "^2", optional = true}
sentence-transformers = {version = "^2", optional = true}
arxiv = {version = "^1.4", optional = true}
pypdf = {version = "^3.4.0", optional = true}
networkx = {version=">=2.6.3, <4", optional = true}
aleph-alpha-client = {version="^2.15.0", optional = true}
deeplake = {version = "^3.8.3", optional = true}
pgvector = {version = "^0.1.6", optional = true}
psycopg2-binary = {version = "^2.9.5", optional = true}
pyowm = {version = "^3.3.0", optional = true}
async-timeout = {version = "^4.0.0", python = "<3.11"}
azure-identity = {version = "^1.12.0", optional=true}
gptcache = {version = ">=0.1.7", optional = true}
atlassian-python-api = {version = "^3.36.0", optional=true}
pytesseract = {version = "^0.3.10", optional=true}
html2text = {version="^2020.1.16", optional=true}
numexpr = {version="^2.8.6", optional=true}
duckduckgo-search = {version="^3.8.3", optional=true}
azure-cosmos = {version="^4.4.0b1", optional=true}
lark = {version="^1.1.5", optional=true}
lancedb = {version = "^0.1", optional = true}
pexpect = {version = "^4.8.0", optional = true}
pyvespa = {version = "^0.33.0", optional = true}
O365 = {version = "^2.0.26", optional = true}
jq = {version = "^1.4.1", optional = true}
pdfminer-six = {version = "^20221105", optional = true}
docarray = {version="^0.32.0", extras=["hnswlib"], optional=true}
lxml = {version = "^4.9.2", optional = true}
pymupdf = {version = "^1.22.3", optional = true}
rapidocr-onnxruntime = {version = "^1.3.2", optional = true, python = ">=3.8.1,<3.12"}
pypdfium2 = {version = "^4.10.0", optional = true}
gql = {version = "^3.4.1", optional = true}
pandas = {version = "^2.0.1", optional = true}
telethon = {version = "^1.28.5", optional = true}
neo4j = {version = "^5.8.1", optional = true}
langkit = {version = ">=0.0.6, <0.1.0", optional = true}
chardet = {version="^5.1.0", optional=true}
requests-toolbelt = {version = "^1.0.0", optional = true}
openlm = {version = "^0.0.5", optional = true}
scikit-learn = {version = "^1.2.2", optional = true}
azure-ai-formrecognizer = {version = "^3.2.1", optional = true}
azure-ai-vision = {version = "^0.11.1b1", optional = true}
azure-cognitiveservices-speech = {version = "^1.28.0", optional = true}
py-trello = {version = "^0.19.0", optional = true}
momento = {version = "^1.13.0", optional = true}
bibtexparser = {version = "^1.4.0", optional = true}
singlestoredb = {version = "^0.7.1", optional = true}
pyspark = {version = "^3.4.0", optional = true}
clarifai = {version = ">=9.1.0", optional = true}
tigrisdb = {version = "^1.0.0b6", optional = true}
nebula3-python = {version = "^3.4.0", optional = true}
mwparserfromhell = {version = "^0.6.4", optional = true}
mwxml = {version = "^0.3.3", optional = true}
awadb = {version = "^0.3.9", optional = true}
azure-search-documents = {version = "11.4.0b8", optional = true}
esprima = {version = "^4.0.1", optional = true}
streamlit = {version = "^1.18.0", optional = true, python = ">=3.8.1,<3.9.7 || >3.9.7,<4.0"}
psychicapi = {version = "^0.8.0", optional = true}
cassio = {version = "^0.1.0", optional = true}
rdflib = {version = "^6.3.2", optional = true}
sympy = {version = "^1.12", optional = true}
rapidfuzz = {version = "^3.1.1", optional = true}
jsonschema = {version = ">1", optional = true}
langsmith = "~0.0.63"
rank-bm25 = {version = "^0.2.2", optional = true}
amadeus = {version = ">=8.1.0", optional = true}
geopandas = {version = "^0.13.1", optional = true}
python-arango = {version = "^7.5.9", optional = true}
gitpython = {version = "^3.1.32", optional = true}
librosa = {version="^0.10.0.post2", optional = true }
feedparser = {version = "^6.0.10", optional = true}
newspaper3k = {version = "^0.2.8", optional = true}
xata = {version = "^1.0.0a7", optional = true}
xmltodict = {version = "^0.13.0", optional = true}
markdownify = {version = "^0.11.6", optional = true}
assemblyai = {version = "^0.17.0", optional = true}
dashvector = {version = "^1.0.1", optional = true}
sqlite-vss = {version = "^0.1.2", optional = true}
motor = {version = "^3.3.1", optional = true}
timescale-vector = {version = "^0.0.1", optional = true}
typer = {version= "^0.9.0", optional = true}
anthropic = {version = "^0.3.11", optional = true}
aiosqlite = {version = "^0.19.0", optional = true}
rspace_client = {version = "^2.5.0", optional = true}
upstash-redis = {version = "^0.15.0", optional = true}
azure-ai-textanalytics = {version = "^5.3.0", optional = true}
google-cloud-documentai = {version = "^2.20.1", optional = true}
fireworks-ai = {version = "^0.6.0", optional = true, python = ">=3.9,<4.0"}
javelin-sdk = {version = "^0.1.8", optional = true}
hologres-vector = {version = "^0.0.6", optional = true}
praw = {version = "^7.7.1", optional = true}
msal = {version = "^1.25.0", optional = true}
databricks-vectorsearch = {version = "^0.21", optional = true}
dgml-utils = {version = "^0.3.0", optional = true}
<<<<<<< HEAD
cinemagoer = {git = "https://github.com/cinemagoer/cinemagoer", optional = true}

=======
datasets = {version = "^2.15.0", optional = true}
>>>>>>> ee94ef55

[tool.poetry.group.test.dependencies]
# The only dependencies that should be added are
# dependencies used for running tests (e.g., pytest, freezegun, response).
# Any dependencies that do not meet that criteria will be removed.
pytest = "^7.3.0"
pytest-cov = "^4.0.0"
pytest-dotenv = "^0.5.2"
duckdb-engine = "^0.9.2"
pytest-watcher = "^0.2.6"
freezegun = "^1.2.2"
responses = "^0.22.0"
pytest-asyncio = "^0.20.3"
lark = "^1.1.5"
pandas = "^2.0.0"
pytest-mock  = "^3.10.0"
pytest-socket = "^0.6.0"
syrupy = "^4.0.2"
requests-mock = "^1.11.0"
langchain-core = {path = "../core", develop = true}

[tool.poetry.group.codespell.dependencies]
codespell = "^2.2.0"

[tool.poetry.group.test_integration]
optional = true

[tool.poetry.group.test_integration.dependencies]
# Do not add dependencies in the test_integration group
# Instead:
# 1. Add an optional dependency to the main group
#       poetry add --optional [package name]
# 2. Add the package name to the extended_testing extra (find it below)
# 3. Relock the poetry file
#       poetry lock --no-update
# 4. Favor unit tests not integration tests.
#    Use the @pytest.mark.requires(pkg_name) decorator in unit_tests.
#    Your tests should not rely on network access, as it prevents other
#    developers from being able to easily run them.
#    Instead write unit tests that use the `responses` library or mock.patch with
#    fixtures. Keep the fixtures minimal.
# See CONTRIBUTING.md for more instructions on working with optional dependencies.
# https://github.com/langchain-ai/langchain/blob/master/.github/CONTRIBUTING.md#working-with-optional-dependencies
pytest-vcr = "^1.0.2"
wrapt = "^1.15.0"
openai = "^1"
python-dotenv = "^1.0.0"
cassio = "^0.1.0"
tiktoken = "^0.3.2"
anthropic = "^0.3.11"

[tool.poetry.group.lint.dependencies]
ruff = "^0.1.5"
types-toml = "^0.10.8.1"
types-redis = "^4.3.21.6"
types-pytz = "^2023.3.0.0"
types-chardet = "^5.0.4.6"
mypy-protobuf = "^3.0.0"

[tool.poetry.group.typing.dependencies]
mypy = "^0.991"
types-pyyaml = "^6.0.12.2"
types-requests = "^2.28.11.5"

[tool.poetry.group.dev]
optional = true

[tool.poetry.group.dev.dependencies]
jupyter = "^1.0.0"
playwright = "^1.28.0"
setuptools = "^67.6.1"

[tool.poetry.extras]
llms = ["clarifai", "cohere", "openai", "openlm", "nlpcloud", "huggingface_hub", "manifest-ml", "torch", "transformers"]
qdrant = ["qdrant-client"]
openai = ["openai", "tiktoken"]
text_helpers = ["chardet"]
clarifai = ["clarifai"]
cohere = ["cohere"]
docarray = ["docarray"]
embeddings = ["sentence-transformers"]
javascript = ["esprima"]
azure = [
    "azure-identity",
    "azure-cosmos",
    "openai",
    "azure-core",
    "azure-ai-formrecognizer",
    "azure-ai-vision",
    "azure-cognitiveservices-speech",
    "azure-search-documents",
    "azure-ai-textanalytics",
]
all = [
    "clarifai",
    "cohere",
    "openai",
    "nlpcloud",
    "huggingface_hub",
    "manifest-ml",
    "elasticsearch",
    "opensearch-py",
    "google-search-results",
    "faiss-cpu",
    "sentence-transformers",
    "transformers",
    "nltk",
    "wikipedia",
    "beautifulsoup4",
    "tiktoken",
    "torch",
    "jinja2",
    "pinecone-client",
    "pinecone-text",
    "marqo",
    "pymongo",
    "weaviate-client",
    "redis",
    "google-api-python-client",
    "google-auth",
    "wolframalpha",
    "qdrant-client",
    "tensorflow-text",
    "pypdf",
    "networkx",
    "nomic",
    "aleph-alpha-client",
    "deeplake",
    "pgvector",
    "psycopg2-binary",
    "pyowm",
    "pytesseract",
    "html2text",
    "atlassian-python-api",
    "gptcache",
    "duckduckgo-search",
    "arxiv",
    "azure-identity",
    "clickhouse-connect",
    "azure-cosmos",
    "lancedb",
    "langkit",
    "lark",
    "pexpect",
    "pyvespa",
    "O365",
    "jq",
    "docarray",
    "pdfminer-six",
    "lxml",
    "requests-toolbelt",
    "neo4j",
    "openlm",
    "azure-ai-formrecognizer",
    "azure-ai-vision",
    "azure-cognitiveservices-speech",
    "azure-ai-textanalytics",
    "momento",
    "singlestoredb",
    "tigrisdb",
    "nebula3-python",
    "awadb",
    "esprima",
    "rdflib",
    "amadeus",
    "librosa",
    "python-arango",
    "hologres-vector",
    "dgml-utils",
]

cli = [
  "typer"
]

# An extra used to be able to add extended testing.
# Please use new-line on formatting to make it easier to add new packages without
# merge-conflicts
extended_testing = [
 "aleph-alpha-client",
 "aiosqlite",
 "assemblyai",
 "beautifulsoup4",
 "bibtexparser",
 "cassio",
 "chardet",
 "datasets",
 "google-cloud-documentai",
 "esprima",
 "jq",
 "pdfminer-six",
 "pgvector",
 "pypdf",
 "pymupdf",
 "pypdfium2",
 "tqdm",
 "lxml",
 "atlassian-python-api",
 "mwparserfromhell",
 "mwxml",
 "msal",
 "pandas",
 "telethon",
 "psychicapi",
 "gql",
 "requests-toolbelt",
 "html2text",
 "numexpr",
 "py-trello",
 "scikit-learn",
 "streamlit",
 "pyspark",
 "openai",
 "sympy",
 "rapidfuzz",
 "jsonschema",
 "openai",
 "rank-bm25",
 "geopandas",
 "jinja2",
 "gitpython",
 "newspaper3k",
 "feedparser",
 "xata",
 "xmltodict",
 "faiss-cpu",
 "openapi-pydantic",
 "markdownify",
 "arxiv",
 "dashvector",
 "sqlite-vss",
 "rapidocr-onnxruntime",
 "motor",
 "timescale-vector",
 "anthropic",
 "upstash-redis",
 "rspace_client",
 "fireworks-ai",
 "javelin-sdk",
 "hologres-vector",
 "praw",
 "databricks-vectorsearch",
 "dgml-utils",
 "cohere",
 "cinemagoer",
]

[tool.ruff]
select = [
  "E",  # pycodestyle
  "F",  # pyflakes
  "I",  # isort
]
exclude = [
  "tests/integration_tests/examples/non-utf8-encoding.py",
]

[tool.mypy]
ignore_missing_imports = "True"
disallow_untyped_defs = "True"
exclude = ["notebooks", "examples", "example_data"]

[tool.coverage.run]
omit = [
    "tests/*",
]

[build-system]
requires = ["poetry-core>=1.0.0"]
build-backend = "poetry.core.masonry.api"

[tool.pytest.ini_options]
# --strict-markers will raise errors on unknown marks.
# https://docs.pytest.org/en/7.1.x/how-to/mark.html#raising-errors-on-unknown-marks
#
# https://docs.pytest.org/en/7.1.x/reference/reference.html
# --strict-config       any warnings encountered while parsing the `pytest`
#                       section of the configuration file raise errors.
#
# https://github.com/tophat/syrupy
# --snapshot-warn-unused    Prints a warning on unused snapshots rather than fail the test suite.
addopts = "--strict-markers --strict-config --durations=5 --snapshot-warn-unused -vv"
# Registering custom markers.
# https://docs.pytest.org/en/7.1.x/example/markers.html#registering-markers
markers = [
  "requires: mark tests as requiring a specific library",
  "scheduled: mark tests to run in scheduled testing",
  "compile: mark placeholder test used to compile integration tests without running them"
]
asyncio_mode = "auto"

[tool.codespell]
skip = '.git,*.pdf,*.svg,*.pdf,*.yaml,*.ipynb,poetry.lock,*.min.js,*.css,package-lock.json,example_data,_dist,examples'
# Ignore latin etc
ignore-regex = '.*(Stati Uniti|Tense=Pres).*'
# whats is a typo but used frequently in queries so kept as is
# aapply - async apply
# unsecure - typo but part of API, decided to not bother for now
ignore-words-list = 'momento,collison,ned,foor,reworkd,parth,whats,aapply,mysogyny,unsecure,damon,crate,aadd,symbl,precesses,accademia,nin'<|MERGE_RESOLUTION|>--- conflicted
+++ resolved
@@ -148,12 +148,9 @@
 msal = {version = "^1.25.0", optional = true}
 databricks-vectorsearch = {version = "^0.21", optional = true}
 dgml-utils = {version = "^0.3.0", optional = true}
-<<<<<<< HEAD
+datasets = {version = "^2.15.0", optional = true}
 cinemagoer = {git = "https://github.com/cinemagoer/cinemagoer", optional = true}
 
-=======
-datasets = {version = "^2.15.0", optional = true}
->>>>>>> ee94ef55
 
 [tool.poetry.group.test.dependencies]
 # The only dependencies that should be added are
