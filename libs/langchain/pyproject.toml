[tool.poetry]
<<<<<<< HEAD
name = "gigachain"
version = "0.1.6"
=======
name = "langchain"
version = "0.1.7"
>>>>>>> fc1617c4
description = "Building applications with LLMs through composability"
authors = []
license = "MIT"
readme = "README.md"
repository = "https://github.com/ai-forever/gigachain"
packages = [
    {include = "langchain"}
]

[tool.poetry.scripts]
langchain-server = "langchain.server:main"

[tool.poetry.dependencies]
python = ">=3.8.1,<4.0"
<<<<<<< HEAD
gigachain-core = ">=0.1.22,<0.2"
gigachain-community = ">=0.0.18,<0.1"
=======
langchain-core = ">=0.1.22,<0.2"
langchain-community = ">=0.0.20,<0.1"
>>>>>>> fc1617c4
langsmith = ">=0.0.83,<0.1"
gigachat = ">=0.1.16"
pydantic = ">=1,<3"
SQLAlchemy = ">=1.4,<3"
requests = "^2"
PyYAML = ">=5.3"
numpy = "^1"
aiohttp = "^3.8.3"
tenacity = "^8.1.0"
jsonpatch = "^1.33"
azure-core = {version = "^1.26.4", optional=true}
tqdm = {version = ">=4.48.0", optional = true}
openapi-pydantic = {version = "^0.3.2", optional = true}
faiss-cpu = {version = "^1", optional = true}
manifest-ml = {version = "^0.0.1", optional = true}
transformers = {version = "^4", optional = true}
beautifulsoup4 = {version = "^4", optional = true}
torch = {version = ">=1,<3", optional = true}
jinja2 = {version = "^3", optional = true}
tiktoken = {version = ">=0.3.2,<0.6.0", optional = true, python=">=3.9"}
qdrant-client = {version = "^1.3.1", optional = true, python = ">=3.8.1,<3.12"}
dataclasses-json = ">= 0.5.7, < 0.7"
cohere = {version = "^4", optional = true}
openai = {version = "<2", optional = true}
nlpcloud = {version = "^1", optional = true}
huggingface_hub = {version = "^0", optional = true}
sentence-transformers = {version = "^2", optional = true}
arxiv = {version = "^1.4", optional = true}
pypdf = {version = "^3.4.0", optional = true}
aleph-alpha-client = {version="^2.15.0", optional = true}
pgvector = {version = "^0.1.6", optional = true}
async-timeout = {version = "^4.0.0", python = "<3.11"}
azure-identity = {version = "^1.12.0", optional=true}
atlassian-python-api = {version = "^3.36.0", optional=true}
html2text = {version="^2020.1.16", optional=true}
numexpr = {version="^2.8.6", optional=true}
azure-cosmos = {version="^4.4.0b1", optional=true}
jq = {version = "^1.4.1", optional = true}
pdfminer-six = {version = "^20221105", optional = true}
docarray = {version="^0.32.0", extras=["hnswlib"], optional=true}
lxml = {version = "^4.9.2", optional = true}
pymupdf = {version = "^1.22.3", optional = true}
rapidocr-onnxruntime = {version = "^1.3.2", optional = true, python = ">=3.8.1,<3.12"}
pypdfium2 = {version = "^4.10.0", optional = true}
gql = {version = "^3.4.1", optional = true}
pandas = {version = "^2.0.1", optional = true}
telethon = {version = "^1.28.5", optional = true}
chardet = {version="^5.1.0", optional=true}
requests-toolbelt = {version = "^1.0.0", optional = true}
openlm = {version = "^0.0.5", optional = true}
scikit-learn = {version = "^1.2.2", optional = true}
azure-ai-formrecognizer = {version = "^3.2.1", optional = true}
azure-ai-vision = {version = "0.15.1b1", optional = true}
azure-cognitiveservices-speech = {version = "^1.28.0", optional = true}
py-trello = {version = "^0.19.0", optional = true}
bibtexparser = {version = "^1.4.0", optional = true}
pyspark = {version = "^3.4.0", optional = true}
clarifai = {version = ">=9.1.0", optional = true}
mwparserfromhell = {version = "^0.6.4", optional = true}
mwxml = {version = "^0.3.3", optional = true}
azure-search-documents = {version = "11.4.0b8", optional = true}
esprima = {version = "^4.0.1", optional = true}
streamlit = {version = "^1.18.0", optional = true, python = ">=3.8.1,<3.9.7 || >3.9.7,<4.0"}
psychicapi = {version = "^0.8.0", optional = true}
cassio = {version = "^0.1.0", optional = true}
sympy = {version = "^1.12", optional = true}
rapidfuzz = {version = "^3.1.1", optional = true}
jsonschema = {version = ">1", optional = true}
rank-bm25 = {version = "^0.2.2", optional = true}
geopandas = {version = "^0.13.1", optional = true}
gitpython = {version = "^3.1.32", optional = true}
feedparser = {version = "^6.0.10", optional = true}
newspaper3k = {version = "^0.2.8", optional = true}
xata = {version = "^1.0.0a7", optional = true}
xmltodict = {version = "^0.13.0", optional = true}
markdownify = {version = "^0.11.6", optional = true}
assemblyai = {version = "^0.17.0", optional = true}
dashvector = {version = "^1.0.1", optional = true}
sqlite-vss = {version = "^0.1.2", optional = true}
motor = {version = "^3.3.1", optional = true}
timescale-vector = {version = "^0.0.1", optional = true}
typer = {version= "^0.9.0", optional = true}
anthropic = {version = "^0.3.11", optional = true}
aiosqlite = {version = "^0.19.0", optional = true}
rspace_client = {version = "^2.5.0", optional = true}
upstash-redis = {version = "^0.15.0", optional = true}
azure-ai-textanalytics = {version = "^5.3.0", optional = true}
google-cloud-documentai = {version = "^2.20.1", optional = true}
fireworks-ai = {version = "^0.9.0", optional = true}
javelin-sdk = {version = "^0.1.8", optional = true}
hologres-vector = {version = "^0.0.6", optional = true}
praw = {version = "^7.7.1", optional = true}
msal = {version = "^1.25.0", optional = true}
databricks-vectorsearch = {version = "^0.21", optional = true}
couchbase = {version = "^4.1.9", optional = true}
dgml-utils = {version = "^0.3.0", optional = true}
datasets = {version = "^2.15.0", optional = true}
gigachain-openai = {version = ">=0.0.2,<0.1", optional = true}
rdflib = {version = "7.0.0", optional = true}

[tool.poetry.group.test]
optional = true

[tool.poetry.group.test.dependencies]
# The only dependencies that should be added are
# dependencies used for running tests (e.g., pytest, freezegun, response).
# Any dependencies that do not meet that criteria will be removed.
pytest = "^7.3.0"
pytest-cov = "^4.0.0"
pytest-dotenv = "^0.5.2"
duckdb-engine = "^0.9.2"
pytest-watcher = "^0.2.6"
freezegun = "^1.2.2"
responses = "^0.22.0"
pytest-asyncio = "^0.23.2"
lark = "^1.1.5"
pandas = "^2.0.0"
pytest-mock  = "^3.10.0"
pytest-socket = "^0.6.0"
syrupy = "^4.0.2"
requests-mock = "^1.11.0"
gigachain-core = {path = "../core", develop = true}

[tool.poetry.group.codespell]
optional = true

[tool.poetry.group.codespell.dependencies]
codespell = "^2.2.0"

[tool.poetry.group.test_integration]
optional = true

[tool.poetry.group.test_integration.dependencies]
# Do not add dependencies in the test_integration group
# Instead:
# 1. Add an optional dependency to the main group
#       poetry add --optional [package name]
# 2. Add the package name to the extended_testing extra (find it below)
# 3. Relock the poetry file
#       poetry lock --no-update
# 4. Favor unit tests not integration tests.
#    Use the @pytest.mark.requires(pkg_name) decorator in unit_tests.
#    Your tests should not rely on network access, as it prevents other
#    developers from being able to easily run them.
#    Instead write unit tests that use the `responses` library or mock.patch with
#    fixtures. Keep the fixtures minimal.
# See the Contributing Guide for more instructions on working with optional dependencies.
# https://python.langchain.com/docs/contributing/code#working-with-optional-dependencies
pytest-vcr = "^1.0.2"
wrapt = "^1.15.0"
openai = "^1"
python-dotenv = "^1.0.0"
cassio = "^0.1.0"
tiktoken = ">=0.3.2,<0.6.0"
anthropic = "^0.3.11"
gigachain-core = {path = "../core", develop = true}
gigachain-community = {path = "../community", develop = true}

[tool.poetry.group.lint]
optional = true

[tool.poetry.group.lint.dependencies]
ruff = "^0.1.5"

[tool.poetry.group.typing]
optional = true

[tool.poetry.group.typing.dependencies]
mypy = "^0.991"
types-pyyaml = "^6.0.12.2"
types-requests = "^2.28.11.5"
types-toml = "^0.10.8.1"
types-redis = "^4.3.21.6"
types-pytz = "^2023.3.0.0"
types-chardet = "^5.0.4.6"
mypy-protobuf = "^3.0.0"
gigachain-core = {path = "../core", develop = true}
gigachain-community = {path = "../community", develop = true}

[tool.poetry.group.dev]
optional = true

[tool.poetry.group.dev.dependencies]
jupyter = "^1.0.0"
playwright = "^1.28.0"
setuptools = "^67.6.1"
gigachain-core = {path = "../core", develop = true}
gigachain-community = {path = "../community", develop = true}

[tool.poetry.extras]
llms = ["clarifai", "cohere", "openai", "openlm", "nlpcloud", "huggingface_hub", "manifest-ml", "torch", "transformers"]
qdrant = ["qdrant-client"]
openai = ["openai", "tiktoken"]
text_helpers = ["chardet"]
clarifai = ["clarifai"]
cohere = ["cohere"]
docarray = ["docarray"]
embeddings = ["sentence-transformers"]
javascript = ["esprima"]
azure = [
    "azure-identity",
    "azure-cosmos",
    "openai",
    "azure-core",
    "azure-ai-formrecognizer",
    "azure-ai-vision",
    "azure-cognitiveservices-speech",
    "azure-search-documents",
    "azure-ai-textanalytics",
]
all = []
cli = ["typer"]

# An extra used to be able to add extended testing.
# Please use new-line on formatting to make it easier to add new packages without
# merge-conflicts
extended_testing = [
 "aleph-alpha-client",
 "aiosqlite",
 "assemblyai",
 "beautifulsoup4",
 "bibtexparser",
 "cassio",
 "chardet",
 "datasets",
 "google-cloud-documentai",
 "esprima",
 "jq",
 "pdfminer-six",
 "pgvector",
 "pypdf",
 "pymupdf",
 "pypdfium2",
 "tqdm",
 "lxml",
 "atlassian-python-api",
 "mwparserfromhell",
 "mwxml",
 "msal",
 "pandas",
 "telethon",
 "psychicapi",
 "gql",
 "requests-toolbelt",
 "html2text",
 "numexpr",
 "py-trello",
 "scikit-learn",
 "streamlit",
 "pyspark",
 "openai",
 "sympy",
 "rapidfuzz",
 "jsonschema",
 "openai",
 "rank-bm25",
 "geopandas",
 "jinja2",
 "gitpython",
 "newspaper3k",
 "feedparser",
 "xata",
 "xmltodict",
 "faiss-cpu",
 "openapi-pydantic",
 "markdownify",
 "arxiv",
 "dashvector",
 "sqlite-vss",
 "rapidocr-onnxruntime",
 "motor",
 "timescale-vector",
 "anthropic",
 "upstash-redis",
 "rspace_client",
 "fireworks-ai",
 "javelin-sdk",
 "hologres-vector",
 "praw",
 "databricks-vectorsearch",
 "couchbase",
 "dgml-utils",
 "cohere",
 "gigachain-openai",
 "rdflib",
]

[tool.ruff]
exclude = [
  "tests/integration_tests/examples/non-utf8-encoding.py",
]

[tool.ruff.lint]
select = [
  "E",  # pycodestyle
  "F",  # pyflakes
  "I",  # isort
  "T201", # print
]

[tool.mypy]
ignore_missing_imports = "True"
disallow_untyped_defs = "True"
exclude = ["notebooks", "examples", "example_data"]

[tool.coverage.run]
omit = [
    "tests/*",
]

[build-system]
requires = ["poetry-core>=1.0.0"]
build-backend = "poetry.core.masonry.api"

[tool.pytest.ini_options]
# --strict-markers will raise errors on unknown marks.
# https://docs.pytest.org/en/7.1.x/how-to/mark.html#raising-errors-on-unknown-marks
#
# https://docs.pytest.org/en/7.1.x/reference/reference.html
# --strict-config       any warnings encountered while parsing the `pytest`
#                       section of the configuration file raise errors.
#
# https://github.com/tophat/syrupy
# --snapshot-warn-unused    Prints a warning on unused snapshots rather than fail the test suite.
addopts = "--strict-markers --strict-config --durations=5 --snapshot-warn-unused -vv"
# Registering custom markers.
# https://docs.pytest.org/en/7.1.x/example/markers.html#registering-markers
markers = [
  "requires: mark tests as requiring a specific library",
  "scheduled: mark tests to run in scheduled testing",
  "compile: mark placeholder test used to compile integration tests without running them"
]
asyncio_mode = "auto"

[tool.codespell]
skip = '.git,*.pdf,*.svg,*.pdf,*.yaml,*.ipynb,poetry.lock,*.min.js,*.css,package-lock.json,example_data,_dist,examples,*.trig'
# Ignore latin etc
ignore-regex = '.*(Stati Uniti|Tense=Pres).*'
# whats is a typo but used frequently in queries so kept as is
# aapply - async apply
# unsecure - typo but part of API, decided to not bother for now
ignore-words-list = 'momento,collison,ned,foor,reworkd,parth,whats,aapply,mysogyny,unsecure,damon,crate,aadd,symbl,precesses,accademia,nin'<|MERGE_RESOLUTION|>--- conflicted
+++ resolved
@@ -1,11 +1,6 @@
 [tool.poetry]
-<<<<<<< HEAD
 name = "gigachain"
-version = "0.1.6"
-=======
-name = "langchain"
 version = "0.1.7"
->>>>>>> fc1617c4
 description = "Building applications with LLMs through composability"
 authors = []
 license = "MIT"
@@ -20,13 +15,8 @@
 
 [tool.poetry.dependencies]
 python = ">=3.8.1,<4.0"
-<<<<<<< HEAD
 gigachain-core = ">=0.1.22,<0.2"
-gigachain-community = ">=0.0.18,<0.1"
-=======
-langchain-core = ">=0.1.22,<0.2"
-langchain-community = ">=0.0.20,<0.1"
->>>>>>> fc1617c4
+gigachain-community = ">=0.0.20,<0.1"
 langsmith = ">=0.0.83,<0.1"
 gigachat = ">=0.1.16"
 pydantic = ">=1,<3"
