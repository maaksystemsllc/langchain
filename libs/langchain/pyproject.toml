[tool.poetry]
name = "langchain"
version = "0.0.304"
description = "Building applications with LLMs through composability"
authors = []
license = "MIT"
readme = "README.md"
repository = "https://github.com/langchain-ai/langchain"

[tool.poetry.scripts]
langchain-server = "langchain.server:main"

[tool.poetry.dependencies]
python = ">=3.8.1,<4.0"
pydantic = ">=1,<3"
SQLAlchemy = ">=1.4,<3"
requests = "^2"
PyYAML = ">=5.3"
numpy = "^1"
azure-core = {version = "^1.26.4", optional=true}
tqdm = {version = ">=4.48.0", optional = true}
openapi-schema-pydantic = {version = "^1.2", optional = true}
faiss-cpu = {version = "^1", optional = true}
wikipedia = {version = "^1", optional = true}
elasticsearch = {version = "^8", optional = true}
opensearch-py = {version = "^2.0.0", optional = true}
redis = {version = "^4", optional = true}
manifest-ml = {version = "^0.0.1", optional = true}
nltk = {version = "^3", optional = true}
transformers = {version = "^4", optional = true}
beautifulsoup4 = {version = "^4", optional = true}
torch = {version = ">=1,<3", optional = true}
jinja2 = {version = "^3", optional = true}
tiktoken = {version = ">=0.3.2,<0.6.0", optional = true, python=">=3.9"}
pinecone-client = {version = "^2", optional = true}
pinecone-text = {version = "^0.4.2", optional = true}
pymongo = {version = "^4.3.3", optional = true}
clickhouse-connect = {version="^0.5.14", optional=true}
weaviate-client = {version = "^3", optional = true}
marqo = {version = "^1.2.4", optional=true}
google-api-python-client = {version = "2.70.0", optional = true}
google-auth = {version = "^2.18.1", optional = true}
wolframalpha = {version = "5.0.0", optional = true}
qdrant-client = {version = "^1.3.1", optional = true, python = ">=3.8.1,<3.12"}
dataclasses-json = ">= 0.5.7, < 0.7"
tensorflow-text = {version = "^2.11.0", optional = true, python = "^3.10, <3.12"}
tenacity = "^8.1.0"
cohere = {version = "^4", optional = true}
openai = {version = "^0", optional = true}
nlpcloud = {version = "^1", optional = true}
nomic = {version = "^1.0.43", optional = true}
huggingface_hub = {version = "^0", optional = true}
google-search-results = {version = "^2", optional = true}
sentence-transformers = {version = "^2", optional = true}
aiohttp = "^3.8.3"
arxiv = {version = "^1.4", optional = true}
pypdf = {version = "^3.4.0", optional = true}
networkx = {version=">=2.6.3, <4", optional = true}
aleph-alpha-client = {version="^2.15.0", optional = true}
deeplake = {version = "^3.6.8", optional = true}
libdeeplake = {version = "^0.0.60", optional = true}
pgvector = {version = "^0.1.6", optional = true}
psycopg2-binary = {version = "^2.9.5", optional = true}
pyowm = {version = "^3.3.0", optional = true}
async-timeout = {version = "^4.0.0", python = "<3.11"}
azure-identity = {version = "^1.12.0", optional=true}
gptcache = {version = ">=0.1.7", optional = true}
atlassian-python-api = {version = "^3.36.0", optional=true}
pytesseract = {version = "^0.3.10", optional=true}
html2text = {version="^2020.1.16", optional=true}
numexpr = "^2.8.4"
duckduckgo-search = {version="^3.8.3", optional=true}
azure-cosmos = {version="^4.4.0b1", optional=true}
lark = {version="^1.1.5", optional=true}
lancedb = {version = "^0.1", optional = true}
pexpect = {version = "^4.8.0", optional = true}
pyvespa = {version = "^0.33.0", optional = true}
O365 = {version = "^2.0.26", optional = true}
jq = {version = "^1.4.1", optional = true}
pdfminer-six = {version = "^20221105", optional = true}
docarray = {version="^0.32.0", extras=["hnswlib"], optional=true}
lxml = {version = "^4.9.2", optional = true}
pymupdf = {version = "^1.22.3", optional = true}
pypdfium2 = {version = "^4.10.0", optional = true}
gql = {version = "^3.4.1", optional = true}
pandas = {version = "^2.0.1", optional = true}
telethon = {version = "^1.28.5", optional = true}
neo4j = {version = "^5.8.1", optional = true}
langkit = {version = ">=0.0.6, <0.1.0", optional = true}
chardet = {version="^5.1.0", optional=true}
requests-toolbelt = {version = "^1.0.0", optional = true}
openlm = {version = "^0.0.5", optional = true}
scikit-learn = {version = "^1.2.2", optional = true}
azure-ai-formrecognizer = {version = "^3.2.1", optional = true}
azure-ai-vision = {version = "^0.11.1b1", optional = true}
azure-cognitiveservices-speech = {version = "^1.28.0", optional = true}
py-trello = {version = "^0.19.0", optional = true}
momento = {version = "^1.5.0", optional = true}
bibtexparser = {version = "^1.4.0", optional = true}
singlestoredb = {version = "^0.7.1", optional = true}
pyspark = {version = "^3.4.0", optional = true}
clarifai = {version = ">=9.1.0", optional = true}
tigrisdb = {version = "^1.0.0b6", optional = true}
nebula3-python = {version = "^3.4.0", optional = true}
mwparserfromhell = {version = "^0.6.4", optional = true}
mwxml = {version = "^0.3.3", optional = true}
awadb = {version = "^0.3.9", optional = true}
azure-search-documents = {version = "11.4.0b8", optional = true}
esprima = {version = "^4.0.1", optional = true}
streamlit = {version = "^1.18.0", optional = true, python = ">=3.8.1,<3.9.7 || >3.9.7,<4.0"}
psychicapi = {version = "^0.8.0", optional = true}
cassio = {version = "^0.1.0", optional = true}
rdflib = {version = "^6.3.2", optional = true}
sympy = {version = "^1.12", optional = true}
rapidfuzz = {version = "^3.1.1", optional = true}
langsmith = "~0.0.38"
rank-bm25 = {version = "^0.2.2", optional = true}
amadeus = {version = ">=8.1.0", optional = true}
geopandas = {version = "^0.13.1", optional = true}
python-arango = {version = "^7.5.9", optional = true}
gitpython = {version = "^3.1.32", optional = true}
librosa = {version="^0.10.0.post2", optional = true }
feedparser = {version = "^6.0.10", optional = true}
newspaper3k = {version = "^0.2.8", optional = true}
amazon-textract-caller = {version = "<2", optional = true}
xata = {version = "^1.0.0a7", optional = true}
xmltodict = {version = "^0.13.0", optional = true}
markdownify = {version = "^0.11.6", optional = true}
assemblyai = {version = "^0.17.0", optional = true}
dashvector = {version = "^1.0.1", optional = true}
sqlite-vss = {version = "^0.1.2", optional = true}
anyio = "<4.0"
jsonpatch = "^1.33"
timescale-vector = {version = "^0.0.1", optional = true}
<<<<<<< HEAD
erniebot = {version = "^0.3.1", optional = true}
=======
anthropic = {version = "^0.3.11", optional = true}
>>>>>>> 66415eed


[tool.poetry.group.test.dependencies]
# The only dependencies that should be added are
# dependencies used for running tests (e.g., pytest, freezegun, response).
# Any dependencies that do not meet that criteria will be removed.
pytest = "^7.3.0"
pytest-cov = "^4.0.0"
pytest-dotenv = "^0.5.2"
duckdb-engine = "^0.7.0"
pytest-watcher = "^0.2.6"
freezegun = "^1.2.2"
responses = "^0.22.0"
pytest-asyncio = "^0.20.3"
lark = "^1.1.5"
pandas = "^2.0.0"
pytest-mock  = "^3.10.0"
pytest-socket = "^0.6.0"
syrupy = "^4.0.2"

[tool.poetry.group.codespell.dependencies]
codespell = "^2.2.0"

[tool.poetry.group.test_integration]
optional = true

[tool.poetry.group.test_integration.dependencies]
# Do not add dependencies in the test_integration group
# Instead:
# 1. Add an optional dependency to the main group
#       poetry add --optional [package name]
# 2. Add the package name to the extended_testing extra (find it below)
# 3. Relock the poetry file
#       poetry lock --no-update
# 4. Favor unit tests not integration tests.
#    Use the @pytest.mark.requires(pkg_name) decorator in unit_tests.
#    Your tests should not rely on network access, as it prevents other
#    developers from being able to easily run them.
#    Instead write unit tests that use the `responses` library or mock.patch with
#    fixtures. Keep the fixtures minimal.
# See CONTRIBUTING.md for more instructions on working with optional dependencies.
# https://github.com/hwchase17/langchain/blob/master/.github/CONTRIBUTING.md#working-with-optional-dependencies
pytest-vcr = "^1.0.2"
wrapt = "^1.15.0"
openai = "^0.27.4"
python-dotenv = "^1.0.0"
cassio = "^0.1.0"
tiktoken = "^0.3.2"
anthropic = "^0.3.11"

[tool.poetry.group.lint.dependencies]
ruff = "^0.0.249"
types-toml = "^0.10.8.1"
types-redis = "^4.3.21.6"
types-pytz = "^2023.3.0.0"
black = "^23.1.0"
types-chardet = "^5.0.4.6"
mypy-protobuf = "^3.0.0"

[tool.poetry.group.typing.dependencies]
mypy = "^0.991"
types-pyyaml = "^6.0.12.2"
types-requests = "^2.28.11.5"

[tool.poetry.group.dev]
optional = true

[tool.poetry.group.dev.dependencies]
jupyter = "^1.0.0"
playwright = "^1.28.0"
setuptools = "^67.6.1"

[tool.poetry.extras]
llms = ["clarifai", "cohere", "openai", "openlm", "nlpcloud", "huggingface_hub", "manifest-ml", "torch", "transformers", "erniebot"]
qdrant = ["qdrant-client"]
openai = ["openai", "tiktoken"]
text_helpers = ["chardet"]
clarifai = ["clarifai"]
cohere = ["cohere"]
docarray = ["docarray"]
embeddings = ["sentence-transformers"]
javascript = ["esprima"]
azure = [
    "azure-identity",
    "azure-cosmos",
    "openai",
    "azure-core",
    "azure-ai-formrecognizer",
    "azure-ai-vision",
    "azure-cognitiveservices-speech",
    "azure-search-documents",
]
erniebot = ["erniebot"]
all = [
    "clarifai",
    "cohere",
    "openai",
    "nlpcloud",
    "huggingface_hub",
    "manifest-ml",
    "elasticsearch",
    "opensearch-py",
    "google-search-results",
    "faiss-cpu",
    "sentence-transformers",
    "transformers",
    "nltk",
    "wikipedia",
    "beautifulsoup4",
    "tiktoken",
    "torch",
    "jinja2",
    "pinecone-client",
    "pinecone-text",
    "marqo",
    "pymongo",
    "weaviate-client",
    "redis",
    "google-api-python-client",
    "google-auth",
    "wolframalpha",
    "qdrant-client",
    "tensorflow-text",
    "pypdf",
    "networkx",
    "nomic",
    "aleph-alpha-client",
    "deeplake",
    "libdeeplake",
    "pgvector",
    "psycopg2-binary",
    "pyowm",
    "pytesseract",
    "html2text",
    "atlassian-python-api",
    "gptcache",
    "duckduckgo-search",
    "arxiv",
    "azure-identity",
    "clickhouse-connect",
    "azure-cosmos",
    "lancedb",
    "langkit",
    "lark",
    "pexpect",
    "pyvespa",
    "O365",
    "jq",
    "docarray",
    "pdfminer-six",
    "lxml",
    "requests-toolbelt",
    "neo4j",
    "openlm",
    "azure-ai-formrecognizer",
    "azure-ai-vision",
    "azure-cognitiveservices-speech",
    "momento",
    "singlestoredb",
    "tigrisdb",
    "nebula3-python",
    "awadb",
    "esprima",
    "rdflib",
    "amadeus",
    "librosa",
    "python-arango",
    "erniebot",
]

# An extra used to be able to add extended testing.
# Please use new-line on formatting to make it easier to add new packages without
# merge-conflicts
extended_testing = [
 "amazon-textract-caller",
 "assemblyai",
 "beautifulsoup4",
 "bibtexparser",
 "cassio",
 "chardet",
 "esprima",
 "jq",
 "pdfminer-six",
 "pgvector",
 "pypdf",
 "pymupdf",
 "pypdfium2",
 "tqdm",
 "lxml",
 "atlassian-python-api",
 "mwparserfromhell",
 "mwxml",
 "pandas",
 "telethon",
 "psychicapi",
 "gql",
 "requests-toolbelt",
 "html2text",
 "py-trello",
 "scikit-learn",
 "streamlit",
 "pyspark",
 "openai",
 "sympy",
 "rapidfuzz",
 "openai",
 "rank-bm25",
 "geopandas",
 "jinja2",
 "gitpython",
 "newspaper3k",
 "feedparser",
 "xata",
 "xmltodict",
 "faiss-cpu",
 "openapi-schema-pydantic",
 "markdownify",
 "arxiv",
 "dashvector",
 "sqlite-vss",
 "timescale-vector",
 "anthropic",
]

[tool.ruff]
select = [
  "E",  # pycodestyle
  "F",  # pyflakes
  "I",  # isort
]
exclude = [
  "tests/integration_tests/examples/non-utf8-encoding.py",
]

[tool.mypy]
ignore_missing_imports = "True"
disallow_untyped_defs = "True"
exclude = ["notebooks", "examples", "example_data"]

[tool.coverage.run]
omit = [
    "tests/*",
]

[build-system]
requires = ["poetry-core>=1.0.0"]
build-backend = "poetry.core.masonry.api"

[tool.pytest.ini_options]
# --strict-markers will raise errors on unknown marks.
# https://docs.pytest.org/en/7.1.x/how-to/mark.html#raising-errors-on-unknown-marks
#
# https://docs.pytest.org/en/7.1.x/reference/reference.html
# --strict-config       any warnings encountered while parsing the `pytest`
#                       section of the configuration file raise errors.
#
# https://github.com/tophat/syrupy
# --snapshot-warn-unused    Prints a warning on unused snapshots rather than fail the test suite.
addopts = "--strict-markers --strict-config --durations=5 --snapshot-warn-unused"
# Registering custom markers.
# https://docs.pytest.org/en/7.1.x/example/markers.html#registering-markers
markers = [
  "requires: mark tests as requiring a specific library",
  "scheduled: mark tests to run in scheduled testing",
]

[tool.codespell]
skip = '.git,*.pdf,*.svg,*.pdf,*.yaml,*.ipynb,poetry.lock,*.min.js,*.css,package-lock.json,example_data,_dist,examples'
# Ignore latin etc
ignore-regex = '.*(Stati Uniti|Tense=Pres).*'
# whats is a typo but used frequently in queries so kept as is
# aapply - async apply
# unsecure - typo but part of API, decided to not bother for now
ignore-words-list = 'momento,collison,ned,foor,reworkd,parth,whats,aapply,mysogyny,unsecure,damon,crate'<|MERGE_RESOLUTION|>--- conflicted
+++ resolved
@@ -132,11 +132,7 @@
 anyio = "<4.0"
 jsonpatch = "^1.33"
 timescale-vector = {version = "^0.0.1", optional = true}
-<<<<<<< HEAD
-erniebot = {version = "^0.3.1", optional = true}
-=======
 anthropic = {version = "^0.3.11", optional = true}
->>>>>>> 66415eed
 
 
 [tool.poetry.group.test.dependencies]
@@ -210,7 +206,7 @@
 setuptools = "^67.6.1"
 
 [tool.poetry.extras]
-llms = ["clarifai", "cohere", "openai", "openlm", "nlpcloud", "huggingface_hub", "manifest-ml", "torch", "transformers", "erniebot"]
+llms = ["clarifai", "cohere", "openai", "openlm", "nlpcloud", "huggingface_hub", "manifest-ml", "torch", "transformers"]
 qdrant = ["qdrant-client"]
 openai = ["openai", "tiktoken"]
 text_helpers = ["chardet"]
@@ -229,7 +225,6 @@
     "azure-cognitiveservices-speech",
     "azure-search-documents",
 ]
-erniebot = ["erniebot"]
 all = [
     "clarifai",
     "cohere",
@@ -304,7 +299,6 @@
     "amadeus",
     "librosa",
     "python-arango",
-    "erniebot",
 ]
 
 # An extra used to be able to add extended testing.
