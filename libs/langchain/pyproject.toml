[tool.poetry]
name = "langchain"
version = "0.0.325"
description = "Building applications with LLMs through composability"
authors = []
license = "MIT"
readme = "README.md"
repository = "https://github.com/langchain-ai/langchain"

[tool.poetry.scripts]
langchain-server = "langchain.server:main"

[tool.poetry.dependencies]
python = ">=3.8.1,<4.0"
pydantic = ">=1,<3"
SQLAlchemy = ">=1.4,<3"
requests = "^2"
PyYAML = ">=5.3"
numpy = "^1"
azure-core = {version = "^1.26.4", optional=true}
tqdm = {version = ">=4.48.0", optional = true}
openapi-pydantic = {version = "^0.3.2", optional = true}
faiss-cpu = {version = "^1", optional = true}
wikipedia = {version = "^1", optional = true}
elasticsearch = {version = "^8", optional = true}
opensearch-py = {version = "^2.0.0", optional = true}
redis = {version = "^4", optional = true}
manifest-ml = {version = "^0.0.1", optional = true}
nltk = {version = "^3", optional = true}
transformers = {version = "^4", optional = true}
beautifulsoup4 = {version = "^4", optional = true}
torch = {version = ">=1,<3", optional = true}
jinja2 = {version = "^3", optional = true}
tiktoken = {version = ">=0.3.2,<0.6.0", optional = true, python=">=3.9"}
pinecone-client = {version = "^2", optional = true}
pinecone-text = {version = "^0.4.2", optional = true}
pymongo = {version = "^4.3.3", optional = true}
clickhouse-connect = {version="^0.5.14", optional=true}
weaviate-client = {version = "^3", optional = true}
marqo = {version = "^1.2.4", optional=true}
google-api-python-client = {version = "2.70.0", optional = true}
google-auth = {version = "^2.18.1", optional = true}
wolframalpha = {version = "5.0.0", optional = true}
qdrant-client = {version = "^1.3.1", optional = true, python = ">=3.8.1,<3.12"}
dataclasses-json = ">= 0.5.7, < 0.7"
tensorflow-text = {version = "^2.11.0", optional = true, python = "^3.10, <3.12"}
tenacity = "^8.1.0"
cohere = {version = "^4", optional = true}
openai = {version = "^0", optional = true}
nlpcloud = {version = "^1", optional = true}
nomic = {version = "^1.0.43", optional = true}
huggingface_hub = {version = "^0", optional = true}
google-search-results = {version = "^2", optional = true}
sentence-transformers = {version = "^2", optional = true}
aiohttp = "^3.8.3"
arxiv = {version = "^1.4", optional = true}
pypdf = {version = "^3.4.0", optional = true}
networkx = {version=">=2.6.3, <4", optional = true}
aleph-alpha-client = {version="^2.15.0", optional = true}
deeplake = {version = "^3.6.8", optional = true}
libdeeplake = {version = "^0.0.60", optional = true}
pgvector = {version = "^0.1.6", optional = true}
psycopg2-binary = {version = "^2.9.5", optional = true}
pyowm = {version = "^3.3.0", optional = true}
async-timeout = {version = "^4.0.0", python = "<3.11"}
azure-identity = {version = "^1.12.0", optional=true}
gptcache = {version = ">=0.1.7", optional = true}
atlassian-python-api = {version = "^3.36.0", optional=true}
pytesseract = {version = "^0.3.10", optional=true}
html2text = {version="^2020.1.16", optional=true}
numexpr = {version="^2.8.6", optional=true}
duckduckgo-search = {version="^3.8.3", optional=true}
azure-cosmos = {version="^4.4.0b1", optional=true}
lark = {version="^1.1.5", optional=true}
lancedb = {version = "^0.1", optional = true}
pexpect = {version = "^4.8.0", optional = true}
pyvespa = {version = "^0.33.0", optional = true}
O365 = {version = "^2.0.26", optional = true}
jq = {version = "^1.4.1", optional = true}
pdfminer-six = {version = "^20221105", optional = true}
docarray = {version="^0.32.0", extras=["hnswlib"], optional=true}
lxml = {version = "^4.9.2", optional = true}
pymupdf = {version = "^1.22.3", optional = true}
rapidocr-onnxruntime = {version = "^1.3.2", optional = true, python = ">=3.8.1,<3.12"}
pypdfium2 = {version = "^4.10.0", optional = true}
gql = {version = "^3.4.1", optional = true}
pandas = {version = "^2.0.1", optional = true}
telethon = {version = "^1.28.5", optional = true}
neo4j = {version = "^5.8.1", optional = true}
langkit = {version = ">=0.0.6, <0.1.0", optional = true}
chardet = {version="^5.1.0", optional=true}
requests-toolbelt = {version = "^1.0.0", optional = true}
openlm = {version = "^0.0.5", optional = true}
scikit-learn = {version = "^1.2.2", optional = true}
azure-ai-formrecognizer = {version = "^3.2.1", optional = true}
azure-ai-vision = {version = "^0.11.1b1", optional = true}
azure-cognitiveservices-speech = {version = "^1.28.0", optional = true}
py-trello = {version = "^0.19.0", optional = true}
momento = {version = "^1.10.1", optional = true}
bibtexparser = {version = "^1.4.0", optional = true}
singlestoredb = {version = "^0.7.1", optional = true}
pyspark = {version = "^3.4.0", optional = true}
clarifai = {version = ">=9.1.0", optional = true}
tigrisdb = {version = "^1.0.0b6", optional = true}
nebula3-python = {version = "^3.4.0", optional = true}
mwparserfromhell = {version = "^0.6.4", optional = true}
mwxml = {version = "^0.3.3", optional = true}
awadb = {version = "^0.3.9", optional = true}
azure-search-documents = {version = "11.4.0b8", optional = true}
esprima = {version = "^4.0.1", optional = true}
streamlit = {version = "^1.18.0", optional = true, python = ">=3.8.1,<3.9.7 || >3.9.7,<4.0"}
psychicapi = {version = "^0.8.0", optional = true}
cassio = {version = "^0.1.0", optional = true}
rdflib = {version = "^6.3.2", optional = true}
sympy = {version = "^1.12", optional = true}
rapidfuzz = {version = "^3.1.1", optional = true}
jsonschema = {version = ">1", optional = true}
langsmith = "~0.0.52"
rank-bm25 = {version = "^0.2.2", optional = true}
amadeus = {version = ">=8.1.0", optional = true}
geopandas = {version = "^0.13.1", optional = true}
python-arango = {version = "^7.5.9", optional = true}
gitpython = {version = "^3.1.32", optional = true}
librosa = {version="^0.10.0.post2", optional = true }
feedparser = {version = "^6.0.10", optional = true}
newspaper3k = {version = "^0.2.8", optional = true}
amazon-textract-caller = {version = "<2", optional = true}
xata = {version = "^1.0.0a7", optional = true}
xmltodict = {version = "^0.13.0", optional = true}
markdownify = {version = "^0.11.6", optional = true}
assemblyai = {version = "^0.17.0", optional = true}
dashvector = {version = "^1.0.1", optional = true}
sqlite-vss = {version = "^0.1.2", optional = true}
motor = {version = "^3.3.1", optional = true}
anyio = "<4.0"
jsonpatch = "^1.33"
timescale-vector = {version = "^0.0.1", optional = true}
typer = {version= "^0.9.0", optional = true}
anthropic = {version = "^0.3.11", optional = true}
aiosqlite = {version = "^0.19.0", optional = true}
rspace_client = {version = "^2.5.0", optional = true}
upstash-redis = {version = "^0.15.0", optional = true}
<<<<<<< HEAD
unstructured = {version = "^0.10.21", optional = true}
requests-mock = {version = "^1.11.0", optional = true}
=======
google-cloud-documentai = {version = "^2.20.1", optional = true}
>>>>>>> 1815ea2f


[tool.poetry.group.test.dependencies]
# The only dependencies that should be added are
# dependencies used for running tests (e.g., pytest, freezegun, response).
# Any dependencies that do not meet that criteria will be removed.
pytest = "^7.3.0"
pytest-cov = "^4.0.0"
pytest-dotenv = "^0.5.2"
duckdb-engine = "^0.9.2"
pytest-watcher = "^0.2.6"
freezegun = "^1.2.2"
responses = "^0.22.0"
pytest-asyncio = "^0.20.3"
lark = "^1.1.5"
pandas = "^2.0.0"
pytest-mock  = "^3.10.0"
pytest-socket = "^0.6.0"
syrupy = "^4.0.2"

[tool.poetry.group.codespell.dependencies]
codespell = "^2.2.0"

[tool.poetry.group.test_integration]
optional = true

[tool.poetry.group.test_integration.dependencies]
# Do not add dependencies in the test_integration group
# Instead:
# 1. Add an optional dependency to the main group
#       poetry add --optional [package name]
# 2. Add the package name to the extended_testing extra (find it below)
# 3. Relock the poetry file
#       poetry lock --no-update
# 4. Favor unit tests not integration tests.
#    Use the @pytest.mark.requires(pkg_name) decorator in unit_tests.
#    Your tests should not rely on network access, as it prevents other
#    developers from being able to easily run them.
#    Instead write unit tests that use the `responses` library or mock.patch with
#    fixtures. Keep the fixtures minimal.
# See CONTRIBUTING.md for more instructions on working with optional dependencies.
# https://github.com/langchain-ai/langchain/blob/master/.github/CONTRIBUTING.md#working-with-optional-dependencies
pytest-vcr = "^1.0.2"
wrapt = "^1.15.0"
openai = "^0.27.4"
python-dotenv = "^1.0.0"
cassio = "^0.1.0"
tiktoken = "^0.3.2"
anthropic = "^0.3.11"

[tool.poetry.group.lint.dependencies]
ruff = "^0.1"
types-toml = "^0.10.8.1"
types-redis = "^4.3.21.6"
types-pytz = "^2023.3.0.0"
black = "^23.10.0"
types-chardet = "^5.0.4.6"
mypy-protobuf = "^3.0.0"

[tool.poetry.group.typing.dependencies]
mypy = "^0.991"
types-pyyaml = "^6.0.12.2"
types-requests = "^2.28.11.5"

[tool.poetry.group.dev]
optional = true

[tool.poetry.group.dev.dependencies]
jupyter = "^1.0.0"
playwright = "^1.28.0"
setuptools = "^67.6.1"

[tool.poetry.extras]
llms = ["clarifai", "cohere", "openai", "openlm", "nlpcloud", "huggingface_hub", "manifest-ml", "torch", "transformers"]
qdrant = ["qdrant-client"]
openai = ["openai", "tiktoken"]
text_helpers = ["chardet"]
clarifai = ["clarifai"]
cohere = ["cohere"]
docarray = ["docarray"]
embeddings = ["sentence-transformers"]
javascript = ["esprima"]
azure = [
    "azure-identity",
    "azure-cosmos",
    "openai",
    "azure-core",
    "azure-ai-formrecognizer",
    "azure-ai-vision",
    "azure-cognitiveservices-speech",
    "azure-search-documents",
]
all = [
    "clarifai",
    "cohere",
    "openai",
    "nlpcloud",
    "huggingface_hub",
    "manifest-ml",
    "elasticsearch",
    "opensearch-py",
    "google-search-results",
    "faiss-cpu",
    "sentence-transformers",
    "transformers",
    "nltk",
    "wikipedia",
    "beautifulsoup4",
    "tiktoken",
    "torch",
    "jinja2",
    "pinecone-client",
    "pinecone-text",
    "marqo",
    "pymongo",
    "weaviate-client",
    "redis",
    "google-api-python-client",
    "google-auth",
    "wolframalpha",
    "qdrant-client",
    "tensorflow-text",
    "pypdf",
    "networkx",
    "nomic",
    "aleph-alpha-client",
    "deeplake",
    "libdeeplake",
    "pgvector",
    "psycopg2-binary",
    "pyowm",
    "pytesseract",
    "html2text",
    "atlassian-python-api",
    "gptcache",
    "duckduckgo-search",
    "arxiv",
    "azure-identity",
    "clickhouse-connect",
    "azure-cosmos",
    "lancedb",
    "langkit",
    "lark",
    "pexpect",
    "pyvespa",
    "O365",
    "jq",
    "docarray",
    "pdfminer-six",
    "lxml",
    "requests-toolbelt",
    "neo4j",
    "openlm",
    "azure-ai-formrecognizer",
    "azure-ai-vision",
    "azure-cognitiveservices-speech",
    "momento",
    "singlestoredb",
    "tigrisdb",
    "nebula3-python",
    "awadb",
    "esprima",
    "rdflib",
    "amadeus",
    "librosa",
    "python-arango",
    "unstructured",
    "requests-mock",
]

cli = [
  "typer"
]

# An extra used to be able to add extended testing.
# Please use new-line on formatting to make it easier to add new packages without
# merge-conflicts
extended_testing = [
 "aleph-alpha-client",
 "amazon-textract-caller",
 "aiosqlite",
 "assemblyai",
 "beautifulsoup4",
 "bibtexparser",
 "cassio",
 "chardet",
 "google-cloud-documentai",
 "esprima",
 "jq",
 "pdfminer-six",
 "pgvector",
 "pypdf",
 "pymupdf",
 "pypdfium2",
 "tqdm",
 "lxml",
 "atlassian-python-api",
 "mwparserfromhell",
 "mwxml",
 "pandas",
 "telethon",
 "psychicapi",
 "gql",
 "requests-toolbelt",
 "html2text",
 "numexpr",
 "py-trello",
 "scikit-learn",
 "streamlit",
 "pyspark",
 "openai",
 "sympy",
 "rapidfuzz",
 "jsonschema",
 "openai",
 "rank-bm25",
 "geopandas",
 "jinja2",
 "gitpython",
 "newspaper3k",
 "feedparser",
 "xata",
 "xmltodict",
 "faiss-cpu",
 "openapi-pydantic",
 "markdownify",
 "arxiv",
 "dashvector",
 "sqlite-vss",
 "rapidocr-onnxruntime",
 "motor",
 "timescale-vector",
 "anthropic",
 "upstash-redis",
 "rspace_client",
]

[tool.ruff]
select = [
  "E",  # pycodestyle
  "F",  # pyflakes
  "I",  # isort
]
exclude = [
  "tests/integration_tests/examples/non-utf8-encoding.py",
]

[tool.mypy]
ignore_missing_imports = "True"
disallow_untyped_defs = "True"
exclude = ["notebooks", "examples", "example_data"]

[tool.coverage.run]
omit = [
    "tests/*",
]

[build-system]
requires = ["poetry-core>=1.0.0"]
build-backend = "poetry.core.masonry.api"

[tool.pytest.ini_options]
# --strict-markers will raise errors on unknown marks.
# https://docs.pytest.org/en/7.1.x/how-to/mark.html#raising-errors-on-unknown-marks
#
# https://docs.pytest.org/en/7.1.x/reference/reference.html
# --strict-config       any warnings encountered while parsing the `pytest`
#                       section of the configuration file raise errors.
#
# https://github.com/tophat/syrupy
# --snapshot-warn-unused    Prints a warning on unused snapshots rather than fail the test suite.
addopts = "--strict-markers --strict-config --durations=5 --snapshot-warn-unused -vv"
# Registering custom markers.
# https://docs.pytest.org/en/7.1.x/example/markers.html#registering-markers
markers = [
  "requires: mark tests as requiring a specific library",
  "scheduled: mark tests to run in scheduled testing",
  "compile: mark placeholder test used to compile integration tests without running them"
]

[tool.codespell]
skip = '.git,*.pdf,*.svg,*.pdf,*.yaml,*.ipynb,poetry.lock,*.min.js,*.css,package-lock.json,example_data,_dist,examples'
# Ignore latin etc
ignore-regex = '.*(Stati Uniti|Tense=Pres).*'
# whats is a typo but used frequently in queries so kept as is
# aapply - async apply
# unsecure - typo but part of API, decided to not bother for now
ignore-words-list = 'momento,collison,ned,foor,reworkd,parth,whats,aapply,mysogyny,unsecure,damon,crate,aadd,symbl,precesses,accademia,nin'<|MERGE_RESOLUTION|>--- conflicted
+++ resolved
@@ -140,12 +140,8 @@
 aiosqlite = {version = "^0.19.0", optional = true}
 rspace_client = {version = "^2.5.0", optional = true}
 upstash-redis = {version = "^0.15.0", optional = true}
-<<<<<<< HEAD
-unstructured = {version = "^0.10.21", optional = true}
-requests-mock = {version = "^1.11.0", optional = true}
-=======
 google-cloud-documentai = {version = "^2.20.1", optional = true}
->>>>>>> 1815ea2f
+unstructured = {version = "^0.10.27", optional = true}
 
 
 [tool.poetry.group.test.dependencies]
@@ -165,6 +161,8 @@
 pytest-mock  = "^3.10.0"
 pytest-socket = "^0.6.0"
 syrupy = "^4.0.2"
+requests-mock = "^1.11.0"
+
 
 [tool.poetry.group.codespell.dependencies]
 codespell = "^2.2.0"
@@ -312,8 +310,6 @@
     "amadeus",
     "librosa",
     "python-arango",
-    "unstructured",
-    "requests-mock",
 ]
 
 cli = [
@@ -381,6 +377,7 @@
  "anthropic",
  "upstash-redis",
  "rspace_client",
+ "unstructured",
 ]
 
 [tool.ruff]
