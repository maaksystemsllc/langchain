from __future__ import annotations

import asyncio
import inspect
import json
import warnings
from asyncio import InvalidStateError, Task
from enum import Enum
from typing import Any, Awaitable, Dict, List, Optional, Union

<<<<<<< HEAD
from astrapy.api import APIRequestError
=======
import langchain_core
>>>>>>> 1d865a7e
from astrapy.db import AstraDB, AsyncAstraDB


class SetupMode(Enum):
    SYNC = 1
    ASYNC = 2
    OFF = 3


class _AstraDBEnvironment:
    def __init__(
        self,
        token: Optional[str] = None,
        api_endpoint: Optional[str] = None,
        astra_db_client: Optional[AstraDB] = None,
        async_astra_db_client: Optional[AsyncAstraDB] = None,
        namespace: Optional[str] = None,
    ) -> None:
        self.token = token
        self.api_endpoint = api_endpoint
        astra_db = astra_db_client
        async_astra_db = async_astra_db_client
        self.namespace = namespace

        # Conflicting-arg checks:
        if astra_db_client is not None or async_astra_db_client is not None:
            if token is not None or api_endpoint is not None:
                raise ValueError(
                    "You cannot pass 'astra_db_client' or 'async_astra_db_client' to "
                    "AstraDBEnvironment if passing 'token' and 'api_endpoint'."
                )

        if token and api_endpoint:
            astra_db = AstraDB(
                token=token,
                api_endpoint=api_endpoint,
                namespace=self.namespace,
            )
            async_astra_db = AsyncAstraDB(
                token=token,
                api_endpoint=api_endpoint,
                namespace=self.namespace,
            )

        if astra_db:
            self.astra_db = astra_db.copy()
            if async_astra_db:
                self.async_astra_db = async_astra_db.copy()
            else:
                self.async_astra_db = self.astra_db.to_async()
        elif async_astra_db:
            self.async_astra_db = async_astra_db.copy()
            self.astra_db = self.async_astra_db.to_sync()
        else:
            raise ValueError(
                "Must provide 'astra_db_client' or 'async_astra_db_client' or "
                "'token' and 'api_endpoint'"
            )

        self.astra_db.set_caller(
            caller_name="langchain",
            caller_version=getattr(langchain_core, "__version__", None),
        )
        self.async_astra_db.set_caller(
            caller_name="langchain",
            caller_version=getattr(langchain_core, "__version__", None),
        )


class _AstraDBCollectionEnvironment(_AstraDBEnvironment):
    def __init__(
        self,
        collection_name: str,
        token: Optional[str] = None,
        api_endpoint: Optional[str] = None,
        astra_db_client: Optional[AstraDB] = None,
        async_astra_db_client: Optional[AsyncAstraDB] = None,
        namespace: Optional[str] = None,
        setup_mode: SetupMode = SetupMode.SYNC,
        pre_delete_collection: bool = False,
        embedding_dimension: Union[int, Awaitable[int], None] = None,
        metric: Optional[str] = None,
        requested_indexing_policy: Optional[Dict[str, Any]] = None,
        default_indexing_policy: Optional[Dict[str, Any]] = None,
    ) -> None:
        from astrapy.db import AstraDBCollection, AsyncAstraDBCollection

        super().__init__(
            token, api_endpoint, astra_db_client, async_astra_db_client, namespace
        )
        self.collection_name = collection_name
        self.collection = AstraDBCollection(
            collection_name=collection_name,
            astra_db=self.astra_db,
        )

        self.async_collection = AsyncAstraDBCollection(
            collection_name=collection_name,
            astra_db=self.async_astra_db,
        )

        if requested_indexing_policy is not None:
            _options = {"indexing": requested_indexing_policy}
        else:
            _options = None

        self.async_setup_db_task: Optional[Task] = None
        if setup_mode == SetupMode.ASYNC:
            async_astra_db = self.async_astra_db

            async def _setup_db() -> None:
                if pre_delete_collection:
                    await async_astra_db.delete_collection(collection_name)
                if inspect.isawaitable(embedding_dimension):
                    dimension = await embedding_dimension
                else:
                    dimension = embedding_dimension

                try:
                    await async_astra_db.create_collection(
                        collection_name,
                        dimension=dimension,
                        metric=metric,
                        options=_options,
                    )
                except (APIRequestError, ValueError):
                    # possibly the collection is preexisting and may have legacy,
                    # or custom, indexing settings: verify
                    get_coll_response = await async_astra_db.get_collections(
                        options={"explain": True}
                    )
                    collections = (get_coll_response["status"] or {}).get(
                        "collections"
                    ) or []
                    if not self._validate_indexing_policy(
                        detected_collections=collections,
                        collection_name=self.collection_name,
                        requested_indexing_policy=requested_indexing_policy,
                        default_indexing_policy=default_indexing_policy,
                    ):
                        # other reasons for the exception
                        raise

            self.async_setup_db_task = asyncio.create_task(_setup_db())
        elif setup_mode == SetupMode.SYNC:
            if pre_delete_collection:
                self.astra_db.delete_collection(collection_name)
            if inspect.isawaitable(embedding_dimension):
                raise ValueError(
                    "Cannot use an awaitable embedding_dimension with async_setup "
                    "set to False"
                )
            else:
                try:
                    self.astra_db.create_collection(
                        collection_name,
                        dimension=embedding_dimension,  # type: ignore[arg-type]
                        metric=metric,
                        options=_options,
                    )
                except (APIRequestError, ValueError):
                    # possibly the collection is preexisting and may have legacy,
                    # or custom, indexing settings: verify
                    get_coll_response = self.astra_db.get_collections(  # type: ignore[union-attr]
                        options={"explain": True}
                    )
                    collections = (get_coll_response["status"] or {}).get(
                        "collections"
                    ) or []
                    if not self._validate_indexing_policy(
                        detected_collections=collections,
                        collection_name=self.collection_name,
                        requested_indexing_policy=requested_indexing_policy,
                        default_indexing_policy=default_indexing_policy,
                    ):
                        # other reasons for the exception
                        raise

    @staticmethod
    def _validate_indexing_policy(
        detected_collections: List[Dict[str, Any]],
        collection_name: str,
        requested_indexing_policy: Optional[Dict[str, Any]],
        default_indexing_policy: Optional[Dict[str, Any]],
    ) -> bool:
        """
        This is a validation helper, to be called when the collection-creation
        call has failed.

        Args:
            detected_collection (List[Dict[str, Any]]):
                the list of collection items returned by astrapy
            collection_name (str): the name of the collection whose attempted
                creation failed
            requested_indexing_policy: the 'indexing' part of the collection
                options, e.g. `{"deny": ["field1", "field2"]}`.
                Leave to its default of None if no options required.
            default_indexing_policy: an optional 'default value' for the
                above, used to issue just a gentle warning in the special
                case that no policy is detected on a preexisting collection
                on DB and the default is requested. This is to enable
                a warning-only transition to new code using indexing without
                disrupting usage of a legacy collection, i.e. one created
                before adopting the usage of indexing policies altogether.
                You cannot pass this one without requested_indexing_policy.

        This function may raise an error (indexing mismatches), issue a warning
        (about legacy collections), or do nothing.
        In any case, when the function returns, it returns either
            - True: the exception was handled here as part of the indexing
              management
            - False: the exception is unrelated to indexing and the caller
              has to reraise it.
        """
        if requested_indexing_policy is None and default_indexing_policy is not None:
            raise ValueError(
                "Cannot specify a default indexing policy "
                "when no indexing policy is requested for this collection "
                "(requested_indexing_policy is None, "
                "default_indexing_policy is not None)."
            )

        preexisting = [
            collection
            for collection in detected_collections
            if collection["name"] == collection_name
        ]
        if preexisting:
            pre_collection = preexisting[0]
            # if it has no "indexing", it is a legacy collection
            pre_col_options = pre_collection.get("options") or {}
            if "indexing" not in pre_col_options:
                # legacy collection on DB
                if requested_indexing_policy == default_indexing_policy:
                    warnings.warn(
                        (
                            f"Astra DB collection '{collection_name}' is "
                            "detected as legacy and has indexing turned "
                            "on for all fields. This implies stricter "
                            "limitations on the amount of text each string in a "
                            "document can store. Consider reindexing anew on a "
                            "fresh collection to be able to store longer texts."
                        ),
                        UserWarning,
                        stacklevel=2,
                    )
                else:
                    raise ValueError(
                        f"Astra DB collection '{collection_name}' is "
                        "detected as legacy and has indexing turned "
                        "on for all fields. This is incompatible with "
                        "the requested indexing policy for this object. "
                        "Consider reindexing anew on a fresh "
                        "collection with the requested indexing "
                        "policy, or alternatively leave the indexing "
                        "settings for this object to their defaults "
                        "to keep using this collection."
                    )
            elif pre_col_options["indexing"] != requested_indexing_policy:
                # collection on DB has indexing settings, but different
                options_json = json.dumps(pre_col_options["indexing"])
                if pre_col_options["indexing"] == default_indexing_policy:
                    default_desc = " (default setting)"
                else:
                    default_desc = ""
                raise ValueError(
                    f"Astra DB collection '{collection_name}' is "
                    "detected as having the following indexing policy: "
                    f"{options_json}{default_desc}. This is incompatible "
                    "with the requested indexing policy for this object. "
                    "Consider reindexing anew on a fresh "
                    "collection with the requested indexing "
                    "policy, or alternatively align the requested "
                    "indexing settings to the collection to keep using it."
                )
            else:
                # the discrepancies have to do with options other than indexing
                return False
            # the original exception, related to indexing, was handled here
            return True
        else:
            # foreign-origin for the original exception
            return False

    def ensure_db_setup(self) -> None:
        if self.async_setup_db_task:
            try:
                self.async_setup_db_task.result()
            except InvalidStateError:
                raise ValueError(
                    "Asynchronous setup of the DB not finished. "
                    "NB: AstraDB components sync methods shouldn't be called from the "
                    "event loop. Consider using their async equivalents."
                )

    async def aensure_db_setup(self) -> None:
        if self.async_setup_db_task:
            await self.async_setup_db_task<|MERGE_RESOLUTION|>--- conflicted
+++ resolved
@@ -8,11 +8,8 @@
 from enum import Enum
 from typing import Any, Awaitable, Dict, List, Optional, Union
 
-<<<<<<< HEAD
+import langchain_core
 from astrapy.api import APIRequestError
-=======
-import langchain_core
->>>>>>> 1d865a7e
 from astrapy.db import AstraDB, AsyncAstraDB
 
 
