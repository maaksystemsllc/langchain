--- conflicted
+++ resolved
@@ -26,19 +26,11 @@
 from vertexai.language_models._language_models import (  # type: ignore[import-untyped]
     TextGenerationResponse,
 )
-<<<<<<< HEAD
-from vertexai.preview.generative_models import (  # type: ignore
-    GenerativeModel,
-    Image,
-)
-from vertexai.preview.language_models import (  # type: ignore
-=======
 from vertexai.preview.generative_models import (  # type: ignore[import-untyped]
     GenerativeModel,
     Image,
 )
 from vertexai.preview.language_models import (  # type: ignore[import-untyped]
->>>>>>> c37ca458
     CodeGenerationModel as PreviewCodeGenerationModel,
 )
 from vertexai.preview.language_models import (
@@ -326,13 +318,9 @@
         self, response: TextGenerationResponse, *, stream: bool = False
     ) -> GenerationChunk:
         """Converts a stream response to a generation chunk."""
-<<<<<<< HEAD
-        generation_info = get_generation_info(response, self._is_gemini_model)
-=======
         generation_info = get_generation_info(
             response, self._is_gemini_model, stream=stream
         )
->>>>>>> c37ca458
         try:
             text = response.text
         except AttributeError:
