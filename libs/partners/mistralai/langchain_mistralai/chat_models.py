--- conflicted
+++ resolved
@@ -102,39 +102,6 @@
         return ChatMessage(content=_message.content, role=role)
 
 
-class ClientManager(AsyncCallbackHandler):
-    """
-    Manages the client lifecycle by both providing a `close` method and
-    closing the client session automatically once the LLM stream ended.
-    """
-
-    _run_manager: Optional[AsyncCallbackManagerForLLMRun] = None
-
-    def __init__(
-        self,
-        client: MistralAsyncClient,
-        run_manager: Optional[AsyncCallbackManagerForLLMRun] = None,
-    ):
-        self._client = client
-        if run_manager is not None:
-            self._run_manager = run_manager
-            self._run_manager.handlers.append(self)
-
-    @property
-    def client(self) -> MistralAsyncClient:
-        return self._client
-
-    async def close(self) -> None:
-        await self._client.close()
-
-    async def on_llm_end(  # type: ignore[no-untyped-def]
-        self, *args, **kwargs
-    ) -> None:
-        await self._client.close()
-        if self._run_manager is not None:
-            self._run_manager.handlers.remove(self)
-
-
 async def acompletion_with_retry(
     llm: ChatMistralAI,
     run_manager: Optional[AsyncCallbackManagerForLLMRun] = None,
@@ -142,35 +109,15 @@
 ) -> Any:
     """Use tenacity to retry the async completion call."""
 
-    client_attributes = {
-        "api_key": llm.mistral_api_key,
-        "endpoint": llm.endpoint,
-        "max_retries": llm.max_retries,
-        "timeout": llm.timeout,
-        "max_concurrent_requests": llm.max_concurrent_requests,
-    }
-    client_manager = ClientManager(
-        client=MistralAsyncClient(**client_attributes), run_manager=run_manager
-    )
-
     retry_decorator = _create_retry_decorator(llm, run_manager=run_manager)
 
     @retry_decorator
     async def _completion_with_retry(**kwargs: Any) -> Any:
         stream = kwargs.pop("stream", False)
         if stream:
-<<<<<<< HEAD
-            return client_manager.client.chat_stream(**kwargs)
-        else:
-            try:
-                return await client_manager.client.chat(**kwargs)
-            finally:
-                await client_manager.close()
-=======
             return llm.async_client.chat_stream(**kwargs)
         else:
             return await llm.async_client.chat(**kwargs)
->>>>>>> 8c1e5cd6
 
     return await _completion_with_retry(**kwargs)
 
