--- conflicted
+++ resolved
@@ -14,12 +14,7 @@
 python = ">=3.8.1,<4.0"
 langchain-core = ">=0.1.52,<0.3"
 requests = "^2.31.0"
-<<<<<<< HEAD
-types-requests = "^2.31.0.20231231"
-langsmith = ">=0.0.83,<0.1"
-=======
 types-requests = "^2.31.0.6"
->>>>>>> cccc8fbe
 
 [tool.poetry.group.test]
 optional = true
