--- conflicted
+++ resolved
@@ -2,6 +2,7 @@
 
 from __future__ import annotations
 
+import json
 import logging
 import os
 import sys
@@ -179,28 +180,23 @@
                     "id": tc["id"],
                     "function": {
                         "name": tc["name"],
-                        "arguments": tc["args"],
+                        "arguments": json.dumps(tc["args"]),
                     },
-                    "index": i
                 }
-                for i, tc in enumerate(message.tool_calls)
+                for tc in message.tool_calls
             ]
         elif "tool_calls" in message.additional_kwargs:
             message_dict["tool_calls"] = message.additional_kwargs["tool_calls"]
             # If tool calls only, content is None not empty string
             if message_dict["content"] == "":
                 message_dict["content"] = None
-<<<<<<< HEAD
-        else:
-            pass
-=======
-
             tool_call_supported_props = {"id", "type", "function"}
             message_dict["tool_calls"] = [
                 {k: v for k, v in tool_call.items() if k in tool_call_supported_props}
                 for tool_call in message_dict["tool_calls"]
             ]
->>>>>>> cb25fa0d
+        else:
+            pass
     elif isinstance(message, SystemMessage):
         message_dict["role"] = "system"
     elif isinstance(message, FunctionMessage):
