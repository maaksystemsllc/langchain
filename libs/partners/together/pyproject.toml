--- conflicted
+++ resolved
@@ -12,11 +12,7 @@
 
 [tool.poetry.dependencies]
 python = ">=3.8.1,<4.0"
-<<<<<<< HEAD
-gigachain-core = ">=0.0.12"
-=======
-langchain-core = "^0.1"
->>>>>>> fc1617c4
+gigachain-core = "^0.1"
 together = "^0.2.10"
 requests = "^2"
 aiohttp = "^3.9.1"
@@ -31,11 +27,7 @@
 syrupy = "^4.0.2"
 pytest-watcher = "^0.3.4"
 pytest-asyncio = "^0.21.1"
-<<<<<<< HEAD
-gigachain-core = {path = "../../core", develop = true}
-=======
-langchain-core = { path = "../../core", develop = true }
->>>>>>> fc1617c4
+gigachain-core = { path = "../../core", develop = true }
 
 [tool.poetry.group.codespell]
 optional = true
@@ -56,22 +48,14 @@
 
 [tool.poetry.group.typing.dependencies]
 mypy = "^0.991"
-<<<<<<< HEAD
-gigachain-core = {path = "../../core", develop = true}
-=======
-langchain-core = { path = "../../core", develop = true }
->>>>>>> fc1617c4
+gigachain-core = { path = "../../core", develop = true }
 types-requests = "^2"
 
 [tool.poetry.group.dev]
 optional = true
 
 [tool.poetry.group.dev.dependencies]
-<<<<<<< HEAD
-gigachain-core = {path = "../../core", develop = true}
-=======
-langchain-core = { path = "../../core", develop = true }
->>>>>>> fc1617c4
+gigachain-core = { path = "../../core", develop = true }
 
 [tool.ruff.lint]
 select = [
