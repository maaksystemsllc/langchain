[tool.poetry]
name = "langchain"
version = "0.0.233"
description = "Building applications with LLMs through composability"
authors = []
license = "MIT"
readme = "README.md"
repository = "https://www.github.com/hwchase17/langchain"

[tool.poetry.scripts]
langchain-server = "langchain.server:main"

[tool.poetry.dependencies]
python = ">=3.8.1,<4.0"
pydantic = "^1"
SQLAlchemy = ">=1.4,<3"
requests = "^2"
PyYAML = ">=5.4.1"
numpy = "^1"
azure-core = {version = "^1.26.4", optional=true}
tqdm = {version = ">=4.48.0", optional = true}
openapi-schema-pydantic = "^1.2"
faiss-cpu = {version = "^1", optional = true}
wikipedia = {version = "^1", optional = true}
elasticsearch = {version = "^8", optional = true}
opensearch-py = {version = "^2.0.0", optional = true}
redis = {version = "^4", optional = true}
manifest-ml = {version = "^0.0.1", optional = true}
spacy = {version = "^3", optional = true}
nltk = {version = "^3", optional = true}
transformers = {version = "^4", optional = true}
beautifulsoup4 = {version = "^4", optional = true}
torch = {version = ">=1,<3", optional = true}
jinja2 = {version = "^3", optional = true}
tiktoken = {version = "^0.3.2", optional = true, python="^3.9"}
pinecone-client = {version = "^2", optional = true}
pinecone-text = {version = "^0.4.2", optional = true}
pymongo = {version = "^4.3.3", optional = true}
clickhouse-connect = {version="^0.5.14", optional=true}
weaviate-client = {version = "^3", optional = true}
marqo = {version = "^0.11.0", optional=true}
google-api-python-client = {version = "2.70.0", optional = true}
google-auth = {version = "^2.18.1", optional = true}
wolframalpha = {version = "5.0.0", optional = true}
anthropic = {version = "^0.3", optional = true}
qdrant-client = {version = "^1.1.2", optional = true, python = ">=3.8.1,<3.12"}
dataclasses-json = "^0.5.7"
tensorflow-text = {version = "^2.11.0", optional = true, python = "^3.10, <3.12"}
tenacity = "^8.1.0"
cohere = {version = "^3", optional = true}
openai = {version = "^0", optional = true}
nlpcloud = {version = "^1", optional = true}
nomic = {version = "^1.0.43", optional = true}
huggingface_hub = {version = "^0", optional = true}
octoai-sdk = {version = "^0.1.1", optional = true}
jina = {version = "^3.14", optional = true}
google-search-results = {version = "^2", optional = true}
sentence-transformers = {version = "^2", optional = true}
aiohttp = "^3.8.3"
arxiv = {version = "^1.4", optional = true}
pypdf = {version = "^3.4.0", optional = true}
networkx = {version="^2.6.3", optional = true}
aleph-alpha-client = {version="^2.15.0", optional = true}
deeplake = {version = "^3.6.8", optional = true}
libdeeplake = {version = "^0.0.60", optional = true}
pgvector = {version = "^0.1.6", optional = true}
psycopg2-binary = {version = "^2.9.5", optional = true}
pyowm = {version = "^3.3.0", optional = true}
async-timeout = {version = "^4.0.0", python = "<3.11"}
azure-identity = {version = "^1.12.0", optional=true}
gptcache = {version = ">=0.1.7", optional = true}
atlassian-python-api = {version = "^3.36.0", optional=true}
pytesseract = {version = "^0.3.10", optional=true}
html2text = {version="^2020.1.16", optional=true}
numexpr = "^2.8.4"
duckduckgo-search = {version="^3.8.3", optional=true}
azure-cosmos = {version="^4.4.0b1", optional=true}
lark = {version="^1.1.5", optional=true}
lancedb = {version = "^0.1", optional = true}
pexpect = {version = "^4.8.0", optional = true}
pyvespa = {version = "^0.33.0", optional = true}
O365 = {version = "^2.0.26", optional = true}
jq = {version = "^1.4.1", optional = true}
steamship = {version = "^2.16.9", optional = true}
pdfminer-six = {version = "^20221105", optional = true}
docarray = {version="^0.32.0", extras=["hnswlib"], optional=true}
lxml = {version = "^4.9.2", optional = true}
pymupdf = {version = "^1.22.3", optional = true}
pypdfium2 = {version = "^4.10.0", optional = true}
gql = {version = "^3.4.1", optional = true}
pandas = {version = "^2.0.1", optional = true}
telethon = {version = "^1.28.5", optional = true}
neo4j = {version = "^5.8.1", optional = true}
zep-python = {version=">=0.32", optional=true}
langkit = {version = ">=0.0.6, <0.1.0", optional = true}
chardet = {version="^5.1.0", optional=true}
requests-toolbelt = {version = "^1.0.0", optional = true}
openlm = {version = "^0.0.5", optional = true}
scikit-learn = {version = "^1.2.2", optional = true}
azure-ai-formrecognizer = {version = "^3.2.1", optional = true}
azure-ai-vision = {version = "^0.11.1b1", optional = true}
azure-cognitiveservices-speech = {version = "^1.28.0", optional = true}
py-trello = {version = "^0.19.0", optional = true}
momento = {version = "^1.5.0", optional = true}
bibtexparser = {version = "^1.4.0", optional = true}
singlestoredb = {version = "^0.7.1", optional = true}
pyspark = {version = "^3.4.0", optional = true}
clarifai = {version = ">=9.1.0", optional = true}
tigrisdb = {version = "^1.0.0b6", optional = true}
nebula3-python = {version = "^3.4.0", optional = true}
awadb = {version = "^0.3.3", optional = true}
azure-search-documents = {version = "11.4.0a20230509004", source = "azure-sdk-dev", optional = true}
esprima = {version = "^4.0.1", optional = true}
openllm = {version = ">=0.1.19", optional = true}
streamlit = {version = "^1.18.0", optional = true, python = ">=3.8.1,<3.9.7 || >3.9.7,<4.0"}
psychicapi = {version = "^0.8.0", optional = true}
cassio = {version = "^0.0.7", optional = true}
rdflib = {version = "^6.3.2", optional = true}
<<<<<<< HEAD
librosa = "^0.10.0.post2"
=======
sympy = {version = "^1.12", optional = true}
rapidfuzz = {version = "^3.1.1", optional = true}
langsmith = "^0.0.5"
>>>>>>> fcf98dc4

[tool.poetry.group.docs.dependencies]
autodoc_pydantic = "^1.8.0"
myst_parser = "^0.18.1"
nbsphinx = "^0.8.9"
sphinx = "^4.5.0"
sphinx-autobuild = "^2021.3.14"
sphinx_book_theme = "^0.3.3"
sphinx_rtd_theme = "^1.0.0"
sphinx-typlog-theme = "^0.8.0"
sphinx-panels = "^0.6.0"
toml = "^0.10.2"
myst-nb = "^0.17.1"
linkchecker = "^10.2.1"
sphinx-copybutton = "^0.5.1"
nbdoc = "^0.0.82"

[tool.poetry.group.test.dependencies]
# The only dependencies that should be added are
# dependencies used for running tests (e.g., pytest, freezegun, response).
# Any dependencies that do not meet that criteria will be removed.
pytest = "^7.3.0"
pytest-cov = "^4.0.0"
pytest-dotenv = "^0.5.2"
duckdb-engine = "^0.7.0"
pytest-watcher = "^0.2.6"
freezegun = "^1.2.2"
responses = "^0.22.0"
pytest-asyncio = "^0.20.3"
lark = "^1.1.5"
pandas = "^2.0.0"
pytest-mock  = "^3.10.0"
pytest-socket = "^0.6.0"
syrupy = "^4.0.2"

[tool.poetry.group.codespell.dependencies]
codespell = "^2.2.0"

[tool.poetry.group.test_integration]
optional = true

[tool.poetry.group.test_integration.dependencies]
# Do not add dependencies in the test_integration group
# Instead:
# 1. Add an optional dependency to the main group
#       poetry add --optional [package name]
# 2. Add the package name to the extended_testing extra (find it below)
# 3. Relock the poetry file
#       poetry lock --no-update
# 4. Favor unit tests not integration tests.
#    Use the @pytest.mark.requires(pkg_name) decorator in unit_tests.
#    Your tests should not rely on network access, as it prevents other
#    developers from being able to easily run them.
#    Instead write unit tests that use the `responses` library or mock.patch with
#    fixtures. Keep the fixtures minimal.
# See CONTRIBUTING.md for more instructions on working with optional dependencies.
# https://github.com/hwchase17/langchain/blob/master/.github/CONTRIBUTING.md#working-with-optional-dependencies
pytest-vcr = "^1.0.2"
wrapt = "^1.15.0"
openai = "^0.27.4"
elasticsearch = {extras = ["async"], version = "^8.6.2"}
redis = "^4.5.4"
pinecone-client = "^2.2.1"
pinecone-text = "^0.4.2"
pymongo = "^4.3.3"
clickhouse-connect = "^0.5.14"
transformers = "^4.27.4"
deeplake = "^3.6.8"
libdeeplake = "^0.0.60"
weaviate-client = "^3.15.5"
torch = "^1.0.0"
chromadb = "^0.3.21"
tiktoken = "^0.3.3"
python-dotenv = "^1.0.0"
sentence-transformers = "^2"
gptcache = "^0.1.9"
promptlayer = "^0.1.80"
tair = "^1.3.3"
wikipedia = "^1"
cassio = "^0.0.7"
arxiv = "^1.4"
mastodon-py = "^1.8.1"
momento = "^1.5.0"
# Please do not add any dependencies in the test_integration group
# See instructions above ^^

[tool.poetry.group.lint.dependencies]
ruff = "^0.0.249"
types-toml = "^0.10.8.1"
types-redis = "^4.3.21.6"
types-pytz = "^2023.3.0.0"
black = "^23.1.0"
types-chardet = "^5.0.4.6"
mypy-protobuf = "^3.0.0"

[tool.poetry.group.typing.dependencies]
mypy = "^0.991"
types-pyyaml = "^6.0.12.2"
types-requests = "^2.28.11.5"

[tool.poetry.group.dev]
optional = true

[tool.poetry.group.dev.dependencies]
jupyter = "^1.0.0"
playwright = "^1.28.0"
setuptools = "^67.6.1"

[tool.poetry.extras]
llms = ["anthropic", "clarifai", "cohere", "openai", "openllm", "openlm", "nlpcloud", "huggingface_hub", "manifest-ml", "torch", "transformers"]
qdrant = ["qdrant-client"]
openai = ["openai", "tiktoken"]
text_helpers = ["chardet"]
clarifai = ["clarifai"]
cohere = ["cohere"]
docarray = ["docarray"]
embeddings = ["sentence-transformers"]
javascript = ["esprima"]
azure = [
    "azure-identity",
    "azure-cosmos",
    "openai",
    "azure-core",
    "azure-ai-formrecognizer",
    "azure-ai-vision",
    "azure-cognitiveservices-speech",
    "azure-search-documents",
]
all = [
    "anthropic",
    "clarifai",
    "cohere",
    "openai",
    "nlpcloud",
    "huggingface_hub",
    "jina",
    "manifest-ml",
    "elasticsearch",
    "opensearch-py",
    "google-search-results",
    "faiss-cpu",
    "sentence-transformers",
    "transformers",
    "spacy",
    "nltk",
    "wikipedia",
    "beautifulsoup4",
    "tiktoken",
    "torch",
    "jinja2",
    "pinecone-client",
    "pinecone-text",
    "marqo",
    "pymongo",
    "weaviate-client",
    "redis",
    "google-api-python-client",
    "google-auth",
    "wolframalpha",
    "qdrant-client",
    "tensorflow-text",
    "pypdf",
    "networkx",
    "nomic",
    "aleph-alpha-client",
    "deeplake",
    "libdeeplake",
    "pgvector",
    "psycopg2-binary",
    "pyowm",
    "pytesseract",
    "html2text",
    "atlassian-python-api",
    "gptcache",
    "duckduckgo-search",
    "arxiv",
    "azure-identity",
    "clickhouse-connect",
    "azure-cosmos",
    "lancedb",
    "langkit",
    "lark",
    "pexpect",
    "pyvespa",
    "O365",
    "jq",
    "docarray",
    "steamship",
    "pdfminer-six",
    "lxml",
    "requests-toolbelt",
    "neo4j",
    "openlm",
    "azure-ai-formrecognizer",
    "azure-ai-vision",
    "azure-cognitiveservices-speech",
    "momento",
    "singlestoredb",
    "tigrisdb",
    "nebula3-python",
    "awadb",
    "esprima",
    "octoai-sdk",
    "rdflib",
]

# An extra used to be able to add extended testing.
# Please use new-line on formatting to make it easier to add new packages without
# merge-conflicts
extended_testing = [
 "beautifulsoup4",
 "bibtexparser",
 "cassio",
 "chardet",
 "esprima",
 "jq",
 "pdfminer.six",
 "pgvector",
 "pypdf",
 "pymupdf",
 "pypdfium2",
 "tqdm",
 "lxml",
 "atlassian-python-api",
 "beautifulsoup4",
 "pandas",
 "telethon",
 "psychicapi",
 "zep-python",
 "gql",
 "requests_toolbelt",
 "html2text",
 "py-trello",
 "scikit-learn",
 "streamlit",
 "pyspark",
 "openai",
 "sympy",
 "rapidfuzz",
]

[[tool.poetry.source]]
name = "azure-sdk-dev"
url = "https://pkgs.dev.azure.com/azure-sdk/public/_packaging/azure-sdk-for-python/pypi/simple/"
secondary = true

[tool.ruff]
select = [
  "E",  # pycodestyle
  "F",  # pyflakes
  "I",  # isort
]
exclude = [
  "tests/integration_tests/examples/non-utf8-encoding.py",
]

[tool.mypy]
ignore_missing_imports = "True"
disallow_untyped_defs = "True"
exclude = ["notebooks", "examples", "example_data"]

[tool.coverage.run]
omit = [
    "tests/*",
]

[build-system]
requires = ["poetry-core>=1.0.0"]
build-backend = "poetry.core.masonry.api"

[tool.pytest.ini_options]
# --strict-markers will raise errors on unknown marks.
# https://docs.pytest.org/en/7.1.x/how-to/mark.html#raising-errors-on-unknown-marks
#
# https://docs.pytest.org/en/7.1.x/reference/reference.html
# --strict-config       any warnings encountered while parsing the `pytest`
#                       section of the configuration file raise errors.
#
# https://github.com/tophat/syrupy
# --snapshot-warn-unused    Prints a warning on unused snapshots rather than fail the test suite.
addopts = "--strict-markers --strict-config --durations=5 --snapshot-warn-unused"
# Registering custom markers.
# https://docs.pytest.org/en/7.1.x/example/markers.html#registering-markers
markers = [
  "requires: mark tests as requiring a specific library"
]

[tool.codespell]
skip = '.git,*.pdf,*.svg,*.pdf,*.yaml,*.ipynb,poetry.lock,*.min.js,*.css,package-lock.json,example_data,_dist,examples'
# Ignore latin etc
ignore-regex = '.*(Stati Uniti|Tense=Pres).*'
# whats is a typo but used frequently in queries so kept as is
# aapply - async apply
# unsecure - typo but part of API, decided to not bother for now
ignore-words-list = 'momento,collison,ned,foor,reworkd,parth,whats,aapply,mysogyny,unsecure'<|MERGE_RESOLUTION|>--- conflicted
+++ resolved
@@ -116,13 +116,10 @@
 psychicapi = {version = "^0.8.0", optional = true}
 cassio = {version = "^0.0.7", optional = true}
 rdflib = {version = "^6.3.2", optional = true}
-<<<<<<< HEAD
 librosa = "^0.10.0.post2"
-=======
 sympy = {version = "^1.12", optional = true}
 rapidfuzz = {version = "^3.1.1", optional = true}
 langsmith = "^0.0.5"
->>>>>>> fcf98dc4
 
 [tool.poetry.group.docs.dependencies]
 autodoc_pydantic = "^1.8.0"
