--- conflicted
+++ resolved
@@ -108,13 +108,8 @@
 clarifai = {version = ">=9.1.0", optional = true}
 tigrisdb = {version = "^1.0.0b6", optional = true}
 nebula3-python = {version = "^3.4.0", optional = true}
-<<<<<<< HEAD
-langchainplus-sdk = ">=0.0.7"
 mwparserfromhell = {version = "^0.6.4", optional = true}
 mwxml = {version = "^0.3.3", optional = true}
-awadb = {version = "^0.3.2", optional = true}
-
-=======
 awadb = {version = "^0.3.3", optional = true}
 azure-search-documents = {version = "11.4.0a20230509004", source = "azure-sdk-dev", optional = true}
 esprima = {version = "^4.0.1", optional = true}
@@ -126,7 +121,6 @@
 sympy = {version = "^1.12", optional = true}
 rapidfuzz = {version = "^3.1.1", optional = true}
 langsmith = "^0.0.5"
->>>>>>> 051fac1e
 
 [tool.poetry.group.docs.dependencies]
 autodoc_pydantic = "^1.8.0"
