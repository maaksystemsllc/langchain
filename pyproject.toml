[tool.poetry]
name = "langchain"
version = "0.0.162"
description = "Building applications with LLMs through composability"
authors = []
license = "MIT"
readme = "README.md"
repository = "https://www.github.com/hwchase17/langchain"

[tool.poetry.scripts]
langchain-server = "langchain.server:main"

[tool.poetry.dependencies]
python = ">=3.8.1,<4.0"
pydantic = "^1"
SQLAlchemy = ">=1.4,<3"
requests = "^2"
PyYAML = ">=5.4.1"
numpy = "^1"
azure-core = {version = "^1.26.4", optional=true}
tqdm = {version = ">=4.48.0", optional = true}
openapi-schema-pydantic = "^1.2"
faiss-cpu = {version = "^1", optional = true}
wikipedia = {version = "^1", optional = true}
elasticsearch = {version = "^8", optional = true}
opensearch-py = {version = "^2.0.0", optional = true}
redis = {version = "^4", optional = true}
manifest-ml = {version = "^0.0.1", optional = true}
spacy = {version = "^3", optional = true}
nltk = {version = "^3", optional = true}
transformers = {version = "^4", optional = true}
beautifulsoup4 = {version = "^4", optional = true}
torch = {version = ">=1,<3", optional = true}
jinja2 = {version = "^3", optional = true}
tiktoken = {version = "^0.3.2", optional = true, python="^3.9"}
pinecone-client = {version = "^2", optional = true}
pinecone-text = {version = "^0.4.2", optional = true}
clickhouse-connect = {version="^0.5.14", optional=true}
weaviate-client = {version = "^3", optional = true}
google-api-python-client = {version = "2.70.0", optional = true}
wolframalpha = {version = "5.0.0", optional = true}
anthropic = {version = "^0.2.6", optional = true}
qdrant-client = {version = "^1.1.2", optional = true, python = ">=3.8.1,<3.12"}
dataclasses-json = "^0.5.7"
tensorflow-text = {version = "^2.11.0", optional = true, python = "^3.10, <3.12"}
tenacity = "^8.1.0"
cohere = {version = "^3", optional = true}
openai = {version = "^0", optional = true}
nlpcloud = {version = "^1", optional = true}
nomic = {version = "^1.0.43", optional = true}
huggingface_hub = {version = "^0", optional = true}
jina = {version = "^3.14", optional = true}
google-search-results = {version = "^2", optional = true}
sentence-transformers = {version = "^2", optional = true}
aiohttp = "^3.8.3"
arxiv = {version = "^1.4", optional = true}
pypdf = {version = "^3.4.0", optional = true}
networkx = {version="^2.6.3", optional = true}
aleph-alpha-client = {version="^2.15.0", optional = true}
deeplake = {version = "^3.3.0", optional = true}
pgvector = {version = "^0.1.6", optional = true}
psycopg2-binary = {version = "^2.9.5", optional = true}
#boto3 = {version = "^1.26.96", optional = true} # TODO: fix it, commented because the version failed with deeplake
pyowm = {version = "^3.3.0", optional = true}
async-timeout = {version = "^4.0.0", python = "<3.11"}
azure-identity = {version = "^1.12.0", optional=true}
gptcache = {version = ">=0.1.7", optional = true}
atlassian-python-api = {version = "^3.36.0", optional=true}
pytesseract = {version = "^0.3.10", optional=true}
html2text = {version="^2020.1.16", optional=true}
numexpr = "^2.8.4"
duckduckgo-search = {version="^2.8.6", optional=true}
azure-cosmos = {version="^4.4.0b1", optional=true}
lark = {version="^1.1.5", optional=true}
lancedb = {version = "^0.1", optional = true}
pexpect = {version = "^4.8.0", optional = true}
pyvespa = {version = "^0.33.0", optional = true}
O365 = {version = "^2.0.26", optional = true}
jq = {version = "^1.4.1", optional = true}
<<<<<<< HEAD
python-levenshtein = "^0.21.0"
=======
python-levenshtein = { version = "^0.21.0", optional = true }
>>>>>>> 49a431d2


[tool.poetry.group.docs.dependencies]
autodoc_pydantic = "^1.8.0"
myst_parser = "^0.18.1"
nbsphinx = "^0.8.9"
sphinx = "^4.5.0"
sphinx-autobuild = "^2021.3.14"
sphinx_book_theme = "^0.3.3"
sphinx_rtd_theme = "^1.0.0"
sphinx-typlog-theme = "^0.8.0"
sphinx-panels = "^0.6.0"
toml = "^0.10.2"
myst-nb = "^0.17.1"
linkchecker = "^10.2.1"
sphinx-copybutton = "^0.5.1"

[tool.poetry.group.test.dependencies]
pytest = "^7.3.0"
pytest-cov = "^4.0.0"
pytest-dotenv = "^0.5.2"
duckdb-engine = "^0.7.0"
pytest-watcher = "^0.2.6"
freezegun = "^1.2.2"
responses = "^0.22.0"
pytest-asyncio = "^0.20.3"
lark = "^1.1.5"
pytest-mock  = "^3.10.0"

[tool.poetry.group.test_integration]
optional = true

[tool.poetry.group.test_integration.dependencies]
pytest-vcr = "^1.0.2"
wrapt = "^1.15.0"
openai = "^0.27.4"
elasticsearch = {extras = ["async"], version = "^8.6.2"}
redis = "^4.5.4"
pinecone-client = "^2.2.1"
pinecone-text = "^0.4.2"
clickhouse-connect = "^0.5.14"
pgvector = "^0.1.6"
transformers = "^4.27.4"
pandas = "^2.0.0"
deeplake = "^3.2.21"
weaviate-client = "^3.15.5"
torch = "^1.0.0"
chromadb = "^0.3.21"
tiktoken = "^0.3.3"
python-dotenv = "^1.0.0"
sentence-transformers = "^2"
gptcache = "^0.1.9"
promptlayer = "^0.1.80"
tair = "^1.3.3"
pymongo = "^4.3.3"

[tool.poetry.group.lint.dependencies]
ruff = "^0.0.249"
types-toml = "^0.10.8.1"
types-redis = "^4.3.21.6"
black = "^23.1.0"

[tool.poetry.group.typing.dependencies]
mypy = "^0.991"
types-pyyaml = "^6.0.12.2"
types-requests = "^2.28.11.5"

[tool.poetry.group.dev]
optional = true

[tool.poetry.group.dev.dependencies]
jupyter = "^1.0.0"
playwright = "^1.28.0"
setuptools = "^67.6.1"

[tool.poetry.extras]
llms = ["anthropic", "cohere", "openai", "nlpcloud", "huggingface_hub", "manifest-ml", "torch", "transformers"]
qdrant = ["qdrant-client"]
openai = ["openai"]
cohere = ["cohere"]
embeddings = ["sentence-transformers"]
azure = ["azure-identity", "azure-cosmos", "openai", "azure-core"]
all = ["anthropic", "cohere", "openai", "nlpcloud", "huggingface_hub", "jina", "manifest-ml", "elasticsearch", "opensearch-py", "google-search-results", "faiss-cpu", "sentence-transformers", "transformers", "spacy", "nltk", "wikipedia", "beautifulsoup4", "tiktoken", "torch", "jinja2", "pinecone-client", "pinecone-text", "weaviate-client", "redis", "google-api-python-client", "wolframalpha", "qdrant-client", "tensorflow-text", "pypdf", "networkx", "nomic", "aleph-alpha-client", "deeplake", "pgvector", "psycopg2-binary", "boto3", "pyowm", "pytesseract", "html2text", "atlassian-python-api", "gptcache", "duckduckgo-search", "arxiv", "azure-identity", "clickhouse-connect", "azure-cosmos", "lancedb", "lark", "pexpect", "pyvespa", "O365", "jq"]

[tool.ruff]
select = [
  "E",  # pycodestyle
  "F",  # pyflakes
  "I",  # isort
]
exclude = [
  "tests/integration_tests/examples/non-utf8-encoding.py",
]

[tool.mypy]
ignore_missing_imports = "True"
disallow_untyped_defs = "True"
exclude = ["notebooks"]

[tool.coverage.run]
omit = [
    "tests/*",
]

[build-system]
requires = ["poetry-core>=1.0.0"]
build-backend = "poetry.core.masonry.api"

[tool.pytest.ini_options]
# --strict-markers will raise errors on unknown marks.
# https://docs.pytest.org/en/7.1.x/how-to/mark.html#raising-errors-on-unknown-marks
#
# https://docs.pytest.org/en/7.1.x/reference/reference.html
# --strict-config       any warnings encountered while parsing the `pytest`
#                       section of the configuration file raise errors.
addopts = "--strict-markers --strict-config --durations=5"
# Registering custom markers.
# https://docs.pytest.org/en/7.1.x/example/markers.html#registering-markers
markers = [
  "requires: mark tests as requiring a specific library"
]<|MERGE_RESOLUTION|>--- conflicted
+++ resolved
@@ -77,11 +77,7 @@
 pyvespa = {version = "^0.33.0", optional = true}
 O365 = {version = "^2.0.26", optional = true}
 jq = {version = "^1.4.1", optional = true}
-<<<<<<< HEAD
-python-levenshtein = "^0.21.0"
-=======
 python-levenshtein = { version = "^0.21.0", optional = true }
->>>>>>> 49a431d2
 
 
 [tool.poetry.group.docs.dependencies]
