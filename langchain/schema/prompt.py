from __future__ import annotations

from abc import ABC, abstractmethod
from typing import List

from langchain.load.serializable import Serializable
from langchain.schema.document import Document
from langchain.schema.messages import BaseMessage


class PromptValue(Serializable, ABC):
    """Base abstract class for inputs to any language model.

    PromptValues can be converted to both LLM (pure text-generation) inputs and
        ChatModel inputs.
    """

    @abstractmethod
    def to_string(self) -> str:
        """Return prompt value as string."""

    @abstractmethod
    def to_messages(self) -> List[BaseMessage]:
<<<<<<< HEAD
        """Return prompt as a list of Messages."""


class BasePromptTemplate(Serializable, ABC):
    """Base class for all prompt templates, returning a prompt."""

    input_variables: List[str]
    """A list of the names of the variables the prompt template expects."""
    output_parser: Optional[BaseOutputParser] = None
    """How to parse the output of calling an LLM on this formatted prompt."""
    partial_variables: Mapping[str, Union[str, Callable[[], str]]] = Field(
        default_factory=dict
    )

    @property
    def lc_serializable(self) -> bool:
        return True

    class Config:
        """Configuration for this pydantic object."""

        arbitrary_types_allowed = True

    @abstractmethod
    def format_prompt(self, **kwargs: Any) -> PromptValue:
        """Create Chat Messages."""

    @root_validator()
    def validate_variable_names(cls, values: Dict) -> Dict:
        """Validate variable names do not include restricted names."""
        if "stop" in values["input_variables"]:
            raise ValueError(
                "Cannot have an input variable named 'stop', as it is used internally,"
                " please rename."
            )
        if "stop" in values["partial_variables"]:
            raise ValueError(
                "Cannot have an partial variable named 'stop', as it is used "
                "internally, please rename."
            )

        overall = set(values["input_variables"]).intersection(
            values["partial_variables"]
        )
        if overall:
            raise ValueError(
                f"Found overlapping input and partial variables: {overall}"
            )
        return values

    def partial(self, **kwargs: Union[str, Callable[[], str]]) -> BasePromptTemplate:
        """Return a partial of the prompt template."""
        prompt_dict = self.__dict__.copy()
        prompt_dict["input_variables"] = list(
            set(self.input_variables).difference(kwargs)
        )
        prompt_dict["partial_variables"] = {**self.partial_variables, **kwargs}
        return type(self)(**prompt_dict)

    def _merge_partial_and_user_variables(self, **kwargs: Any) -> Dict[str, Any]:
        # Get partial params:
        partial_kwargs = {
            k: v if isinstance(v, str) else v()
            for k, v in self.partial_variables.items()
        }
        return {**partial_kwargs, **kwargs}

    @abstractmethod
    def format(self, **kwargs: Any) -> str:
        """Format the prompt with the inputs.

        Args:
            kwargs: Any arguments to be passed to the prompt template.

        Returns:
            A formatted string.

        Example:

        .. code-block:: python

            prompt.format(variable1="foo")
        """

    @property
    def _prompt_type(self) -> str:
        """Return the prompt type key."""
        raise NotImplementedError

    def dict(self, **kwargs: Any) -> Dict:
        """Return dictionary representation of prompt."""
        prompt_dict = super().dict(**kwargs)
        prompt_dict["_type"] = self._prompt_type
        return prompt_dict

    def save(self, file_path: Union[Path, str]) -> None:
        """Save the prompt.

        Args:
            file_path: Path to directory to save prompt to.

        Example:
        .. code-block:: python

            prompt.save(file_path="path/prompt.yaml")
        """
        if self.partial_variables:
            raise ValueError("Cannot save prompt with partial variables.")
        # Convert file to Path object.
        if isinstance(file_path, str):
            save_path = Path(file_path)
        else:
            save_path = file_path

        directory_path = save_path.parent
        directory_path.mkdir(parents=True, exist_ok=True)

        # Fetch dictionary to save
        prompt_dict = self.dict()

        if save_path.suffix == ".json":
            with open(file_path, "w") as f:
                json.dump(prompt_dict, f, indent=4)
        elif save_path.suffix == ".yaml":
            with open(file_path, "w") as f:
                yaml.dump(prompt_dict, f, default_flow_style=False)
        else:
            raise ValueError(f"{save_path} must be json or yaml")


def format_document(doc: Document, prompt: BasePromptTemplate) -> str:
    """Format a document into a string based on a prompt template.

    First, this pulls information from the document from two sources:

    1. `page_content`: this takes the information from the `document.page_content`
        and assigns it to a variable named `page_content`.
    2. metadata: this takes information from `document.metadata` and assigns
        it to variables of the same name.

    Those variables are then passed into the `prompt` to produce a formatted string.

    Args:
        doc: Document, the page_content and metadata will be used to create
            the final string.
        prompt: BasePromptTemplate, will be used to format the page_content
            and metadata into the final string.

    Returns:
        string of the document formatted.

    Example:
        .. code-block:: python
        from langchain.schema import Document
        from langchain.prompts import PromptTemplate
        doc = Document(page_content="This is a joke", metadata={"page": "1"})
        prompt = PromptTemplate.from_template("Page {page}: {page_content}")
        format_document(doc, prompt)
        >>> "Page 1: This is a joke"
    """
    base_info = {"page_content": doc.page_content, **doc.metadata}
    missing_metadata = set(prompt.input_variables).difference(base_info)
    if len(missing_metadata) > 0:
        required_metadata = [
            iv for iv in prompt.input_variables if iv != "page_content"
        ]
        raise ValueError(
            f"Document prompt requires documents to have metadata variables: "
            f"{required_metadata}. Received document with missing metadata: "
            f"{list(missing_metadata)}."
        )
    document_info = {k: base_info[k] for k in prompt.input_variables}
    return prompt.format(**document_info)
=======
        """Return prompt as a list of Messages."""
>>>>>>> 91558600
<|MERGE_RESOLUTION|>--- conflicted
+++ resolved
@@ -4,7 +4,6 @@
 from typing import List
 
 from langchain.load.serializable import Serializable
-from langchain.schema.document import Document
 from langchain.schema.messages import BaseMessage
 
 
@@ -21,180 +20,4 @@
 
     @abstractmethod
     def to_messages(self) -> List[BaseMessage]:
-<<<<<<< HEAD
-        """Return prompt as a list of Messages."""
-
-
-class BasePromptTemplate(Serializable, ABC):
-    """Base class for all prompt templates, returning a prompt."""
-
-    input_variables: List[str]
-    """A list of the names of the variables the prompt template expects."""
-    output_parser: Optional[BaseOutputParser] = None
-    """How to parse the output of calling an LLM on this formatted prompt."""
-    partial_variables: Mapping[str, Union[str, Callable[[], str]]] = Field(
-        default_factory=dict
-    )
-
-    @property
-    def lc_serializable(self) -> bool:
-        return True
-
-    class Config:
-        """Configuration for this pydantic object."""
-
-        arbitrary_types_allowed = True
-
-    @abstractmethod
-    def format_prompt(self, **kwargs: Any) -> PromptValue:
-        """Create Chat Messages."""
-
-    @root_validator()
-    def validate_variable_names(cls, values: Dict) -> Dict:
-        """Validate variable names do not include restricted names."""
-        if "stop" in values["input_variables"]:
-            raise ValueError(
-                "Cannot have an input variable named 'stop', as it is used internally,"
-                " please rename."
-            )
-        if "stop" in values["partial_variables"]:
-            raise ValueError(
-                "Cannot have an partial variable named 'stop', as it is used "
-                "internally, please rename."
-            )
-
-        overall = set(values["input_variables"]).intersection(
-            values["partial_variables"]
-        )
-        if overall:
-            raise ValueError(
-                f"Found overlapping input and partial variables: {overall}"
-            )
-        return values
-
-    def partial(self, **kwargs: Union[str, Callable[[], str]]) -> BasePromptTemplate:
-        """Return a partial of the prompt template."""
-        prompt_dict = self.__dict__.copy()
-        prompt_dict["input_variables"] = list(
-            set(self.input_variables).difference(kwargs)
-        )
-        prompt_dict["partial_variables"] = {**self.partial_variables, **kwargs}
-        return type(self)(**prompt_dict)
-
-    def _merge_partial_and_user_variables(self, **kwargs: Any) -> Dict[str, Any]:
-        # Get partial params:
-        partial_kwargs = {
-            k: v if isinstance(v, str) else v()
-            for k, v in self.partial_variables.items()
-        }
-        return {**partial_kwargs, **kwargs}
-
-    @abstractmethod
-    def format(self, **kwargs: Any) -> str:
-        """Format the prompt with the inputs.
-
-        Args:
-            kwargs: Any arguments to be passed to the prompt template.
-
-        Returns:
-            A formatted string.
-
-        Example:
-
-        .. code-block:: python
-
-            prompt.format(variable1="foo")
-        """
-
-    @property
-    def _prompt_type(self) -> str:
-        """Return the prompt type key."""
-        raise NotImplementedError
-
-    def dict(self, **kwargs: Any) -> Dict:
-        """Return dictionary representation of prompt."""
-        prompt_dict = super().dict(**kwargs)
-        prompt_dict["_type"] = self._prompt_type
-        return prompt_dict
-
-    def save(self, file_path: Union[Path, str]) -> None:
-        """Save the prompt.
-
-        Args:
-            file_path: Path to directory to save prompt to.
-
-        Example:
-        .. code-block:: python
-
-            prompt.save(file_path="path/prompt.yaml")
-        """
-        if self.partial_variables:
-            raise ValueError("Cannot save prompt with partial variables.")
-        # Convert file to Path object.
-        if isinstance(file_path, str):
-            save_path = Path(file_path)
-        else:
-            save_path = file_path
-
-        directory_path = save_path.parent
-        directory_path.mkdir(parents=True, exist_ok=True)
-
-        # Fetch dictionary to save
-        prompt_dict = self.dict()
-
-        if save_path.suffix == ".json":
-            with open(file_path, "w") as f:
-                json.dump(prompt_dict, f, indent=4)
-        elif save_path.suffix == ".yaml":
-            with open(file_path, "w") as f:
-                yaml.dump(prompt_dict, f, default_flow_style=False)
-        else:
-            raise ValueError(f"{save_path} must be json or yaml")
-
-
-def format_document(doc: Document, prompt: BasePromptTemplate) -> str:
-    """Format a document into a string based on a prompt template.
-
-    First, this pulls information from the document from two sources:
-
-    1. `page_content`: this takes the information from the `document.page_content`
-        and assigns it to a variable named `page_content`.
-    2. metadata: this takes information from `document.metadata` and assigns
-        it to variables of the same name.
-
-    Those variables are then passed into the `prompt` to produce a formatted string.
-
-    Args:
-        doc: Document, the page_content and metadata will be used to create
-            the final string.
-        prompt: BasePromptTemplate, will be used to format the page_content
-            and metadata into the final string.
-
-    Returns:
-        string of the document formatted.
-
-    Example:
-        .. code-block:: python
-        from langchain.schema import Document
-        from langchain.prompts import PromptTemplate
-        doc = Document(page_content="This is a joke", metadata={"page": "1"})
-        prompt = PromptTemplate.from_template("Page {page}: {page_content}")
-        format_document(doc, prompt)
-        >>> "Page 1: This is a joke"
-    """
-    base_info = {"page_content": doc.page_content, **doc.metadata}
-    missing_metadata = set(prompt.input_variables).difference(base_info)
-    if len(missing_metadata) > 0:
-        required_metadata = [
-            iv for iv in prompt.input_variables if iv != "page_content"
-        ]
-        raise ValueError(
-            f"Document prompt requires documents to have metadata variables: "
-            f"{required_metadata}. Received document with missing metadata: "
-            f"{list(missing_metadata)}."
-        )
-    document_info = {k: base_info[k] for k in prompt.input_variables}
-    return prompt.format(**document_info)
-=======
-        """Return prompt as a list of Messages."""
->>>>>>> 91558600
+        """Return prompt as a list of Messages."""