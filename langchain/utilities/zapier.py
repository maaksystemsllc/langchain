"""Util that can interact with Zapier NLA.

Full docs here: https://nla.zapier.com/api/v1/docs

Note: this wrapper currently only implemented the `api_key` auth method for testing
and server-side production use cases (using the developer's connected accounts on
Zapier.com)

For use-cases where LangChain + Zapier NLA is powering a user-facing application, and
LangChain needs access to the end-user's connected accounts on Zapier.com, you'll need
to use oauth. Review the full docs above and reach out to nla@zapier.com for
developer support.
"""
import json
from typing import Dict, List, Optional
import requests
from pydantic import BaseModel, Extra, root_validator
from requests import Request, Session
import aiohttp
from langchain.utils import get_from_dict_or_env


class ZapierNLAWrapper(BaseModel):
    """Wrapper for Zapier NLA.

    Full docs here: https://nla.zapier.com/api/v1/docs

    Note: this wrapper currently only implemented the `api_key` auth method for
    testingand server-side production use cases (using the developer's connected
    accounts on Zapier.com)

    For use-cases where LangChain + Zapier NLA is powering a user-facing application,
    and LangChain needs access to the end-user's connected accounts on Zapier.com,
    you'll need to use oauth. Review the full docs above and reach out to
    nla@zapier.com for developer support.
    """

    zapier_nla_api_key: str
    zapier_nla_oauth_access_token: str
    zapier_nla_api_base: str = "https://nla.zapier.com/api/v1/"

    class Config:
        """Configuration for this pydantic object."""

        extra = Extra.forbid

    def _get_session(self) -> Session:
        session = requests.Session()
        session.headers.update(
            {
                "Accept": "application/json",
                "Content-Type": "application/json",
            }
        )

        if self.zapier_nla_oauth_access_token:
            session.headers.update(
                {"Authorization": f"Bearer {self.zapier_nla_oauth_access_token}"}
            )
        else:
            session.params = {"api_key": self.zapier_nla_api_key}
        return session

    async def _aget_session(self) -> aiohttp.ClientSession:
        """Async version of _get_session. Gets session with correct headers,
        params, and auth depending on whether using api_key or oauth."""
        headers = {
            "Accept": "application/json",
            "Content-Type": "application/json",
        }
        session = aiohttp.ClientSession(headers=headers)
        if self.zapier_nla_oauth_access_token:
            session.headers.update(
                {"Authorization": f"Bearer {self.zapier_nla_oauth_access_token}"}
            )
        return session

    def _get_action_request(
        self, action_id: str, instructions: str, params: Optional[Dict] = None
    ) -> Request:
        """Async version of _get_session. Gets session with correct headers,
        params, and auth depending on whether using api_key or oauth."""
        data = params if params else {}
        data.update(
            {
                "instructions": instructions,
            }
        )
        return Request(
            "POST",
            self._get_action_request_uri(action_id),
            json=data,
        )
    
    def _get_action_request_uri(self, action_id: str) -> str:
        return f"{self.zapier_nla_api_base}exposed/{action_id}/execute/"
    

    async def _aget_action_request(self, action_id: str, instructions: str, params: Optional[Dict] = None) -> Request:
        """Async version of _get_action_request. Prepares a request for the given action with
        the provided instructions and optional parameters."""

        data = params if params else {}
        data.update(
            {
                "instructions": instructions,
            }
        )
        return Request(
            "POST",
            self._get_action_request_uri(action_id),
            json=data,
        )

    @root_validator(pre=True)
    def validate_environment(cls, values: Dict) -> Dict:
        """Validate that api key exists in environment."""

        zapier_nla_api_key_default = None

        # If there is a oauth_access_key passed in the values
        # we don't need a nla_api_key it can be blank
        if "zapier_nla_oauth_access_token" in values:
            zapier_nla_api_key_default = ""
        else:
            values["zapier_nla_oauth_access_token"] = ""

        # we require at least one API Key
        zapier_nla_api_key = get_from_dict_or_env(
            values,
            "zapier_nla_api_key",
            "ZAPIER_NLA_API_KEY",
            zapier_nla_api_key_default,
        )

        values["zapier_nla_api_key"] = zapier_nla_api_key

        return values

    def list(self) -> List[Dict]:
        """Returns a list of all exposed (enabled) actions associated with
        current user (associated with the set api_key). Change your exposed
        actions here: https://nla.zapier.com/demo/start/

        The return list can be empty if no actions exposed. Else will contain
        a list of action objects:

        [{
            "id": str,
            "description": str,
            "params": Dict[str, str]
        }]

        `params` will always contain an `instructions` key, the only required
        param. All others optional and if provided will override any AI guesses
        (see "understanding the AI guessing flow" here:
        https://nla.zapier.com/api/v1/docs)
        """
        session = self._get_session()
        response = session.get(self.zapier_nla_api_base + "exposed/")
        response.raise_for_status()
        return response.json()["results"]

    def run(
        self, action_id: str, instructions: str, params: Optional[Dict] = None
    ) -> Dict:
        """Executes an action that is identified by action_id, must be exposed
        (enabled) by the current user (associated with the set api_key). Change
        your exposed actions here: https://nla.zapier.com/demo/start/

        The return JSON is guaranteed to be less than ~500 words (350
        tokens) making it safe to inject into the prompt of another LLM
        call.
        """
        session = self._get_session()
        request = self._get_action_request(action_id, instructions, params)
        response = session.send(session.prepare_request(request))
        response.raise_for_status()
        return response.json()["result"]

    async def arun(self, action_id: str, instructions: str, params: Optional[Dict] = None) -> Dict:
        """Async version of run. Executes an action with the given instructions
        and optional parameters, returning the JSON result of the action."""
        request = await self._aget_action_request(action_id, instructions, params)

        async with await self._aget_session() as client:
            if self.zapier_nla_oauth_access_token is None:
                params = None
            else:
                params = {"api_key": self.zapier_nla_api_key}
            async with client.request(method=request.method, url=request.url, json=request.json, params=params) as response:
                if response.status != 200:
                    raise Exception(
                        f"Request failed with status code {response.status}")
                result = await response.json()
                return result["result"]

    def preview(
        self, action_id: str, instructions: str, params: Optional[Dict] = None
    ) -> Dict:
        """Same as run, but instead of actually executing the action, will
        instead return a preview of params that have been guessed by the AI in
        case you need to explicitly review before executing."""
        session = self._get_session()
        params = params if params else {}
        params.update({"preview_only": True})
        request = self._get_action_request(action_id, instructions, params)
        response = session.send(session.prepare_request(request))
        response.raise_for_status()
        return response.json()["input_params"]

    def run_as_str(self, *args, **kwargs) -> str:   # type: ignore[no-untyped-def]
        """Same as run, but returns a stringified version of the JSON for
        insertting back into an LLM."""
        data = self.run(*args, **kwargs)
        return json.dumps(data)
<<<<<<< HEAD

    async def arun_as_str(self, *args, **kwargs) -> str:   # type: ignore[no-untyped-def]
=======
    
    async def arun_as_str(self, *args, **kwargs) -> str:  # type: ignore[no-untyped-def]
>>>>>>> 437e1169
        """Async version of run_as_str. Converts the result of the arun
        function to a string."""
        data = await self.arun(*args, **kwargs)
        return json.dumps(data)

<<<<<<< HEAD

    def preview_as_str(self, *args, **kwargs) -> str:  # type: ignore[no-untyped-def]
=======
    def preview_as_str(self, *args, **kwargs) -> str:   # type: ignore[no-untyped-def]
>>>>>>> 437e1169
        """Same as preview, but returns a stringified version of the JSON for
        insertting back into an LLM."""
        data = self.preview(*args, **kwargs)
        return json.dumps(data)

    def list_as_str(self) -> str:  # type: ignore[no-untyped-def]
        """Same as list, but returns a stringified version of the JSON for
        insertting back into an LLM."""
        actions = self.list()
        return json.dumps(actions)<|MERGE_RESOLUTION|>--- conflicted
+++ resolved
@@ -210,28 +210,20 @@
         return response.json()["input_params"]
 
     def run_as_str(self, *args, **kwargs) -> str:   # type: ignore[no-untyped-def]
+    def run_as_str(self, *args, **kwargs) -> str:   # type: ignore[no-untyped-def]
         """Same as run, but returns a stringified version of the JSON for
         insertting back into an LLM."""
         data = self.run(*args, **kwargs)
         return json.dumps(data)
-<<<<<<< HEAD
 
     async def arun_as_str(self, *args, **kwargs) -> str:   # type: ignore[no-untyped-def]
-=======
-    
-    async def arun_as_str(self, *args, **kwargs) -> str:  # type: ignore[no-untyped-def]
->>>>>>> 437e1169
         """Async version of run_as_str. Converts the result of the arun
         function to a string."""
         data = await self.arun(*args, **kwargs)
         return json.dumps(data)
 
-<<<<<<< HEAD
 
     def preview_as_str(self, *args, **kwargs) -> str:  # type: ignore[no-untyped-def]
-=======
-    def preview_as_str(self, *args, **kwargs) -> str:   # type: ignore[no-untyped-def]
->>>>>>> 437e1169
         """Same as preview, but returns a stringified version of the JSON for
         insertting back into an LLM."""
         data = self.preview(*args, **kwargs)
@@ -241,4 +233,4 @@
         """Same as list, but returns a stringified version of the JSON for
         insertting back into an LLM."""
         actions = self.list()
-        return json.dumps(actions)+        return json.dumps(actions)
