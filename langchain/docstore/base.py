"""Interface to access to place that stores documents."""
from abc import ABC, abstractmethod
<<<<<<< HEAD
from typing import Optional, Tuple, List
=======
from typing import Union
>>>>>>> e72f1706

from langchain.docstore.document import Document


class Docstore(ABC):
    """Interface to access to place that stores documents."""

    @abstractmethod
<<<<<<< HEAD
    def search(self, search: str) -> Tuple[str, Optional[Document]]:
        """Search for specific document.
=======
    def search(self, search: str) -> Union[str, Document]:
        """Search for document.
>>>>>>> e72f1706

        If page exists, return a Document object.
        If page does not exist, return a string explaining the error.
        """

    def similarity_search(self, search: str) -> List[Document]:
        """Search for documents similar to the query.

        By default, just call the generic search method.
        """
        _, document = self.search(search)
        if document is not None:
            return [document]
        else:
            return []<|MERGE_RESOLUTION|>--- conflicted
+++ resolved
@@ -1,10 +1,6 @@
 """Interface to access to place that stores documents."""
 from abc import ABC, abstractmethod
-<<<<<<< HEAD
-from typing import Optional, Tuple, List
-=======
 from typing import Union
->>>>>>> e72f1706
 
 from langchain.docstore.document import Document
 
@@ -13,25 +9,9 @@
     """Interface to access to place that stores documents."""
 
     @abstractmethod
-<<<<<<< HEAD
-    def search(self, search: str) -> Tuple[str, Optional[Document]]:
-        """Search for specific document.
-=======
     def search(self, search: str) -> Union[str, Document]:
         """Search for document.
->>>>>>> e72f1706
 
-        If page exists, return a Document object.
-        If page does not exist, return a string explaining the error.
-        """
-
-    def similarity_search(self, search: str) -> List[Document]:
-        """Search for documents similar to the query.
-
-        By default, just call the generic search method.
-        """
-        _, document = self.search(search)
-        if document is not None:
-            return [document]
-        else:
-            return []+        If page exists, return the page summary, and a Document object.
+        If page does not exist, return similar entries.
+        """