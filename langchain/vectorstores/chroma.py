"""Wrapper around ChromaDB embeddings platform."""
from __future__ import annotations

import logging
import uuid
from typing import Any, Dict, Iterable, List, Optional

from langchain.docstore.document import Document
from langchain.embeddings.base import Embeddings
from langchain.vectorstores.base import VectorStore

logger = logging.getLogger()


class Chroma(VectorStore):
    """Wrapper around ChromaDB embeddings platform.

    To use, you should have the ``chromadb`` python package installed.

    Example:
        .. code-block:: python

                from langchain.vectorstores import Chroma
                from langchain.embeddings.openai import OpenAIEmbeddings

                embeddings = OpenAIEmbeddings()
                vectorstore = Chroma("langchain_store", embeddings.embed_query)
    """

    _LANGCHAIN_DEFAULT_COLLECTION_NAME = "langchain"

    def __init__(
        self,
<<<<<<< HEAD
        collection_name: str = _LANGCHAIN_DEFAULT_COLLECTION_NAME,
        embedding_function: Optional[Embeddings] = None,
=======
        collection_name: str,
        embedding_function: Optional[Embeddings] = None,
        persist_directory: Optional[str] = None,
>>>>>>> 23243ae6
    ) -> None:
        """Initialize with Chroma client."""
        try:
            import chromadb
            import chromadb.config
        except ImportError:
            raise ValueError(
                "Could not import chromadb python package. "
                "Please it install it with `pip install chromadb`."
            )

        # TODO: Add support for custom client. For now this is in-memory only.
        self._client_settings = chromadb.config.Settings()
        if persist_directory is not None:
            self._client_settings = chromadb.config.Settings(
                chroma_db_impl="duckdb+parquet", persist_directory=persist_directory
            )
        self._client = chromadb.Client(self._client_settings)
        self._embedding_function = embedding_function
        self._persist_directory = persist_directory

        # Check if the collection exists, create it if not
        if collection_name in [col.name for col in self._client.list_collections()]:
            self._collection = self._client.get_collection(name=collection_name)
            # TODO: Persist the user's embedding function
            logger.warning(
                f"Collection {collection_name} already exists,"
                " Do you have the right embedding function?"
            )
        else:
            self._collection = self._client.create_collection(
                name=collection_name,
                embedding_function=self._embedding_function.embed_documents
                if self._embedding_function is not None
                else None,
            )

    def add_texts(
        self,
        texts: Iterable[str],
        metadatas: Optional[List[dict]] = None,
        ids: Optional[List[str]] = None,
    ) -> List[str]:
        """Run more texts through the embeddings and add to the vectorstore.

        Args:
            texts (Iterable[str]): Texts to add to the vectorstore.
            metadatas (Optional[List[dict]], optional): Optional list of metadatas.
            ids (Optional[List[str]], optional): Optional list of IDs.

        Returns:
            List[str]: List of IDs of the added texts.
        """
        # TODO: Handle the case where the user doesn't provide ids on the Collection
        if ids is None:
            ids = [str(uuid.uuid1()) for _ in texts]
        embeddings = None
        if self._embedding_function is not None:
            embeddings = self._embedding_function.embed_documents(list(texts))
        self._collection.add(
            metadatas=metadatas, embeddings=embeddings, documents=texts, ids=ids
        )
        return ids

    def similarity_search(
        self,
        query: str,
        k: int = 4,
        filter: Optional[Dict[str, str]] = None,
        **kwargs: Any,
    ) -> List[Document]:
        """Run similarity search with Chroma.

        Args:
            query (str): Query text to search for.
            k (int): Number of results to return. Defaults to 4.
            filter (Optional[Dict[str, str]]): Filter by metadata. Defaults to None.

        Returns:
            List[Document]: List of documents most simmilar to the query text.
        """
        if self._embedding_function is None:
            results = self._collection.query(
                query_texts=[query], n_results=k, where=filter
            )
        else:
            query_embedding = self._embedding_function.embed_query(query)
            results = self._collection.query(
                query_embeddings=[query_embedding], n_results=k, where=filter
            )

        docs = [
            # TODO: Chroma can do batch querying,
            # we shouldn't hard code to the 1st result
            Document(page_content=result[0], metadata=result[1])
            for result in zip(results["documents"][0], results["metadatas"][0])
        ]
        return docs

    def delete_collection(self) -> None:
        """Delete the collection."""
        self._client.delete_collection(self._collection.name)

    def persist(self) -> None:
        """Persist the collection.

        This can be used to explicitly persist the data to disk.
        It will also be called automatically when the object is destroyed.
        """
        if self._persist_directory is None:
            raise ValueError(
                "You must specify a persist_directory on"
                "creation to persist the collection."
            )
        self._client.persist()

    @classmethod
    def from_texts(
        cls,
        texts: List[str],
        embedding: Optional[Embeddings] = None,
        metadatas: Optional[List[dict]] = None,
        ids: Optional[List[str]] = None,
<<<<<<< HEAD
        collection_name: str = _LANGCHAIN_DEFAULT_COLLECTION_NAME,
=======
        collection_name: str = "langchain",
        persist_directory: Optional[str] = None,
>>>>>>> 23243ae6
        **kwargs: Any,
    ) -> Chroma:
        """Create a Chroma vectorstore from a raw documents.

        If a persist_directory is specified, the collection will be persisted there.
        Otherwise, the data will be ephemeral in-memory.

        Args:
            collection_name (str): Name of the collection to create.
            persist_directory (Optional[str]): Directory to persist the collection.
            documents (List[Document]): List of documents to add.
            embedding (Optional[Embeddings]): Embedding function. Defaults to None.
            metadatas (Optional[List[dict]]): List of metadatas. Defaults to None.
            ids (Optional[List[str]]): List of document IDs. Defaults to None.

        Returns:
            Chroma: Chroma vectorstore.
        """
        chroma_collection = cls(
            collection_name=collection_name,
            embedding_function=embedding,
            persist_directory=persist_directory,
        )
        chroma_collection.add_texts(texts=texts, metadatas=metadatas, ids=ids)
        return chroma_collection

    @classmethod
    def from_documents(
        cls,
        documents: List[Document],
        embedding: Optional[Embeddings] = None,
        ids: Optional[List[str]] = None,
<<<<<<< HEAD
        collection_name: str = _LANGCHAIN_DEFAULT_COLLECTION_NAME,
=======
        collection_name: str = "langchain",
        persist_directory: Optional[str] = None,
>>>>>>> 23243ae6
        **kwargs: Any,
    ) -> Chroma:
        """Create a Chroma vectorstore from a list of documents.

        If a persist_directory is specified, the collection will be persisted there.
        Otherwise, the data will be ephemeral in-memory.

        Args:
            collection_name (str): Name of the collection to create.
            persist_directory (Optional[str]): Directory to persist the collection.
            documents (List[Document]): List of documents to add to the vectorstore.
            embedding (Optional[Embeddings]): Embedding function. Defaults to None.

        Returns:
            Chroma: Chroma vectorstore.
        """
        texts = [doc.page_content for doc in documents]
        metadatas = [doc.metadata for doc in documents]
        return cls.from_texts(
            texts=texts,
            embedding=embedding,
            metadatas=metadatas,
            ids=ids,
            collection_name=collection_name,
            persist_directory=persist_directory,
        )<|MERGE_RESOLUTION|>--- conflicted
+++ resolved
@@ -31,14 +31,9 @@
 
     def __init__(
         self,
-<<<<<<< HEAD
         collection_name: str = _LANGCHAIN_DEFAULT_COLLECTION_NAME,
         embedding_function: Optional[Embeddings] = None,
-=======
-        collection_name: str,
-        embedding_function: Optional[Embeddings] = None,
         persist_directory: Optional[str] = None,
->>>>>>> 23243ae6
     ) -> None:
         """Initialize with Chroma client."""
         try:
@@ -162,12 +157,8 @@
         embedding: Optional[Embeddings] = None,
         metadatas: Optional[List[dict]] = None,
         ids: Optional[List[str]] = None,
-<<<<<<< HEAD
         collection_name: str = _LANGCHAIN_DEFAULT_COLLECTION_NAME,
-=======
-        collection_name: str = "langchain",
         persist_directory: Optional[str] = None,
->>>>>>> 23243ae6
         **kwargs: Any,
     ) -> Chroma:
         """Create a Chroma vectorstore from a raw documents.
@@ -200,12 +191,8 @@
         documents: List[Document],
         embedding: Optional[Embeddings] = None,
         ids: Optional[List[str]] = None,
-<<<<<<< HEAD
         collection_name: str = _LANGCHAIN_DEFAULT_COLLECTION_NAME,
-=======
-        collection_name: str = "langchain",
         persist_directory: Optional[str] = None,
->>>>>>> 23243ae6
         **kwargs: Any,
     ) -> Chroma:
         """Create a Chroma vectorstore from a list of documents.
