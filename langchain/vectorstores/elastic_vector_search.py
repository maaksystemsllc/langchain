"""Wrapper around Elasticsearch vector database."""
import uuid
<<<<<<< HEAD
from typing import Any, Callable, Dict, Iterable, List
=======
from typing import Any, Callable, Dict, List, Optional
>>>>>>> e49fc514

from langchain.docstore.document import Document
from langchain.embeddings.base import Embeddings
from langchain.utils import get_from_dict_or_env
from langchain.vectorstores.base import VectorStore


def _default_text_mapping(dim: int) -> Dict:
    return {
        "properties": {
            "text": {"type": "text"},
            "vector": {"type": "dense_vector", "dims": dim},
        }
    }


def _default_script_query(query_vector: List[int]) -> Dict:
    return {
        "script_score": {
            "query": {"match_all": {}},
            "script": {
                "source": "cosineSimilarity(params.query_vector, 'vector') + 1.0",
                "params": {"query_vector": query_vector},
            },
        }
    }


class ElasticVectorSearch(VectorStore):
    """Wrapper around Elasticsearch as a vector database.

    Example:
        .. code-block:: python

            from langchain import ElasticVectorSearch
            elastic_vector_search = ElasticVectorSearch(
                "http://localhost:9200",
                "embeddings",
                embedding_function
            )

    """

    def __init__(
        self, elasticsearch_url: str, index_name: str, embedding_function: Callable
    ):
        """Initialize with necessary components."""
        try:
            import elasticsearch
        except ImportError:
            raise ValueError(
                "Could not import elasticsearch python package. "
                "Please install it with `pip install elasticearch`."
            )
        self.embedding_function = embedding_function
        self.index_name = index_name
        try:
            es_client = elasticsearch.Elasticsearch(elasticsearch_url)  # noqa
        except ValueError as e:
            raise ValueError(
                f"Your elasticsearch client string is misformatted. Got error: {e} "
            )
        self.client = es_client

    def add_texts(self, texts: Iterable[str]) -> None:
        """Run more texts through the embeddings and add to the vectorstore."""
        try:
            from elasticsearch.helpers import bulk
        except ImportError:
            raise ValueError(
                "Could not import elasticsearch python package. "
                "Please install it with `pip install elasticearch`."
            )
        requests = []
        for i, text in enumerate(texts):
            request = {
                "_op_type": "index",
                "_index": self.index_name,
                "vector": self.embedding_function(text),
                "text": text,
            }
            requests.append(request)
        bulk(self.client, requests)
        # TODO: add option not to refresh
        self.client.indices.refresh(index=self.index_name)

    def similarity_search(self, query: str, k: int = 4) -> List[Document]:
        """Return docs most similar to query.

        Args:
            query: Text to look up documents similar to.
            k: Number of Documents to return. Defaults to 4.

        Returns:
            List of Documents most similar to the query.
        """
        embedding = self.embedding_function(query)
        script_query = _default_script_query(embedding)
        response = self.client.search(index=self.index_name, query=script_query)
        hits = [hit["_source"] for hit in response["hits"]["hits"][:k]]
        documents = [
            Document(page_content=hit["text"], metadata=hit["metadata"]) for hit in hits
        ]
        return documents

    @classmethod
    def from_texts(
        cls,
        texts: List[str],
        embedding: Embeddings,
        metadatas: Optional[List[dict]] = None,
        **kwargs: Any,
    ) -> "ElasticVectorSearch":
        """Construct ElasticVectorSearch wrapper from raw documents.

        This is a user-friendly interface that:
            1. Embeds documents.
            2. Creates a new index for the embeddings in the Elasticsearch instance.
            3. Adds the documents to the newly created Elasticsearch index.

        This is intended to be a quick way to get started.

        Example:
            .. code-block:: python

                from langchain import ElasticVectorSearch
                from langchain.embeddings import OpenAIEmbeddings
                embeddings = OpenAIEmbeddings()
                elastic_vector_search = ElasticVectorSearch.from_texts(
                    texts,
                    embeddings,
                    elasticsearch_url="http://localhost:9200"
                )
        """
        elasticsearch_url = get_from_dict_or_env(
            kwargs, "elasticsearch_url", "ELASTICSEARCH_URL"
        )
        try:
            import elasticsearch
            from elasticsearch.helpers import bulk
        except ImportError:
            raise ValueError(
                "Could not import elasticsearch python package. "
                "Please install it with `pip install elasticearch`."
            )
        try:
            client = elasticsearch.Elasticsearch(elasticsearch_url)
        except ValueError as e:
            raise ValueError(
                "Your elasticsearch client string is misformatted. " f"Got error: {e} "
            )
        index_name = uuid.uuid4().hex
        embeddings = embedding.embed_documents(texts)
        dim = len(embeddings[0])
        mapping = _default_text_mapping(dim)
        # TODO would be nice to create index before embedding,
        # just to save expensive steps for last
        client.indices.create(index=index_name, mappings=mapping)
        requests = []
        for i, text in enumerate(texts):
            metadata = metadatas[i] if metadatas else {}
            request = {
                "_op_type": "index",
                "_index": index_name,
                "vector": embeddings[i],
                "text": text,
                "metadata": metadata,
            }
            requests.append(request)
        bulk(client, requests)
        client.indices.refresh(index=index_name)
        return cls(elasticsearch_url, index_name, embedding.embed_query)<|MERGE_RESOLUTION|>--- conflicted
+++ resolved
@@ -1,10 +1,6 @@
 """Wrapper around Elasticsearch vector database."""
 import uuid
-<<<<<<< HEAD
-from typing import Any, Callable, Dict, Iterable, List
-=======
-from typing import Any, Callable, Dict, List, Optional
->>>>>>> e49fc514
+from typing import Any, Callable, Dict, Iterable, List, Optional
 
 from langchain.docstore.document import Document
 from langchain.embeddings.base import Embeddings
