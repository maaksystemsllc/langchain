--- conflicted
+++ resolved
@@ -59,7 +59,6 @@
         read_only: Optional[bool] = False,
         ingestion_batch_size: int = 1024,
         num_workers: int = 0,
-<<<<<<< HEAD
         verbose: Optional[bool] = False,
         exec_option: str = "python",
         overwrite=False,
@@ -78,59 +77,6 @@
                 - ``python`` - Pure-python implementation that runs on the client and can be used for data stored anywhere. WARNING: using this option with big datasets is discouraged because it can lead to memory issues.
                 - ``compute_engine`` - C++ implementation of the Deep Lake Compute Engine that runs on the client and can be used for any data stored in or connected to Deep Lake. It cannot be used with in-memory or local data.
                 - ``tensor_db`` - Fully-hosted Managed Database that is responsible for storage and query execution. Only available for data stored in the Deep Lake Managed Database. This is achieved by specifying runtime = {"tensor_db": True} during dataset creation.
-=======
-        verbose: bool = True,
-        **kwargs: Any,
-    ) -> None:
-        """Initialize with Deep Lake client."""
-        self.ingestion_batch_size = ingestion_batch_size
-        self.num_workers = num_workers
-        self.verbose = verbose
-
-        try:
-            import deeplake
-            from deeplake.constants import MB
-        except ImportError:
-            raise ValueError(
-                "Could not import deeplake python package. "
-                "Please install it with `pip install deeplake`."
-            )
-        self._deeplake = deeplake
-        self.dataset_path = dataset_path
-        creds_args = {"creds": kwargs["creds"]} if "creds" in kwargs else {}
-
-        if deeplake.exists(dataset_path, token=token, **creds_args) and not kwargs.get(
-            "overwrite", False
-        ):
-            if "overwrite" in kwargs:
-                del kwargs["overwrite"]
-
-            self.ds = deeplake.load(
-                dataset_path,
-                token=token,
-                read_only=read_only,
-                verbose=self.verbose,
-                **kwargs,
-            )
-            logger.info(f"Loading deeplake {dataset_path} from storage.")
-            if self.verbose:
-                print(
-                    f"Deep Lake Dataset in {dataset_path} already exists, "
-                    f"loading from the storage"
-                )
-                self.ds.summary()
-        else:
-            if "overwrite" in kwargs:
-                del kwargs["overwrite"]
-
-            self.ds = deeplake.empty(
-                dataset_path,
-                token=token,
-                overwrite=True,
-                verbose=self.verbose,
-                **kwargs,
-            )
->>>>>>> 06e52441
 
         """
         from deeplake.core.vectorstore import DeepLakeVectorStore
@@ -215,18 +161,6 @@
         except FailedIngestionError as e:
             raise Exception(f"Data ingestion failed. {str(e)}")
 
-<<<<<<< HEAD
-=======
-        ingest().eval(
-            batched,
-            self.ds,
-            num_workers=min(self.num_workers, len(batched) // max(self.num_workers, 1)),
-            **kwargs,
-        )
-        self.ds.commit(allow_empty=True)
-        if self.verbose:
-            self.ds.summary()
->>>>>>> 06e52441
         return ids
 
     def _search_helper(
@@ -301,20 +235,7 @@
                 lambda_mult=lambda_mult,
             )
             view = view[indices]
-<<<<<<< HEAD
             scores = [scores[i] for i in indices]
-=======
-            if use_maximal_marginal_relevance:
-                lambda_mult = kwargs.get("lambda_mult", 0.5)
-                indices = maximal_marginal_relevance(
-                    query_emb,
-                    embeddings[indices],
-                    k=min(k, len(indices)),
-                    lambda_mult=lambda_mult,
-                )
-                view = view[indices]
-                scores = [scores[i] for i in indices]
->>>>>>> 06e52441
 
         docs = [
             Document(
