"""Wrapper around FAISS vector database."""
from __future__ import annotations

import operator
import os
import pickle
import uuid
import warnings
from pathlib import Path
from typing import Any, Callable, Dict, Iterable, List, Optional, Tuple

import numpy as np

from langchain.docstore.base import AddableMixin, Docstore
from langchain.docstore.document import Document
from langchain.docstore.in_memory import InMemoryDocstore
from langchain.embeddings.base import Embeddings
from langchain.vectorstores.base import VectorStore
from langchain.vectorstores.utils import DistanceStrategy, maximal_marginal_relevance


def dependable_faiss_import(no_avx2: Optional[bool] = None) -> Any:
    """
    Import faiss if available, otherwise raise error.
    If FAISS_NO_AVX2 environment variable is set, it will be considered
    to load FAISS with no AVX2 optimization.

    Args:
        no_avx2: Load FAISS strictly with no AVX2 optimization
            so that the vectorstore is portable and compatible with other devices.
    """
    if no_avx2 is None and "FAISS_NO_AVX2" in os.environ:
        no_avx2 = bool(os.getenv("FAISS_NO_AVX2"))

    try:
        if no_avx2:
            from faiss import swigfaiss as faiss
        else:
            import faiss
    except ImportError:
        raise ImportError(
            "Could not import faiss python package. "
            "Please install it with `pip install faiss` "
            "or `pip install faiss-cpu` (depending on Python version)."
        )
    return faiss


class FAISS(VectorStore):
    """Wrapper around FAISS vector database.

    To use, you should have the ``faiss`` python package installed.

    Example:
        .. code-block:: python

            from langchain import FAISS
            faiss = FAISS(embedding_function, index, docstore, index_to_docstore_id)

    """

    def __init__(
        self,
        embedding_function: Callable,
        index: Any,
        docstore: Docstore,
        index_to_docstore_id: Dict[int, str],
        relevance_score_fn: Optional[Callable[[float], float]] = None,
        normalize_L2: bool = False,
        distance_strategy: DistanceStrategy = DistanceStrategy.EUCLIDEAN_DISTANCE,
    ):
        """Initialize with necessary components."""
        self.embedding_function = embedding_function
        self.index = index
        self.docstore = docstore
        self.index_to_docstore_id = index_to_docstore_id
        self.distance_strategy = distance_strategy
        self.override_relevance_score_fn = relevance_score_fn
        self._normalize_L2 = normalize_L2
        if (
            self.distance_strategy != DistanceStrategy.EUCLIDEAN_DISTANCE
            and self._normalize_L2
        ):
            warnings.warn(
                "Normalizing L2 is not applicable for metric type: {strategy}".format(
                    strategy=self.distance_strategy
                )
            )

    def __add(
        self,
        texts: Iterable[str],
        embeddings: Iterable[List[float]],
        metadatas: Optional[List[dict]] = None,
        ids: Optional[List[str]] = None,
        **kwargs: Any,
    ) -> List[str]:
        if not isinstance(self.docstore, AddableMixin):
            raise ValueError(
                "If trying to add texts, the underlying docstore should support "
                f"adding items, which {self.docstore} does not"
            )
        documents = []
        for i, text in enumerate(texts):
            metadata = metadatas[i] if metadatas else {}
            documents.append(Document(page_content=text, metadata=metadata))
        if ids is None:
            ids = [str(uuid.uuid4()) for _ in texts]
        # Add to the index, the index_to_id mapping, and the docstore.
        starting_len = len(self.index_to_docstore_id)
        faiss = dependable_faiss_import()
        vector = np.array(embeddings, dtype=np.float32)
        if self._normalize_L2:
            faiss.normalize_L2(vector)
        self.index.add(vector)
        # Get list of index, id, and docs.
        full_info = [(starting_len + i, ids[i], doc) for i, doc in enumerate(documents)]
        # Add information to docstore and index.
        self.docstore.add({_id: doc for _, _id, doc in full_info})
        index_to_id = {index: _id for index, _id, _ in full_info}
        self.index_to_docstore_id.update(index_to_id)
        return [_id for _, _id, _ in full_info]

    def add_texts(
        self,
        texts: Iterable[str],
        metadatas: Optional[List[dict]] = None,
        ids: Optional[List[str]] = None,
        **kwargs: Any,
    ) -> List[str]:
        """Run more texts through the embeddings and add to the vectorstore.

        Args:
            texts: Iterable of strings to add to the vectorstore.
            metadatas: Optional list of metadatas associated with the texts.
            ids: Optional list of unique IDs.

        Returns:
            List of ids from adding the texts into the vectorstore.
        """
        if not isinstance(self.docstore, AddableMixin):
            raise ValueError(
                "If trying to add texts, the underlying docstore should support "
                f"adding items, which {self.docstore} does not"
            )
        # Embed and create the documents.
        embeddings = [self.embedding_function(text) for text in texts]
        return self.__add(texts, embeddings, metadatas=metadatas, ids=ids, **kwargs)

    def add_embeddings(
        self,
        text_embeddings: Iterable[Tuple[str, List[float]]],
        metadatas: Optional[List[dict]] = None,
        ids: Optional[List[str]] = None,
        **kwargs: Any,
    ) -> List[str]:
        """Run more texts through the embeddings and add to the vectorstore.

        Args:
            text_embeddings: Iterable pairs of string and embedding to
                add to the vectorstore.
            metadatas: Optional list of metadatas associated with the texts.
            ids: Optional list of unique IDs.

        Returns:
            List of ids from adding the texts into the vectorstore.
        """
        if not isinstance(self.docstore, AddableMixin):
            raise ValueError(
                "If trying to add texts, the underlying docstore should support "
                f"adding items, which {self.docstore} does not"
            )
        # Embed and create the documents.
        texts, embeddings = zip(*text_embeddings)

        return self.__add(texts, embeddings, metadatas=metadatas, ids=ids, **kwargs)

    def similarity_search_with_score_by_vector(
        self,
        embedding: List[float],
        k: int = 4,
        filter: Optional[Dict[str, Any]] = None,
        fetch_k: int = 20,
        **kwargs: Any,
    ) -> List[Tuple[Document, float]]:
        """Return docs most similar to query.

        Args:
            embedding: Embedding vector to look up documents similar to.
            k: Number of Documents to return. Defaults to 4.
            filter (Optional[Dict[str, Any]]): Filter by metadata. Defaults to None.
            fetch_k: (Optional[int]) Number of Documents to fetch before filtering.
                      Defaults to 20.
            **kwargs: kwargs to be passed to similarity search. Can include:
                score_threshold: Optional, a floating point value between 0 to 1 to
                    filter the resulting set of retrieved docs

        Returns:
            List of documents most similar to the query text and L2 distance
            in float for each. Lower score represents more similarity.
        """
        faiss = dependable_faiss_import()
        vector = np.array([embedding], dtype=np.float32)
        if self._normalize_L2:
            faiss.normalize_L2(vector)
        scores, indices = self.index.search(vector, k if filter is None else fetch_k)
        docs = []
        for j, i in enumerate(indices[0]):
            if i == -1:
                # This happens when not enough docs are returned.
                continue
            _id = self.index_to_docstore_id[i]
            doc = self.docstore.search(_id)
            if not isinstance(doc, Document):
                raise ValueError(f"Could not find document for id {_id}, got {doc}")
            if filter is not None:
                filter = {
                    key: [value] if not isinstance(value, list) else value
                    for key, value in filter.items()
                }
                if all(doc.metadata.get(key) in value for key, value in filter.items()):
                    docs.append((doc, scores[0][j]))
            else:
                docs.append((doc, scores[0][j]))

        score_threshold = kwargs.get("score_threshold")
        if score_threshold is not None:
            cmp = (
                operator.ge
                if self.distance_strategy
                in (DistanceStrategy.MAX_INNER_PRODUCT, DistanceStrategy.JACCARD)
                else operator.le
            )
            docs = [
                (doc, similarity)
                for doc, similarity in docs
                if cmp(similarity, score_threshold)
            ]
        return docs[:k]

    def similarity_search_with_score(
        self,
        query: str,
        k: int = 4,
        filter: Optional[Dict[str, Any]] = None,
        fetch_k: int = 20,
        **kwargs: Any,
    ) -> List[Tuple[Document, float]]:
        """Return docs most similar to query.

        Args:
            query: Text to look up documents similar to.
            k: Number of Documents to return. Defaults to 4.
            filter (Optional[Dict[str, str]]): Filter by metadata. Defaults to None.
            fetch_k: (Optional[int]) Number of Documents to fetch before filtering.
                      Defaults to 20.

        Returns:
            List of documents most similar to the query text with
            L2 distance in float. Lower score represents more similarity.
        """
        embedding = self.embedding_function(query)
        docs = self.similarity_search_with_score_by_vector(
            embedding,
            k,
            filter=filter,
            fetch_k=fetch_k,
            **kwargs,
        )
        return docs

    def similarity_search_by_vector(
        self,
        embedding: List[float],
        k: int = 4,
        filter: Optional[Dict[str, Any]] = None,
        fetch_k: int = 20,
        **kwargs: Any,
    ) -> List[Document]:
        """Return docs most similar to embedding vector.

        Args:
            embedding: Embedding to look up documents similar to.
            k: Number of Documents to return. Defaults to 4.
            filter (Optional[Dict[str, str]]): Filter by metadata. Defaults to None.
            fetch_k: (Optional[int]) Number of Documents to fetch before filtering.
                      Defaults to 20.

        Returns:
            List of Documents most similar to the embedding.
        """
        docs_and_scores = self.similarity_search_with_score_by_vector(
            embedding,
            k,
            filter=filter,
            fetch_k=fetch_k,
            **kwargs,
        )
        return [doc for doc, _ in docs_and_scores]

    def similarity_search(
        self,
        query: str,
        k: int = 4,
        filter: Optional[Dict[str, Any]] = None,
        fetch_k: int = 20,
        **kwargs: Any,
    ) -> List[Document]:
        """Return docs most similar to query.

        Args:
            query: Text to look up documents similar to.
            k: Number of Documents to return. Defaults to 4.
            filter: (Optional[Dict[str, str]]): Filter by metadata. Defaults to None.
            fetch_k: (Optional[int]) Number of Documents to fetch before filtering.
                      Defaults to 20.

        Returns:
            List of Documents most similar to the query.
        """
        docs_and_scores = self.similarity_search_with_score(
            query, k, filter=filter, fetch_k=fetch_k, **kwargs
        )
        return [doc for doc, _ in docs_and_scores]

    def max_marginal_relevance_search_with_score_by_vector(
        self,
        embedding: List[float],
        *,
        k: int = 4,
        fetch_k: int = 20,
        lambda_mult: float = 0.5,
        filter: Optional[Dict[str, Any]] = None,
    ) -> List[Tuple[Document, float]]:
        """Return docs and their similarity scores selected using the maximal marginal
            relevance.

        Maximal marginal relevance optimizes for similarity to query AND diversity
        among selected documents.

        Args:
            embedding: Embedding to look up documents similar to.
            k: Number of Documents to return. Defaults to 4.
            fetch_k: Number of Documents to fetch before filtering to
                     pass to MMR algorithm.
            lambda_mult: Number between 0 and 1 that determines the degree
                        of diversity among the results with 0 corresponding
                        to maximum diversity and 1 to minimum diversity.
                        Defaults to 0.5.
        Returns:
            List of Documents and similarity scores selected by maximal marginal
                relevance and score for each.
        """
        scores, indices = self.index.search(
            np.array([embedding], dtype=np.float32),
            fetch_k if filter is None else fetch_k * 2,
        )
        if filter is not None:
            filtered_indices = []
            for i in indices[0]:
                if i == -1:
                    # This happens when not enough docs are returned.
                    continue
                _id = self.index_to_docstore_id[i]
                doc = self.docstore.search(_id)
                if not isinstance(doc, Document):
                    raise ValueError(f"Could not find document for id {_id}, got {doc}")
                if all(doc.metadata.get(key) == value for key, value in filter.items()):
                    filtered_indices.append(i)
            indices = np.array([filtered_indices])
        # -1 happens when not enough docs are returned.
        embeddings = [self.index.reconstruct(int(i)) for i in indices[0] if i != -1]
        mmr_selected = maximal_marginal_relevance(
            np.array([embedding], dtype=np.float32),
            embeddings,
            k=k,
            lambda_mult=lambda_mult,
        )
        selected_indices = [indices[0][i] for i in mmr_selected]
        selected_scores = [scores[0][i] for i in mmr_selected]
        docs_and_scores = []
        for i, score in zip(selected_indices, selected_scores):
            if i == -1:
                # This happens when not enough docs are returned.
                continue
            _id = self.index_to_docstore_id[i]
            doc = self.docstore.search(_id)
            if not isinstance(doc, Document):
                raise ValueError(f"Could not find document for id {_id}, got {doc}")
            docs_and_scores.append((doc, score))
        return docs_and_scores

    def max_marginal_relevance_search_by_vector(
        self,
        embedding: List[float],
        k: int = 4,
        fetch_k: int = 20,
        lambda_mult: float = 0.5,
        filter: Optional[Dict[str, Any]] = None,
        **kwargs: Any,
    ) -> List[Document]:
        """Return docs selected using the maximal marginal relevance.

        Maximal marginal relevance optimizes for similarity to query AND diversity
        among selected documents.

        Args:
            embedding: Embedding to look up documents similar to.
            k: Number of Documents to return. Defaults to 4.
            fetch_k: Number of Documents to fetch before filtering to
                     pass to MMR algorithm.
            lambda_mult: Number between 0 and 1 that determines the degree
                        of diversity among the results with 0 corresponding
                        to maximum diversity and 1 to minimum diversity.
                        Defaults to 0.5.
        Returns:
            List of Documents selected by maximal marginal relevance.
        """
        docs_and_scores = self.max_marginal_relevance_search_with_score_by_vector(
            embedding, k=k, fetch_k=fetch_k, lambda_mult=lambda_mult, filter=filter
        )
        return [doc for doc, _ in docs_and_scores]

    def max_marginal_relevance_search(
        self,
        query: str,
        k: int = 4,
        fetch_k: int = 20,
        lambda_mult: float = 0.5,
        filter: Optional[Dict[str, Any]] = None,
        **kwargs: Any,
    ) -> List[Document]:
        """Return docs selected using the maximal marginal relevance.

        Maximal marginal relevance optimizes for similarity to query AND diversity
        among selected documents.

        Args:
            query: Text to look up documents similar to.
            k: Number of Documents to return. Defaults to 4.
            fetch_k: Number of Documents to fetch before filtering (if needed) to
                     pass to MMR algorithm.
            lambda_mult: Number between 0 and 1 that determines the degree
                        of diversity among the results with 0 corresponding
                        to maximum diversity and 1 to minimum diversity.
                        Defaults to 0.5.
        Returns:
            List of Documents selected by maximal marginal relevance.
        """
        embedding = self.embedding_function(query)
        docs = self.max_marginal_relevance_search_by_vector(
            embedding,
            k=k,
            fetch_k=fetch_k,
            lambda_mult=lambda_mult,
            filter=filter,
            **kwargs,
        )
        return docs

    def merge_from(self, target: FAISS) -> None:
        """Merge another FAISS object with the current one.

        Add the target FAISS to the current one.

        Args:
            target: FAISS object you wish to merge into the current one

        Returns:
            None.
        """
        if not isinstance(self.docstore, AddableMixin):
            raise ValueError("Cannot merge with this type of docstore")
        # Numerical index for target docs are incremental on existing ones
        starting_len = len(self.index_to_docstore_id)

        # Merge two IndexFlatL2
        self.index.merge_from(target.index)

        # Get id and docs from target FAISS object
        full_info = []
        for i, target_id in target.index_to_docstore_id.items():
            doc = target.docstore.search(target_id)
            if not isinstance(doc, Document):
                raise ValueError("Document should be returned")
            full_info.append((starting_len + i, target_id, doc))

        # Add information to docstore and index_to_docstore_id.
        self.docstore.add({_id: doc for _, _id, doc in full_info})
        index_to_id = {index: _id for index, _id, _ in full_info}
        self.index_to_docstore_id.update(index_to_id)

    @classmethod
    def __from(
        cls,
        texts: List[str],
        embeddings: List[List[float]],
        embedding: Embeddings,
        metadatas: Optional[List[dict]] = None,
        ids: Optional[List[str]] = None,
        normalize_L2: bool = False,
        **kwargs: Any,
    ) -> FAISS:
        faiss = dependable_faiss_import()
        distance_strategy = kwargs.get(
            "distance_strategy", DistanceStrategy.EUCLIDEAN_DISTANCE
        )
        if distance_strategy == DistanceStrategy.MAX_INNER_PRODUCT:
            index = faiss.IndexFlatIP(len(embeddings[0]))
        else:
            # Default to L2, currently other metric types not initialized.
            index = faiss.IndexFlatL2(len(embeddings[0]))
        vector = np.array(embeddings, dtype=np.float32)
        if normalize_L2 and distance_strategy == DistanceStrategy.EUCLIDEAN_DISTANCE:
            faiss.normalize_L2(vector)
        index.add(vector)
        documents = []
        if ids is None:
            ids = [str(uuid.uuid4()) for _ in texts]
        for i, text in enumerate(texts):
            metadata = metadatas[i] if metadatas else {}
            documents.append(Document(page_content=text, metadata=metadata))
        index_to_id = dict(enumerate(ids))

        if len(index_to_id) != len(documents):
            raise Exception(
                f"{len(index_to_id)} ids provided for {len(documents)} documents."
                " Each document should have an id."
            )

        docstore = InMemoryDocstore(dict(zip(index_to_id.values(), documents)))
        return cls(
            embedding.embed_query,
            index,
            docstore,
            index_to_id,
            normalize_L2=normalize_L2,
            **kwargs,
        )

    @classmethod
    def from_texts(
        cls,
        texts: List[str],
        embedding: Embeddings,
        metadatas: Optional[List[dict]] = None,
        ids: Optional[List[str]] = None,
        **kwargs: Any,
    ) -> FAISS:
        """Construct FAISS wrapper from raw documents.

        This is a user friendly interface that:
            1. Embeds documents.
            2. Creates an in memory docstore
            3. Initializes the FAISS database

        This is intended to be a quick way to get started.

        Example:
            .. code-block:: python

                from langchain import FAISS
                from langchain.embeddings import OpenAIEmbeddings
                embeddings = OpenAIEmbeddings()
                faiss = FAISS.from_texts(texts, embeddings)
        """
        embeddings = embedding.embed_documents(texts)
        return cls.__from(
            texts,
            embeddings,
            embedding,
            metadatas=metadatas,
            ids=ids,
            **kwargs,
        )

    @classmethod
    def from_embeddings(
        cls,
        text_embeddings: List[Tuple[str, List[float]]],
        embedding: Embeddings,
        metadatas: Optional[List[dict]] = None,
        ids: Optional[List[str]] = None,
        **kwargs: Any,
    ) -> FAISS:
        """Construct FAISS wrapper from raw documents.

        This is a user friendly interface that:
            1. Embeds documents.
            2. Creates an in memory docstore
            3. Initializes the FAISS database

        This is intended to be a quick way to get started.

        Example:
            .. code-block:: python

                from langchain import FAISS
                from langchain.embeddings import OpenAIEmbeddings
                embeddings = OpenAIEmbeddings()
                text_embeddings = embeddings.embed_documents(texts)
                text_embedding_pairs = list(zip(texts, text_embeddings))
                faiss = FAISS.from_embeddings(text_embedding_pairs, embeddings)
        """
        texts = [t[0] for t in text_embeddings]
        embeddings = [t[1] for t in text_embeddings]
        return cls.__from(
            texts,
            embeddings,
            embedding,
            metadatas=metadatas,
            ids=ids,
            **kwargs,
        )

    def save_local(self, folder_path: str, index_name: str = "index") -> None:
        """Save FAISS index, docstore, and index_to_docstore_id to disk.

        Args:
            folder_path: folder path to save index, docstore,
                and index_to_docstore_id to.
            index_name: for saving with a specific index file name
        """
        path = Path(folder_path)
        path.mkdir(exist_ok=True, parents=True)

        # save index separately since it is not picklable
        faiss = dependable_faiss_import()
        faiss.write_index(
            self.index, str(path / "{index_name}.faiss".format(index_name=index_name))
        )

        # save docstore and index_to_docstore_id
        with open(path / "{index_name}.pkl".format(index_name=index_name), "wb") as f:
            pickle.dump((self.docstore, self.index_to_docstore_id), f)

    @classmethod
    def load_local(
        cls,
        folder_path: str,
        embeddings: Embeddings,
        index_name: str = "index",
        **kwargs: Any,
    ) -> FAISS:
        """Load FAISS index, docstore, and index_to_docstore_id from disk.

        Args:
            folder_path: folder path to load index, docstore,
                and index_to_docstore_id from.
            embeddings: Embeddings to use when generating queries
            index_name: for saving with a specific index file name
        """
        path = Path(folder_path)
        # load index separately since it is not picklable
        faiss = dependable_faiss_import()
        index = faiss.read_index(
            str(path / "{index_name}.faiss".format(index_name=index_name))
        )

        # load docstore and index_to_docstore_id
        with open(path / "{index_name}.pkl".format(index_name=index_name), "rb") as f:
            docstore, index_to_docstore_id = pickle.load(f)
        return cls(
            embeddings.embed_query, index, docstore, index_to_docstore_id, **kwargs
        )

    def _select_relevance_score_fn(self) -> Callable[[float], float]:
        """
        The 'correct' relevance function
        may differ depending on a few things, including:
        - the distance / similarity metric used by the VectorStore
        - the scale of your embeddings (OpenAI's are unit normed. Many others are not!)
        - embedding dimensionality
        - etc.
        """
        if self.override_relevance_score_fn is not None:
            return self.override_relevance_score_fn

        # Default strategy is to rely on distance strategy provided in
        # vectorstore constructor
        if self.distance_strategy == DistanceStrategy.MAX_INNER_PRODUCT:
            return self._max_inner_product_relevance_score_fn
        elif self.distance_strategy == DistanceStrategy.EUCLIDEAN_DISTANCE:
            # Default behavior is to use euclidean distance relevancy
            return self._euclidean_relevance_score_fn
        else:
            raise ValueError(
                "Unknown distance strategy, must be cosine, max_inner_product,"
                " or euclidean"
            )

    def _similarity_search_with_relevance_scores(
        self,
        query: str,
        k: int = 4,
        filter: Optional[Dict[str, Any]] = None,
        fetch_k: int = 20,
        **kwargs: Any,
    ) -> List[Tuple[Document, float]]:
        """Return docs and their similarity scores on a scale from 0 to 1."""
<<<<<<< HEAD
        # Pop score threshold so that only relevancy scores, not raw scores, are
        # filtered.
        score_threshold = kwargs.pop("score_threshold", None)
=======
        relevance_score_fn = self._select_relevance_score_fn()
        if relevance_score_fn is None:
            raise ValueError(
                "normalize_score_fn must be provided to"
                " FAISS constructor to normalize scores"
            )
>>>>>>> ee70d4a0
        docs_and_scores = self.similarity_search_with_score(
            query,
            k=k,
            filter=filter,
            fetch_k=fetch_k,
            **kwargs,
        )
<<<<<<< HEAD
        docs_and_rel_scores = [
            (doc, self.relevance_score_fn(score)) for doc, score in docs_and_scores
        ]
        if score_threshold is not None:
            docs_and_rel_scores = [
                (doc, similarity)
                for doc, similarity in docs_and_rel_scores
                if similarity >= score_threshold
            ]
        return docs_and_rel_scores
=======
        return [(doc, relevance_score_fn(score)) for doc, score in docs_and_scores]
>>>>>>> ee70d4a0
<|MERGE_RESOLUTION|>--- conflicted
+++ resolved
@@ -698,18 +698,15 @@
         **kwargs: Any,
     ) -> List[Tuple[Document, float]]:
         """Return docs and their similarity scores on a scale from 0 to 1."""
-<<<<<<< HEAD
         # Pop score threshold so that only relevancy scores, not raw scores, are
         # filtered.
         score_threshold = kwargs.pop("score_threshold", None)
-=======
         relevance_score_fn = self._select_relevance_score_fn()
         if relevance_score_fn is None:
             raise ValueError(
                 "normalize_score_fn must be provided to"
                 " FAISS constructor to normalize scores"
             )
->>>>>>> ee70d4a0
         docs_and_scores = self.similarity_search_with_score(
             query,
             k=k,
@@ -717,9 +714,8 @@
             fetch_k=fetch_k,
             **kwargs,
         )
-<<<<<<< HEAD
         docs_and_rel_scores = [
-            (doc, self.relevance_score_fn(score)) for doc, score in docs_and_scores
+            (doc, relevance_score_fn(score)) for doc, score in docs_and_scores
         ]
         if score_threshold is not None:
             docs_and_rel_scores = [
@@ -727,7 +723,4 @@
                 for doc, similarity in docs_and_rel_scores
                 if similarity >= score_threshold
             ]
-        return docs_and_rel_scores
-=======
-        return [(doc, relevance_score_fn(score)) for doc, score in docs_and_scores]
->>>>>>> ee70d4a0
+        return docs_and_rel_scores