--- conflicted
+++ resolved
@@ -17,6 +17,8 @@
 from langchain.docstore.document import Document
 from langchain.document_loaders.base import BaseLoader
 from googleapiclient.discovery import Resource, build
+from googleapiclient.errors import HttpError
+from googleapiclient.http import MediaIoBaseDownload
 
 SCOPES = ["https://www.googleapis.com/auth/drive.readonly"]
 
@@ -133,12 +135,8 @@
     def _load_sheet_from_id(self, id: str) -> List[Document]:
         """Load a sheet and all tabs from an ID."""
 
-<<<<<<< HEAD
         sheets_service = self._service(api="sheets", version="v4")
         spreadsheet = sheets_service.spreadsheets().get(spreadsheetId=id).execute()
-=======
-        spreadsheet = self._service(api="sheets", version="v4").spreadsheets().get(spreadsheetId=id).execute()
->>>>>>> 1f5c3f0f
         sheets = spreadsheet.get("sheets", [])
 
         documents = []
@@ -176,17 +174,9 @@
         """Load a document from an ID."""
         from io import BytesIO
 
-        from googleapiclient.errors import HttpError
-        from googleapiclient.http import MediaIoBaseDownload
-
-<<<<<<< HEAD
         service = self._service 
         file = service.files().get(fileId=id, supportsAllDrives=True).execute()
         request = service.files().export_media(fileId=id, mimeType="text/plain")
-=======
-        file = self._service().files().get(fileId=id, supportsAllDrives=True).execute()
-        request = self._service().files().export_media(fileId=id, mimeType="text/plain")
->>>>>>> 1f5c3f0f
         fh = BytesIO()
         downloader = MediaIoBaseDownload(fh, request)
         done = False
@@ -211,7 +201,6 @@
         self, folder_id: str, *, file_types: Optional[Sequence[str]] = None
     ) -> List[Document]:
         """Load documents from a folder."""
-        from googleapiclient.discovery import build
 
         files = self._fetch_files_recursive(self._service(), folder_id)
         # If file types filter is provided, we'll filter by the file type.
@@ -270,16 +259,9 @@
         """Load a file from an ID."""
         from io import BytesIO
 
-        from googleapiclient.http import MediaIoBaseDownload
-
-<<<<<<< HEAD
         service = self._service()
         file = service.files().get(fileId=id, supportsAllDrives=True).execute()
         request = service.files().get_media(fileId=id)
-=======
-        file = self._service().files().get(fileId=id, supportsAllDrives=True).execute()
-        request = self._service().files().get_media(fileId=id)
->>>>>>> 1f5c3f0f
         fh = BytesIO()
         downloader = MediaIoBaseDownload(fh, request)
         done = False
