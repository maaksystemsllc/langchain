"""Loading datasets and evaluators."""
from typing import Any, Dict, List, Optional, Sequence, Type, Union

from langchain.base_language import BaseLanguageModel
from langchain.chains.base import Chain
from langchain.chat_models.openai import ChatOpenAI
from langchain.evaluation.agents.trajectory_eval_chain import TrajectoryEvalChain
from langchain.evaluation.comparison import PairwiseStringEvalChain
from langchain.evaluation.criteria.eval_chain import CriteriaEvalChain
from langchain.evaluation.embedding_distance.base import (
    EmbeddingDistanceEvalChain,
    PairwiseEmbeddingDistanceEvalChain,
)
from langchain.evaluation.qa import ContextQAEvalChain, CotQAEvalChain, QAEvalChain
from langchain.evaluation.schema import EvaluatorType, LLMEvalChain
from langchain.evaluation.string_distance.base import (
    PairwiseStringDistanceEvalChain,
    StringDistanceEvalChain,
)


def load_dataset(uri: str) -> List[Dict]:
<<<<<<< HEAD
    """Load a dataset from the `LangChainDatasets HuggingFace org <https://huggingface.co/LangChainDatasets>`_.

    **Prerequisites**

    .. code-block:: shell

        pip install datasets

    Examples
    --------
    .. code-block:: python

        from langchain.evaluation import load_dataset
        ds = load_dataset("llm-math")
    """  # noqa: E501
=======
    """Load a dataset from the LangChainDatasets HuggingFace org.

    Args:
        uri: The uri of the dataset to load.

    Returns:
        A list of dictionaries, each representing a row in the dataset.
    """
>>>>>>> c9a0f246
    try:
        from datasets import load_dataset
    except ImportError:
        raise ImportError(
            "load_dataset requires the `datasets` package."
            " Please install with `pip install datasets`"
        )

    dataset = load_dataset(f"LangChainDatasets/{uri}")
    return [d for d in dataset["train"]]


_EVALUATOR_MAP: Dict[EvaluatorType, Union[Type[LLMEvalChain], Type[Chain]]] = {
    EvaluatorType.QA: QAEvalChain,
    EvaluatorType.COT_QA: CotQAEvalChain,
    EvaluatorType.CONTEXT_QA: ContextQAEvalChain,
    EvaluatorType.PAIRWISE_STRING: PairwiseStringEvalChain,
    EvaluatorType.AGENT_TRAJECTORY: TrajectoryEvalChain,
    EvaluatorType.CRITERIA: CriteriaEvalChain,
    EvaluatorType.STRING_DISTANCE: StringDistanceEvalChain,
    EvaluatorType.PAIRWISE_STRING_DISTANCE: PairwiseStringDistanceEvalChain,
    EvaluatorType.EMBEDDING_DISTANCE: EmbeddingDistanceEvalChain,
    EvaluatorType.PAIRWISE_EMBEDDING_DISTANCE: PairwiseEmbeddingDistanceEvalChain,
}


def load_evaluator(
    evaluator: EvaluatorType,
    *,
    llm: Optional[BaseLanguageModel] = None,
    **kwargs: Any,
) -> Chain:
    """Load the requested evaluation chain specified by a string.

    Parameters
    ----------
    evaluator : EvaluatorType
        The type of evaluator to load.
    llm : BaseLanguageModel, optional
        The language model to use for evaluation, by default None
    **kwargs : Any
        Additional keyword arguments to pass to the evaluator.

    Returns
    -------
    Chain
        The loaded evaluation chain.

    Examples
    --------
    >>> from langchain.evaluation import load_evaluator, EvaluatorType
    >>> evaluator = load_evaluator(EvaluatorType.QA)
    """
    llm = llm or ChatOpenAI(model="gpt-4", temperature=0)
    evaluator_cls = _EVALUATOR_MAP[evaluator]
    if issubclass(evaluator_cls, LLMEvalChain):
        return evaluator_cls.from_llm(llm=llm, **kwargs)
    else:
        return evaluator_cls(**kwargs)


def load_evaluators(
    evaluators: Sequence[EvaluatorType],
    *,
    llm: Optional[BaseLanguageModel] = None,
    config: Optional[dict] = None,
    **kwargs: Any,
) -> List[Chain]:
    """Load evaluators specified by a list of evaluator types.

    Parameters
    ----------
    evaluators : Sequence[EvaluatorType]
        The list of evaluator types to load.
    llm : BaseLanguageModel, optional
        The language model to use for evaluation, if none is provided, a default
        ChatOpenAI gpt-4 model will be used.
    config : dict, optional
        A dictionary mapping evaluator types to additional keyword arguments,
        by default None
    **kwargs : Any
        Additional keyword arguments to pass to all evaluators.

    Returns
    -------
    List[Chain]
        The loaded evaluators.

    Examples
    --------
    >>> from langchain.evaluation import load_evaluators, EvaluatorType
    >>> evaluators = [EvaluatorType.QA, EvaluatorType.CRITERIA]
    >>> loaded_evaluators = load_evaluators(evaluators, criteria="helpfulness")
    """
    llm = llm or ChatOpenAI(model="gpt-4", temperature=0)
    loaded = []
    for evaluator in evaluators:
        _kwargs = config.get(evaluator, {}) if config else {}
        loaded.append(load_evaluator(evaluator, llm=llm, **{**kwargs, **_kwargs}))
    return loaded<|MERGE_RESOLUTION|>--- conflicted
+++ resolved
@@ -20,8 +20,13 @@
 
 
 def load_dataset(uri: str) -> List[Dict]:
-<<<<<<< HEAD
     """Load a dataset from the `LangChainDatasets HuggingFace org <https://huggingface.co/LangChainDatasets>`_.
+
+    Args:
+        uri: The uri of the dataset to load.
+
+    Returns:
+        A list of dictionaries, each representing a row in the dataset.
 
     **Prerequisites**
 
@@ -36,16 +41,6 @@
         from langchain.evaluation import load_dataset
         ds = load_dataset("llm-math")
     """  # noqa: E501
-=======
-    """Load a dataset from the LangChainDatasets HuggingFace org.
-
-    Args:
-        uri: The uri of the dataset to load.
-
-    Returns:
-        A list of dictionaries, each representing a row in the dataset.
-    """
->>>>>>> c9a0f246
     try:
         from datasets import load_dataset
     except ImportError:
