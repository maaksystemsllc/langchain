"""Chain that interprets a prompt and executes bash code to perform bash operations."""
from __future__ import annotations

import logging
import warnings
from typing import Any, Dict, List, Optional

from pydantic import Extra, Field, root_validator

from langchain.base_language import BaseLanguageModel
from langchain.callbacks.manager import CallbackManagerForChainRun
from langchain.chains.base import Chain
from langchain.chains.llm import LLMChain
from langchain.chains.llm_bash.prompt import PROMPT
from langchain.prompts.base import BasePromptTemplate
from langchain.schema import OutputParserException
from langchain.utilities.bash import BashProcess

logger = logging.getLogger(__name__)


class LLMBashChain(Chain):
    """Chain that interprets a prompt and executes bash code to perform bash operations.

    Example:
        .. code-block:: python

            from langchain import LLMBashChain, OpenAI
            llm_bash = LLMBashChain.from_llm(OpenAI())
    """

    llm_chain: LLMChain
    llm: Optional[BaseLanguageModel] = None
    """[Deprecated] LLM wrapper to use."""
    input_key: str = "question"  #: :meta private:
    output_key: str = "answer"  #: :meta private:
    prompt: BasePromptTemplate = PROMPT
    """[Deprecated]"""
    bash_process: BashProcess = Field(default_factory=BashProcess)  #: :meta private:

    class Config:
        """Configuration for this pydantic object."""

        extra = Extra.forbid
        arbitrary_types_allowed = True

    @root_validator(pre=True)
    def raise_deprecation(cls, values: Dict) -> Dict:
        if "llm" in values:
            warnings.warn(
                "Directly instantiating an LLMBashChain with an llm is deprecated. "
                "Please instantiate with llm_chain or using the from_llm class method."
            )
            if "llm_chain" not in values and values["llm"] is not None:
                prompt = values.get("prompt", PROMPT)
                values["llm_chain"] = LLMChain(llm=values["llm"], prompt=prompt)
        return values

    @root_validator
    def validate_prompt(cls, values: Dict) -> Dict:
        if values["llm_chain"].prompt.output_parser is None:
            raise ValueError(
                "The prompt used by llm_chain is expected to have an output_parser."
            )
        return values

    @property
    def input_keys(self) -> List[str]:
        """Expect input key.

        :meta private:
        """
        return [self.input_key]

    @property
    def output_keys(self) -> List[str]:
        """Expect output key.

        :meta private:
        """
        return [self.output_key]

    def _call(
        self,
        inputs: Dict[str, Any],
        run_manager: Optional[CallbackManagerForChainRun] = None,
    ) -> Dict[str, str]:
        _run_manager = run_manager or CallbackManagerForChainRun.get_noop_manager()
        _run_manager.on_text(inputs[self.input_key], verbose=self.verbose)

        t = self.llm_chain.predict(
            question=inputs[self.input_key], callbacks=_run_manager.get_child()
        )
        _run_manager.on_text(t, color="green", verbose=self.verbose)
        t = t.strip()
        try:
<<<<<<< HEAD
            command_list = self.llm_chain.prompt.output_parser.parse(t)  # type: ignore[union-attr]  # noqa: E501
=======
            command_list = self.llm_chain.prompt.output_parser.parse(t)  # type: ignore[union-attr] # noqa: E501
>>>>>>> 3c5f9838
        except OutputParserException as e:
            _run_manager.on_chain_error(e, verbose=self.verbose)
            raise e

        if self.verbose:
            _run_manager.on_text("\nCode: ", verbose=self.verbose)
            _run_manager.on_text(
                str(command_list), color="yellow", verbose=self.verbose
            )
        output = self.bash_process.run(command_list)
        _run_manager.on_text("\nAnswer: ", verbose=self.verbose)
        _run_manager.on_text(output, color="yellow", verbose=self.verbose)
        return {self.output_key: output}

    @property
    def _chain_type(self) -> str:
        return "llm_bash_chain"

    @classmethod
    def from_llm(
        cls,
        llm: BaseLanguageModel,
        prompt: BasePromptTemplate = PROMPT,
        **kwargs: Any,
    ) -> LLMBashChain:
        llm_chain = LLMChain(llm=llm, prompt=prompt)
        return cls(llm_chain=llm_chain, **kwargs)<|MERGE_RESOLUTION|>--- conflicted
+++ resolved
@@ -94,11 +94,7 @@
         _run_manager.on_text(t, color="green", verbose=self.verbose)
         t = t.strip()
         try:
-<<<<<<< HEAD
-            command_list = self.llm_chain.prompt.output_parser.parse(t)  # type: ignore[union-attr]  # noqa: E501
-=======
             command_list = self.llm_chain.prompt.output_parser.parse(t)  # type: ignore[union-attr] # noqa: E501
->>>>>>> 3c5f9838
         except OutputParserException as e:
             _run_manager.on_chain_error(e, verbose=self.verbose)
             raise e
