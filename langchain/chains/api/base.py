--- conflicted
+++ resolved
@@ -66,11 +66,6 @@
         api_url = self.api_request_chain.predict(
             question=question, api_docs=self.api_docs
         )
-<<<<<<< HEAD
-        self.callback_manager.on_text(api_url, color="green", end="\n", verbose=self.verbose)
-        api_response = self.requests_wrapper.run(api_url)
-        self.callback_manager.on_text(api_response, color="yellow", end="\n", verbose=self.verbose)
-=======
         self.callback_manager.on_text(
             api_url, color="green", end="\n", verbose=self.verbose
         )
@@ -78,7 +73,6 @@
         self.callback_manager.on_text(
             api_response, color="yellow", end="\n", verbose=self.verbose
         )
->>>>>>> aef82f5d
         answer = self.api_answer_chain.predict(
             question=question,
             api_docs=self.api_docs,
