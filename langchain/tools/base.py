"""Base implementation for tools or skills."""
from __future__ import annotations

import inspect
import warnings
from abc import ABC, abstractmethod
from inspect import signature
from typing import (
    Any,
    Awaitable,
    Callable,
    Dict,
    Optional,
    Tuple,
    Type,
    Union,
)

from pydantic import (
    BaseModel,
    Extra,
    Field,
    create_model,
    root_validator,
    validate_arguments,
)
from pydantic.main import ModelMetaclass

from langchain.callbacks.base import BaseCallbackManager
from langchain.callbacks.manager import (
    AsyncCallbackManager,
    AsyncCallbackManagerForToolRun,
    CallbackManager,
    CallbackManagerForToolRun,
    Callbacks,
)


class SchemaAnnotationError(TypeError):
    """Raised when 'args_schema' is missing or has an incorrect type annotation."""


class ToolMetaclass(ModelMetaclass):
    """Metaclass for BaseTool to ensure the provided args_schema

    doesn't silently ignored."""

    def __new__(
        cls: Type[ToolMetaclass], name: str, bases: Tuple[Type, ...], dct: dict
    ) -> ToolMetaclass:
        """Create the definition of the new tool class."""
        schema_type: Optional[Type[BaseModel]] = dct.get("args_schema")
        if schema_type is not None:
            schema_annotations = dct.get("__annotations__", {})
            args_schema_type = schema_annotations.get("args_schema", None)
            if args_schema_type is None or args_schema_type == BaseModel:
                # Throw errors for common mis-annotations.
                # TODO: Use get_args / get_origin and fully
                # specify valid annotations.
                typehint_mandate = """
class ChildTool(BaseTool):
    ...
    args_schema: Type[BaseModel] = SchemaClass
    ..."""
                raise SchemaAnnotationError(
                    f"Tool definition for {name} must include valid type annotations"
                    f" for argument 'args_schema' to behave as expected.\n"
                    f"Expected annotation of 'Type[BaseModel]'"
                    f" but got '{args_schema_type}'.\n"
                    f"Expected class looks like:\n"
                    f"{typehint_mandate}"
                )
        # Pass through to Pydantic's metaclass
        return super().__new__(cls, name, bases, dct)


def _create_subset_model(
    name: str, model: BaseModel, field_names: list
) -> Type[BaseModel]:
    """Create a pydantic model with only a subset of model's fields."""
    fields = {
        field_name: (
            model.__fields__[field_name].type_,
            model.__fields__[field_name].default,
        )
        for field_name in field_names
        if field_name in model.__fields__
    }
    return create_model(name, **fields)  # type: ignore


def get_filtered_args(
    inferred_model: Type[BaseModel],
    func: Callable,
) -> dict:
    """Get the arguments from a function's signature."""
    schema = inferred_model.schema()["properties"]
    valid_keys = signature(func).parameters
    return {k: schema[k] for k in valid_keys}


def create_schema_from_function(
    model_name: str,
    func: Callable,
) -> Type[BaseModel]:
    """Create a pydantic schema from a function's signature."""
    inferred_model = validate_arguments(func).model  # type: ignore
    # Pydantic adds placeholder virtual fields we need to strip
    filtered_args = get_filtered_args(inferred_model, func)
    return _create_subset_model(
        f"{model_name}Schema", inferred_model, list(filtered_args)
    )


class BaseTool(ABC, BaseModel, metaclass=ToolMetaclass):
    """Interface LangChain tools must implement."""

    name: str
    """The unique name of the tool that clearly communicates its purpose."""
    description: str
    """Used to tell the model how/when/why to use the tool.
    
    You can provide few-shot examples as a part of the description.
    """
    args_schema: Optional[Type[BaseModel]] = None
    """Pydantic model class to validate and parse the tool's input arguments."""
    return_direct: bool = False
    """Whether to return the tool's output directly. Setting this to True means
    
    that after the tool is called, the AgentExecutor will stop looping.
    """
    verbose: bool = False
<<<<<<< HEAD
    """Whether to log the tool's progress."""

    callbacks: Callbacks = None
    callback_manager: Optional[BaseCallbackManager] = None
=======
    """Whether to print the tool's output to the console."""
    callbacks: Callbacks = None
    """Callbacks to be called during tool execution."""
    callback_manager: Optional[BaseCallbackManager] = None
    """Deprecated. Please use callbacks instead."""
>>>>>>> 1b48ea8d

    class Config:
        """Configuration for this pydantic object."""

        extra = Extra.forbid
        arbitrary_types_allowed = True

    @property
    def is_single_input(self) -> bool:
        """Whether the tool only accepts a single input."""
        return len(self.args) == 1

    @property
    def args(self) -> dict:
        if self.args_schema is not None:
            return self.args_schema.schema()["properties"]
        else:
            inferred_model = validate_arguments(self._run).model  # type: ignore
            return get_filtered_args(inferred_model, self._run)

    def _parse_input(
        self,
        tool_input: Union[str, Dict],
    ) -> None:
        """Convert tool input to pydantic model."""
        input_args = self.args_schema
        if isinstance(tool_input, str):
            if input_args is not None:
                key_ = next(iter(input_args.__fields__.keys()))
                input_args.validate({key_: tool_input})
        else:
            if input_args is not None:
                input_args.validate(tool_input)

    @root_validator()
    def raise_deprecation(cls, values: Dict) -> Dict:
        """Raise deprecation warning if callback_manager is used."""
        if values.get("callback_manager") is not None:
            warnings.warn(
                "callback_manager is deprecated. Please use callbacks instead.",
                DeprecationWarning,
            )
            values["callbacks"] = values.pop("callback_manager", None)
        return values
<<<<<<< HEAD

    @abstractmethod
    def _run(
        self,
        *args: Any,
        **kwargs: Any,
    ) -> Any:
        """Use the tool.

        To enable tracing, add run_manager: Optional[CallbackManagerForToolRun] = None to child implementations.
        """
=======
>>>>>>> 1b48ea8d

    @abstractmethod
    async def _arun(
        self,
        *args: Any,
        **kwargs: Any,
    ) -> Any:
        """Use the tool asynchronously.

        To enable tracing, add run_manager: Optional[AsyncCallbackManagerForToolRun] = None to child implementations.
        """

    def _to_args_and_kwargs(self, tool_input: Union[str, Dict]) -> Tuple[Tuple, Dict]:
        # For backwards compatibility, if run_input is a string,
        # pass as a positional argument.
        if isinstance(tool_input, str):
            return (tool_input,), {}
        else:
            return (), tool_input

    def run(
        self,
        tool_input: Union[str, Dict],
        verbose: Optional[bool] = None,
        start_color: Optional[str] = "green",
        color: Optional[str] = "green",
        callbacks: Callbacks = None,
        **kwargs: Any,
    ) -> Any:
        """Run the tool."""
        self._parse_input(tool_input)
        if not self.verbose and verbose is not None:
            verbose_ = verbose
        else:
            verbose_ = self.verbose
        callback_manager = CallbackManager.configure(
            callbacks, self.callbacks, verbose=verbose_
        )
        # TODO: maybe also pass through run_manager is _run supports kwargs
        new_arg_supported = inspect.signature(self._run).parameters.get("run_manager")
        run_manager = callback_manager.on_tool_start(
            {"name": self.name, "description": self.description},
            tool_input if isinstance(tool_input, str) else str(tool_input),
            color=start_color,
            **kwargs,
        )
        try:
            tool_args, tool_kwargs = self._to_args_and_kwargs(tool_input)
            observation = (
                self._run(*tool_args, run_manager=run_manager, **tool_kwargs)
                if new_arg_supported
                else self._run(*tool_args, **tool_kwargs)
            )
        except (Exception, KeyboardInterrupt) as e:
            run_manager.on_tool_error(e)
            raise e
        run_manager.on_tool_end(str(observation), color=color, name=self.name, **kwargs)
        return observation

    async def arun(
        self,
        tool_input: Union[str, Dict],
        verbose: Optional[bool] = None,
        start_color: Optional[str] = "green",
        color: Optional[str] = "green",
        callbacks: Callbacks = None,
        **kwargs: Any,
    ) -> Any:
        """Run the tool asynchronously."""
        self._parse_input(tool_input)
        if not self.verbose and verbose is not None:
            verbose_ = verbose
        else:
            verbose_ = self.verbose
        callback_manager = AsyncCallbackManager.configure(
            callbacks, self.callbacks, verbose=verbose_
        )
        new_arg_supported = inspect.signature(self._arun).parameters.get("run_manager")
        run_manager = await callback_manager.on_tool_start(
            {"name": self.name, "description": self.description},
            tool_input if isinstance(tool_input, str) else str(tool_input),
            color=start_color,
            **kwargs,
        )
        try:
            # We then call the tool on the tool input to get an observation
            tool_args, tool_kwargs = self._to_args_and_kwargs(tool_input)
            observation = (
                await self._arun(*tool_args, run_manager=run_manager, **tool_kwargs)
                if new_arg_supported
<<<<<<< HEAD
                else await self._arun(*tool_args, **kwargs)
=======
                else await self._arun(*tool_args, **tool_kwargs)
>>>>>>> 1b48ea8d
            )
        except (Exception, KeyboardInterrupt) as e:
            await run_manager.on_tool_error(e)
            raise e
        await run_manager.on_tool_end(
            str(observation), color=color, name=self.name, **kwargs
        )
        return observation

    def __call__(self, tool_input: str, callbacks: Callbacks = None) -> str:
        """Make tool callable."""
        return self.run(tool_input, callbacks=callbacks)


class StructuredTool(BaseTool):
    """Tool that can operate on any number of inputs."""

    description: str = ""
    args_schema: Type[BaseModel] = Field(..., description="The tool schema.")
    """The input arguments' schema."""
    func: Callable[..., Any]
    """The function to run when the tool is called."""
    coroutine: Optional[Callable[..., Awaitable[Any]]] = None
    """The asynchronous version of the function."""

    @property
    def args(self) -> dict:
        """The tool's input arguments."""
        return self.args_schema.schema()["properties"]

    def _run(
        self,
        *args: Any,
        run_manager: Optional[CallbackManagerForToolRun] = None,
        **kwargs: Any,
    ) -> Any:
        """Use the tool."""
        new_argument_supported = signature(self.func).parameters.get("callbacks")
        return (
            self.func(
                *args,
                callbacks=run_manager.get_child() if run_manager else None,
                **kwargs,
            )
            if new_argument_supported
            else self.func(*args, **kwargs)
        )

    async def _arun(
        self,
        *args: Any,
        run_manager: Optional[AsyncCallbackManagerForToolRun] = None,
        **kwargs: Any,
    ) -> str:
        """Use the tool asynchronously."""
        if self.coroutine:
            new_argument_supported = signature(self.coroutine).parameters.get(
                "callbacks"
            )
            return (
                await self.coroutine(
                    *args,
                    callbacks=run_manager.get_child() if run_manager else None,
                    **kwargs,
                )
                if new_argument_supported
                else await self.coroutine(*args, **kwargs)
            )
        raise NotImplementedError("Tool does not support async")

    @classmethod
    def from_function(
        cls,
        func: Callable,
        name: Optional[str] = None,
        description: Optional[str] = None,
        return_direct: bool = False,
        args_schema: Optional[Type[BaseModel]] = None,
        infer_schema: bool = True,
        **kwargs: Any,
    ) -> StructuredTool:
        name = name or func.__name__
        description = description or func.__doc__
        assert (
            description is not None
        ), "Function must have a docstring if description not provided."

        # Description example:
        # search_api(query: str) - Searches the API for the query.
        description = f"{name}{signature(func)} - {description.strip()}"
        _args_schema = args_schema
        if _args_schema is None and infer_schema:
            _args_schema = create_schema_from_function(f"{name}Schema", func)
        return cls(
            name=name,
            func=func,
            args_schema=_args_schema,
            description=description,
            return_direct=return_direct,
            **kwargs,
        )<|MERGE_RESOLUTION|>--- conflicted
+++ resolved
@@ -5,16 +5,7 @@
 import warnings
 from abc import ABC, abstractmethod
 from inspect import signature
-from typing import (
-    Any,
-    Awaitable,
-    Callable,
-    Dict,
-    Optional,
-    Tuple,
-    Type,
-    Union,
-)
+from typing import Any, Awaitable, Callable, Dict, Optional, Tuple, Type, Union
 
 from pydantic import (
     BaseModel,
@@ -130,18 +121,12 @@
     that after the tool is called, the AgentExecutor will stop looping.
     """
     verbose: bool = False
-<<<<<<< HEAD
     """Whether to log the tool's progress."""
 
-    callbacks: Callbacks = None
-    callback_manager: Optional[BaseCallbackManager] = None
-=======
-    """Whether to print the tool's output to the console."""
     callbacks: Callbacks = None
     """Callbacks to be called during tool execution."""
     callback_manager: Optional[BaseCallbackManager] = None
     """Deprecated. Please use callbacks instead."""
->>>>>>> 1b48ea8d
 
     class Config:
         """Configuration for this pydantic object."""
@@ -186,7 +171,6 @@
             )
             values["callbacks"] = values.pop("callback_manager", None)
         return values
-<<<<<<< HEAD
 
     @abstractmethod
     def _run(
@@ -198,8 +182,6 @@
 
         To enable tracing, add run_manager: Optional[CallbackManagerForToolRun] = None to child implementations.
         """
-=======
->>>>>>> 1b48ea8d
 
     @abstractmethod
     async def _arun(
@@ -290,11 +272,7 @@
             observation = (
                 await self._arun(*tool_args, run_manager=run_manager, **tool_kwargs)
                 if new_arg_supported
-<<<<<<< HEAD
-                else await self._arun(*tool_args, **kwargs)
-=======
                 else await self._arun(*tool_args, **tool_kwargs)
->>>>>>> 1b48ea8d
             )
         except (Exception, KeyboardInterrupt) as e:
             await run_manager.on_tool_error(e)
