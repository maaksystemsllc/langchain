--- conflicted
+++ resolved
@@ -6,15 +6,6 @@
   {%- set top_container_cls = "sk-landing-container" %}
 {%- endif %}
 
-<<<<<<< HEAD
-{# title, link, link_attrs #}
-{%- set drop_down_navigation = [
-  ('Google Generative AI', pathto('google_genai_api_reference'), ''),]
-  ('Mistral AI', pathto('mistralai_reference'), ''),]
--%}
-
-=======
->>>>>>> 4f4b078b
 <nav id="navbar" class="{{ nav_bar_class }} navbar navbar-expand-md navbar-light bg-light py-0">
   <div class="container-fluid {{ top_container_cls }} px-0">
     {%- if logo_url %}
