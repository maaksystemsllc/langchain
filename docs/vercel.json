--- conflicted
+++ resolved
@@ -1,3688 +1,8 @@
 {
-<<<<<<< HEAD
-  "redirects": [
-    {
-      "source": "/docs/use_cases/qa_structured/sql",
-      "destination": "/docs/use_cases/sql/"
-    },
-    {
-      "source": "/docs/contributing/packages",
-      "destination": "/docs/packages"
-    },
-    {
-      "source": "/docs/community",
-      "destination": "/docs/contributing"
-    },
-    {
-      "source": "/docs/modules/chains/(.+)",
-      "destination": "/docs/modules/chains"
-    },
-    {
-      "source": "/docs/modules/agents/how_to/custom_llm_agent",
-      "destination": "/docs/modules/agents/how_to/custom_agent"
-    },
-    {
-      "source": "/docs/modules/agents/how_to/custom-functions-with-openai-functions-agent",
-      "destination": "/docs/modules/agents/how_to/custom_agent"
-    },
-    {
-      "source": "/docs/modules/agents/how_to/custom_llm_chat_agent",
-      "destination": "/docs/modules/agents/how_to/custom_agent"
-    },
-    {
-      "source": "/docs/modules/agents/how_to/custom_mrkl_agent",
-      "destination": "/docs/modules/agents/how_to/custom_agent"
-    },
-    {
-      "source": "/docs/modules/agents/how_to/streaming_stdout_final_only",
-      "destination": "/docs/modules/agents/how_to/streaming"
-    },
-    {
-      "source": "/docs/modules/data_connection/document_transformers/text_splitters(/?)",
-      "destination": "/docs/modules/data_connection/document_transformers/"
-    },
-    {
-      "source": "/docs/modules/data_connection/document_transformers/text_splitters/:path*",
-      "destination": "/docs/modules/data_connection/document_transformers/:path*"
-    },
-    {
-      "source": "/docs/modules/model_io/prompts/example_selectors/:path*",
-      "destination": "/docs/modules/model_io/prompts/example_selector_types/:path*"
-    },
-    {
-      "source": "/docs/modules/model_io/prompts/prompt_templates(/?)",
-      "destination": "/docs/modules/model_io/prompts/"
-    },
-    {
-      "source": "/docs/modules/model_io/prompts/prompts_pipelining",
-      "destination": "/docs/modules/model_io/prompts/composition"
-    },
-    {
-      "source": "/docs/modules/model_io/prompts/prompt_templates/:path*",
-      "destination": "/docs/modules/model_io/prompts/:path*"
-    },
-    {
-      "source": "/docs/modules/model_io/output_parsers/comma_separated",
-      "destination": "/docs/modules/model_io/output_parsers/types/comma_separated"
-    },
-    {
-      "source": "/docs/modules/model_io/output_parsers/enum",
-      "destination": "/docs/modules/model_io/output_parsers/types/enum"
-    },
-    {
-      "source": "/docs/modules/model_io/output_parsers/output_fixing_parser",
-      "destination": "/docs/modules/model_io/output_parsers/types/output_fixing_parser"
-    },
-    {
-      "source": "/docs/modules/model_io/output_parsers/pandas_dataframe",
-      "destination": "/docs/modules/model_io/output_parsers/types/pandas_dataframe"
-    },
-    {
-      "source": "/docs/modules/model_io/output_parsers/structured",
-      "destination": "/docs/modules/model_io/output_parsers/types/structured"
-    },
-    {
-      "source": "/docs/modules/model_io/output_parsers/xml",
-      "destination": "/docs/modules/model_io/output_parsers/types/xml"
-    },
-    {
-      "source": "/docs/use_cases/question_answering/code_understanding",
-      "destination": "/docs/use_cases/code_understanding"
-    },
-    {
-      "source": "/docs/use_cases/question_answering/document-context-aware-QA",
-      "destination": "/docs/modules/data_connection/document_transformers/"
-    },
-    {
-      "source": "/docs/integrations/providers/alibabacloud_opensearch",
-      "destination": "/docs/integrations/providers/alibaba_cloud"
-    },
-    {
-      "source": "/docs/integrations/chat/pai_eas_chat_endpoint",
-      "destination": "/docs/integrations/chat/alibaba_cloud_pai_eas"
-    },
-    {
-      "source": "/docs/integrations/providers/tencentvectordb",
-      "destination": "/docs/integrations/providers/tencent"
-    },
-    {
-      "source": "/docs/integrations/chat/hunyuan",
-      "destination": "/docs/integrations/chat/tencent_hunyuan"
-    },
-    {
-      "source": "/docs/integrations/document_loaders/excel",
-      "destination": "/docs/integrations/document_loaders/microsoft_excel"
-    },
-    {
-      "source": "/docs/integrations/document_loaders/onenote",
-      "destination": "/docs/integrations/document_loaders/microsoft_onenote"
-    },
-    {
-      "source": "/docs/integrations/providers/aws_dynamodb",
-      "destination": "/docs/integrations/platforms/aws#aws-dynamodb"
-    },
-    {
-      "source": "/docs/integrations/providers/scann",
-      "destination": "/docs/integrations/platforms/google#google-scann"
-    },
-    {
-      "source": "/docs/integrations/toolkits/google_drive",
-      "destination": "/docs/integrations/tools/google_drive"
-    },
-    {
-      "source": "/docs/use_cases/question_answering/analyze_document",
-      "destination": "/cookbook"
-    },
-    {
-      "source": "/docs/use_cases/question_answering/qa_citations",
-      "destination": "/cookbook"
-    },
-    {
-      "source": "/docs/use_cases/question_answering/chat_vector_db",
-      "destination": "/docs/use_cases/question_answering/"
-    },
-    {
-      "source": "/docs/use_cases/question_answering/in_memory_question_answering",
-      "destination": "/docs/use_cases/question_answering/"
-    },
-    {
-      "source": "/docs/use_cases/question_answering/multi_retrieval_qa_router",
-      "destination": "/docs/use_cases/question_answering/"
-    },
-    {
-      "source": "/docs/use_cases/question_answering/multiple_retrieval",
-      "destination": "/docs/use_cases/question_answering/"
-    },
-    {
-      "source": "/docs/use_cases/question_answering/vector_db_qa",
-      "destination": "/docs/use_cases/question_answering/"
-    },
-    {
-      "source": "/docs/use_cases/question_answering/vector_db_text_generation",
-      "destination": "/docs/use_cases/question_answering/"
-    },
-    {
-      "source": "/docs/modules/agents/toolkits(/?)",
-      "destination": "/docs/modules/agents/tools/toolkits"
-    },
-    {
-      "source": "/docs/modules/model_io/models(/?)",
-      "destination": "/docs/modules/model_io/"
-    },
-    {
-      "source": "/docs/modules/model_io/models/:path*(/?)",
-      "destination": "/docs/modules/model_io/:path*"
-    },
-    {
-      "source": "/docs/modules/model_io/llms/fake_llm",
-      "destination": "/cookbook"
-    },
-    {
-      "source": "/docs/modules/model_io/llms/human_input_llm",
-      "destination": "/cookbook"
-    },
-    {
-      "source": "/docs/modules/model_io/chat/human_input_chat_model",
-      "destination": "/cookbook"
-    },
-    {
-      "source": "/docs/modules/model_io/chat/llm_chain",
-      "destination":  "/docs/modules/chains/foundational/llm_chain"
-    },
-    {
-      "source": "/docs/guides/langsmith(/?)",
-      "destination": "/docs/langsmith/"
-    },
-    {
-      "source": "/docs/guides/langsmith/walkthrough",
-      "destination": "/docs/langsmith/walkthrough"
-    },
-    {
-      "source": "/docs/modules/data_connection/retrievers/self_query/:path*",
-      "destination": "/docs/integrations/retrievers/self_query/:path*"
-    },
-    {
-      "source": "/docs/use_cases/more/agents/autonomous_agents/:path*",
-      "destination": "/cookbook"
-    },
-    {
-      "source": "/docs/use_cases/more/agents/agent_simulations/:path*",
-      "destination": "/cookbook"
-    },
-    {
-      "source": "/docs/use_cases/question_answering/how_to/code/code-analysis-deeplake",
-      "destination": "/cookbook"
-    },
-    {
-      "source": "/docs/use_cases/more/code_writing/cpal",
-      "destination": "/cookbook"
-    },
-    {
-      "source": "/docs/use_cases/more/agents/agents/custom_agent_with_plugin_retrieval",
-      "destination": "/cookbook"
-    },
-    {
-      "source": "/docs/use_cases/more/agents/agents/custom_agent_with_plugin_retrieval_using_plugnplai",
-      "destination": "/cookbook"
-    },
-    {
-      "source": "/docs/use_cases/qa_structured/integrations/databricks",
-      "destination": "/cookbook"
-    },
-    {
-      "source": "/docs/use_cases/qa_structured/integrations/elasticsearch",
-      "destination": "/cookbook"
-    },
-    {
-      "source": "/docs/use_cases/question_answering/how_to/flare",
-      "destination": "/cookbook"
-    },
-    {
-      "source": "/docs/use_cases/question_answering/how_to/hyde",
-      "destination": "/cookbook"
-    },
-    {
-      "source": "/docs/use_cases/more/code_writing/",
-      "destination": "/cookbook"
-    },
-    {
-      "source": "/docs/use_cases/more/learned_prompt_optimization",
-      "destination": "/cookbook"
-    },
-    {
-      "source": "/docs/use_cases/more/code_writing/llm_bash",
-      "destination": "/cookbook"
-    },
-    {
-      "source": "/docs/use_cases/more/self_check/llm_checker",
-      "destination": "/cookbook"
-    },
-    {
-      "source": "/docs/use_cases/more/code_writing/llm_math",
-      "destination": "/cookbook"
-    },
-    {
-      "source": "/docs/use_cases/more/self_check/llm_summarization_checker",
-      "destination": "/cookbook"
-    },
-    {
-      "source": "/docs/use_cases/more/code_writing/llm_symbolic_math",
-      "destination": "/cookbook"
-    },
-    {
-      "source": "/docs/use_cases/more/agents/multi_modal/multi_modal_output_agent",
-      "destination": "/cookbook"
-    },
-    {
-      "source": "/docs/use_cases/qa_structured/integrations/myscale_vector_sql",
-      "destination": "/cookbook"
-    },
-    {
-      "source": "/docs/use_cases/question_answering/integrations/openai_functions_retrieval_qa",
-      "destination": "/cookbook"
-    },
-    {
-      "source": "/docs/use_cases/more/code_writing/pal",
-      "destination": "/cookbook"
-    },
-    {
-      "source": "/docs/use_cases/more/agents/agents/sales_agent_with_context",
-      "destination": "/cookbook"
-    },
-    {
-      "source": "/docs/use_cases/question_answering/integrations/semantic-search-over-chat",
-      "destination": "/cookbook"
-    },
-    {
-      "source": "/docs/use_cases/more/self_check/smart_llm",
-      "destination": "/cookbook"
-    },
-    {
-      "source": "/docs/use_cases/qa_structured/integrations/sqlite",
-      "destination": "/docs/use_cases/sql/"
-    },
-    {
-      "source": "/docs/use_cases/more/graph/tot",
-      "destination": "/cookbook"
-    },
-    {
-      "source": "/docs/use_cases/question_answering/how_to/code/twitter-the-algorithm-analysis-deeplake",
-      "destination": "/cookbook"
-    },
-    {
-      "source": "/docs/use_cases/more/agents/agents/wikibase_agent",
-      "destination": "/cookbook"
-    },
-    {
-      "source": "/docs/use_cases/more/data_generation",
-      "destination": "/docs/use_cases/data_generation"
-    },
-    {
-      "source": "/docs/use_cases/more/graph/:path*",
-      "destination": "/docs/use_cases/graph/:path*"
-    },
-    {
-      "source": "/docs/use_cases/more/graph(/?)",
-      "destination": "/docs/use_cases/graph/"
-    },
-    {
-      "source": "/docs/use_cases/question_answering/how_to/chat_vector_db",
-      "destination": "/docs/use_cases/question_answering/"
-    },
-    {
-      "source": "/docs/use_cases/question_answering/how_to/conversational_retrieval_agents",
-      "destination": "/docs/use_cases/question_answering/conversational_retrieval_agents"
-    },
-    {
-      "source": "/docs/use_cases/question_answering/question_answering",
-      "destination": "/docs/use_cases/question_answering/"
-    },
-    {
-      "source": "/docs/use_cases/question_answering/how_to/local_retrieval_qa",
-      "destination": "/docs/use_cases/question_answering/local_retrieval_qa"
-    },
-    {
-      "source": "/docs/use_cases/question_answering/how_to/qa_citations",
-      "destination": "/cookbook"
-    },
-    {
-      "source": "/docs/use_cases/question_answering/how_to/question_answering",
-      "destination": "/docs/use_cases/question_answering/"
-    },
-    {
-      "source": "/docs/use_cases/more/agents/agent_simulations(/?)",
-      "destination": "/cookbook"
-    },
-    {
-      "source": "/docs/use_cases/more/agents/agents(/?)",
-      "destination": "/cookbook"
-    },
-    {
-      "source": "/docs/use_cases/more/agents/agents/camel_role_playing",
-      "destination": "/cookbook"
-    },
-    {
-      "source": "/docs/use_cases/more/agents(/?)",
-      "destination": "/cookbook"
-    },
-    {
-      "source": "/docs/use_cases/more/agents/autonomous_agents(/?)",
-      "destination": "/cookbook"
-    },
-    {
-      "source": "/docs/use_cases/more/self_check/",
-      "destination": "/cookbook"
-    },
-    {
-      "source": "/docs/use_cases/question_answering/how_to/analyze_document",
-      "destination": "/cookbook"
-    },
-    {
-      "source": "/docs/use_cases/question_answering/how_to/code/",
-      "destination": "/cookbook"
-    },
-    {
-      "source": "/docs/modules/agents/agents/examples/mrkl_chat(.html?)",
-      "destination": "/docs/modules/agents/"
-    },
-    {
-      "source": "/docs/integrations(/?)",
-      "destination": "/docs/integrations/providers/"
-    },
-    {
-      "source": "/docs/integrations/platforms",
-      "destination": "/docs/integrations/providers/"
-    },
-    {
-      "source": "/docs/integrations/platforms(/?)",
-      "destination": "/docs/integrations/providers/"
-    },
-    {
-      "source": "/docs/expression_language/cookbook/routing",
-      "destination": "/docs/expression_language/how_to/routing"
-    },
-    {
-      "source":  "/docs/integrations/providers/amazon_api_gateway",
-      "destination": "/docs/integrations/platforms/aws"
-    },
-    {
-      "source":  "/docs/integrations/providers/huggingface",
-      "destination": "/docs/integrations/platforms/huggingface"
-    },
-    {
-      "source":  "/docs/integrations/providers/azure_blob_storage",
-      "destination": "/docs/integrations/platforms/microsoft"
-    },
-    {
-      "source":  "/docs/integrations/providers/google_vertexai_matchingengine",
-      "destination": "/docs/integrations/platforms/google"
-    },
-    {
-      "source":  "/docs/integrations/providers/aws_s3",
-      "destination": "/docs/integrations/platforms/aws"
-    },
-    {
-      "source":  "/docs/integrations/providers/azure_openai",
-      "destination": "/docs/integrations/platforms/microsoft"
-    },
-    {
-      "source":  "/docs/integrations/providers/azure_blob_storage",
-      "destination": "/docs/integrations/platforms/microsoft"
-    },
-    {
-      "source":  "/docs/integrations/providers/azure_cognitive_search_",
-      "destination": "/docs/integrations/platforms/microsoft"
-    },
-    {
-      "source":  "/docs/integrations/providers/bedrock",
-      "destination": "/docs/integrations/platforms/aws"
-    },
-    {
-      "source":  "/docs/integrations/providers/google_bigquery",
-      "destination": "/docs/integrations/platforms/google"
-    },
-    {
-      "source":  "/docs/integrations/providers/google_cloud_storage",
-      "destination": "/docs/integrations/platforms/google"
-    },
-    {
-      "source":  "/docs/integrations/providers/google_drive",
-      "destination": "/docs/integrations/platforms/google"
-    },
-    {
-      "source":  "/docs/integrations/providers/google_search",
-      "destination": "/docs/integrations/platforms/google"
-    },
-    {
-      "source":  "/docs/integrations/providers/microsoft_onedrive",
-      "destination": "/docs/integrations/platforms/microsoft"
-    },
-    {
-      "source":  "/docs/integrations/providers/microsoft_powerpoint",
-      "destination": "/docs/integrations/platforms/microsoft"
-    },
-    {
-      "source":  "/docs/integrations/providers/microsoft_word",
-      "destination": "/docs/integrations/platforms/microsoft"
-    },
-    {
-      "source":  "/docs/integrations/providers/sagemaker_endpoint",
-      "destination": "/docs/integrations/platforms/aws"
-    },
-    {
-      "source":  "/docs/integrations/providers/sagemaker_tracking",
-      "destination": "/docs/integrations/callbacks/sagemaker_tracking"
-    },
-    {
-      "source":  "/docs/integrations/providers/openai",
-      "destination": "/docs/integrations/platforms/openai"
-    },
-    {
-      "source": "/docs/modules/data_connection/caching_embeddings(/?)",
-      "destination": "/docs/modules/data_connection/text_embedding/caching_embeddings"
-    },
-    {
-      "source": "/en/latest/additional_resources/youtube.html",
-      "destination": "/docs/additional_resources/youtube"
-    },
-    {
-      "source": "/docs/integrations/agent_with_wandb_tracing",
-      "destination": "/docs/integrations/providers/agent_with_wandb_tracing"
-    },
-    {
-      "source": "/docs/integrations/ai21",
-      "destination": "/docs/integrations/providers/ai21"
-    },
-    {
-      "source": "/docs/integrations/aim_tracking",
-      "destination": "/docs/integrations/providers/aim_tracking"
-    },
-    {
-      "source": "/docs/integrations/airbyte",
-      "destination": "/docs/integrations/providers/airbyte"
-    },
-    {
-      "source": "/docs/integrations/aleph_alpha",
-      "destination": "/docs/integrations/providers/aleph_alpha"
-    },
-    {
-      "source": "/docs/integrations/analyticdb",
-      "destination": "/docs/integrations/providers/analyticdb"
-    },
-    {
-      "source": "/docs/integrations/annoy",
-      "destination": "/docs/integrations/providers/annoy"
-    },
-    {
-      "source": "/docs/integrations/anyscale",
-      "destination": "/docs/integrations/providers/anyscale"
-    },
-    {
-      "source": "/docs/integrations/apify",
-      "destination": "/docs/integrations/providers/apify"
-    },
-    {
-      "source": "/docs/integrations/argilla",
-      "destination": "/docs/integrations/providers/argilla"
-    },
-    {
-      "source": "/docs/integrations/arxiv",
-      "destination": "/docs/integrations/providers/arxiv"
-    },
-    {
-      "source": "/docs/integrations/atlas",
-      "destination": "/docs/integrations/providers/atlas"
-    },
-    {
-      "source": "/docs/integrations/awadb",
-      "destination": "/docs/integrations/providers/awadb"
-    },
-    {
-      "source": "/docs/integrations/aws_s3",
-      "destination": "/docs/integrations/providers/aws_s3"
-    },
-    {
-      "source": "/docs/integrations/azlyrics",
-      "destination": "/docs/integrations/providers/azlyrics"
-    },
-    {
-      "source": "/docs/integrations/azure_blob_storage",
-      "destination": "/docs/integrations/providers/azure_blob_storage"
-    },
-    {
-      "source": "/docs/integrations/azure_cognitive_search_",
-      "destination": "/docs/integrations/providers/azure_cognitive_search_"
-    },
-    {
-      "source": "/docs/integrations/azure_openai",
-      "destination": "/docs/integrations/providers/azure_openai"
-    },
-    {
-      "source": "/docs/integrations/bananadev",
-      "destination": "/docs/integrations/providers/bananadev"
-    },
-    {
-      "source": "/docs/integrations/baseten",
-      "destination": "/docs/integrations/providers/baseten"
-    },
-    {
-      "source": "/docs/integrations/beam",
-      "destination": "/docs/integrations/providers/beam"
-    },
-    {
-      "source": "/docs/integrations/bedrock",
-      "destination": "/docs/integrations/providers/bedrock"
-    },
-    {
-      "source": "/docs/integrations/bilibili",
-      "destination": "/docs/integrations/providers/bilibili"
-    },
-    {
-      "source": "/docs/integrations/blackboard",
-      "destination": "/docs/integrations/providers/blackboard"
-    },
-    {
-      "source": "/docs/integrations/cassandra",
-      "destination": "/docs/integrations/providers/astradb"
-    },
-    {
-      "source": "/docs/integrations/providers/cassandra",
-      "destination": "/docs/integrations/providers/astradb"
-    },
-    {
-      "source": "/docs/integrations/providers/providers/semadb",
-      "destination": "/docs/integrations/providers/semadb"
-    },
-    {
-      "source": "/docs/integrations/vectorstores/vectorstores/semadb",
-      "destination": "/docs/integrations/vectorstores/semadb"
-    },
-    {
-      "source": "/docs/integrations/vectorstores/cassandra",
-      "destination": "/docs/integrations/vectorstores/astradb"
-    },
-    {
-      "source": "/docs/integrations/vectorstores/async_faiss",
-      "destination": "/docs/integrations/vectorstores/faiss_async"
-    },
-    {
-      "source": "/docs/integrations/vectorstores/matchingengine",
-      "destination": "/docs/integrations/vectorstores/google_vertex_ai_vector_search"
-    },
-    {
-      "source": "/docs/integrations/cerebriumai",
-      "destination": "/docs/integrations/providers/cerebriumai"
-    },
-    {
-      "source": "/docs/integrations/chroma",
-      "destination": "/docs/integrations/providers/chroma"
-    },
-    {
-      "source": "/docs/integrations/clearml_tracking",
-      "destination": "/docs/integrations/providers/clearml_tracking"
-    },
-    {
-      "source": "/docs/integrations/cohere",
-      "destination": "/docs/integrations/providers/cohere"
-    },
-    {
-      "source": "/docs/integrations/college_confidential",
-      "destination": "/docs/integrations/providers/college_confidential"
-    },
-    {
-      "source": "/docs/integrations/comet_tracking",
-      "destination": "/docs/integrations/providers/comet_tracking"
-    },
-    {
-      "source": "/docs/integrations/confluence",
-      "destination": "/docs/integrations/providers/confluence"
-    },
-    {
-      "source": "/docs/integrations/ctransformers",
-      "destination": "/docs/integrations/providers/ctransformers"
-    },
-    {
-      "source": "/docs/integrations/chaindesk",
-      "destination": "/docs/integrations/providers/chaindesk"
-    },
-    {
-      "source": "/docs/integrations/databerry",
-      "destination": "/docs/integrations/providers/chaindesk"
-    },
-    {
-      "source": "/docs/integrations/chaindesk",
-      "destination": "/docs/integrations/providers/chaindesk"
-    },
-    {
-      "source": "/docs/integrations/databricks",
-      "destination": "/docs/integrations/providers/databricks"
-    },
-    {
-      "source": "/docs/integrations/databricks",
-      "destination": "/docs/integrations/providers/databricks"
-    },
-    {
-      "source": "/docs/integrations/deepinfra",
-      "destination": "/docs/integrations/providers/deepinfra"
-    },
-    {
-      "source": "/docs/integrations/deeplake",
-      "destination": "/docs/integrations/providers/activeloop_deeplake"
-    },
-    {
-      "source": "/docs/integrations/diffbot",
-      "destination": "/docs/integrations/providers/diffbot"
-    },
-    {
-      "source": "/docs/integrations/discord",
-      "destination": "/docs/integrations/providers/discord"
-    },
-    {
-      "source": "/docs/integrations/docugami",
-      "destination": "/docs/integrations/providers/docugami"
-    },
-    {
-      "source": "/docs/integrations/duckdb",
-      "destination": "/docs/integrations/providers/duckdb"
-    },
-    {
-      "source": "/docs/integrations/elasticsearch",
-      "destination": "/docs/integrations/providers/elasticsearch"
-    },
-    {
-      "source": "/docs/integrations/evernote",
-      "destination": "/docs/integrations/providers/evernote"
-    },
-    {
-      "source": "/docs/integrations/facebook_chat",
-      "destination": "/docs/integrations/providers/facebook_chat"
-    },
-    {
-      "source": "/docs/integrations/figma",
-      "destination": "/docs/integrations/providers/figma"
-    },
-    {
-      "source": "/docs/integrations/forefrontai",
-      "destination": "/docs/integrations/providers/forefrontai"
-    },
-    {
-      "source": "/docs/integrations/git",
-      "destination": "/docs/integrations/providers/git"
-    },
-    {
-      "source": "/docs/integrations/gitbook",
-      "destination": "/docs/integrations/providers/gitbook"
-    },
-    {
-      "source": "/docs/integrations/google_bigquery",
-      "destination": "/docs/integrations/providers/google_bigquery"
-    },
-    {
-      "source": "/docs/integrations/google_cloud_storage",
-      "destination": "/docs/integrations/providers/google_cloud_storage"
-    },
-    {
-      "source": "/docs/integrations/google_drive",
-      "destination": "/docs/integrations/providers/google_drive"
-    },
-    {
-      "source": "/docs/integrations/google_search",
-      "destination": "/docs/integrations/providers/google_search"
-    },
-    {
-      "source": "/docs/integrations/google_serper",
-      "destination": "/docs/integrations/providers/google_serper"
-    },
-    {
-      "source": "/docs/integrations/gooseai",
-      "destination": "/docs/integrations/providers/gooseai"
-    },
-    {
-      "source": "/docs/integrations/gpt4all",
-      "destination": "/docs/integrations/providers/gpt4all"
-    },
-    {
-      "source": "/docs/integrations/graphsignal",
-      "destination": "/docs/integrations/providers/graphsignal"
-    },
-    {
-      "source": "/docs/integrations/gutenberg",
-      "destination": "/docs/integrations/providers/gutenberg"
-    },
-    {
-      "source": "/docs/integrations/hacker_news",
-      "destination": "/docs/integrations/providers/hacker_news"
-    },
-    {
-      "source": "/docs/integrations/hazy_research",
-      "destination": "/docs/integrations/providers/hazy_research"
-    },
-    {
-      "source": "/docs/integrations/helicone",
-      "destination": "/docs/integrations/providers/helicone"
-    },
-    {
-      "source": "/docs/integrations/huggingface",
-      "destination": "/docs/integrations/providers/huggingface"
-    },
-    {
-      "source": "/docs/integrations/ifixit",
-      "destination": "/docs/integrations/providers/ifixit"
-    },
-    {
-      "source": "/docs/integrations/imsdb",
-      "destination": "/docs/integrations/providers/imsdb"
-    },
-    {
-      "source": "/docs/integrations/jina",
-      "destination": "/docs/integrations/providers/jina"
-    },
-    {
-      "source": "/docs/integrations/lancedb",
-      "destination": "/docs/integrations/providers/lancedb"
-    },
-    {
-      "source": "/docs/integrations/langchain_decorators",
-      "destination": "/docs/integrations/providers/langchain_decorators"
-    },
-    {
-      "source": "/docs/integrations/llamacpp",
-      "destination": "/docs/integrations/providers/llamacpp"
-    },
-    {
-      "source": "/docs/integrations/log10",
-      "destination": "/docs/integrations/providers/log10"
-    },
-    {
-      "source": "/docs/integrations/mediawikidump",
-      "destination": "/docs/integrations/providers/mediawikidump"
-    },
-    {
-      "source": "/docs/integrations/metal",
-      "destination": "/docs/integrations/providers/metal"
-    },
-    {
-      "source": "/docs/integrations/microsoft_onedrive",
-      "destination": "/docs/integrations/providers/microsoft_onedrive"
-    },
-    {
-      "source": "/docs/integrations/microsoft_powerpoint",
-      "destination": "/docs/integrations/providers/microsoft_powerpoint"
-    },
-    {
-      "source": "/docs/integrations/microsoft_word",
-      "destination": "/docs/integrations/providers/microsoft_word"
-    },
-    {
-      "source": "/docs/integrations/milvus",
-      "destination": "/docs/integrations/providers/milvus"
-    },
-    {
-      "source": "/docs/integrations/mlflow_tracking",
-      "destination": "/docs/integrations/providers/mlflow_tracking"
-    },
-    {
-      "source": "/docs/integrations/modal",
-      "destination": "/docs/integrations/providers/modal"
-    },
-    {
-      "source": "/docs/integrations/modelscope",
-      "destination": "/docs/integrations/providers/modelscope"
-    },
-    {
-      "source": "/docs/integrations/modern_treasury",
-      "destination": "/docs/integrations/providers/modern_treasury"
-    },
-    {
-      "source": "/docs/integrations/momento",
-      "destination": "/docs/integrations/providers/momento"
-    },
-    {
-      "source": "/docs/integrations/myscale",
-      "destination": "/docs/integrations/providers/myscale"
-    },
-    {
-      "source": "/docs/integrations/nlpcloud",
-      "destination": "/docs/integrations/providers/nlpcloud"
-    },
-    {
-      "source": "/docs/integrations/notion",
-      "destination": "/docs/integrations/providers/notion"
-    },
-    {
-      "source": "/docs/integrations/obsidian",
-      "destination": "/docs/integrations/providers/obsidian"
-    },
-    {
-      "source": "/docs/integrations/openai",
-      "destination": "/docs/integrations/platforms/openai"
-    },
-    {
-      "source": "/docs/integrations/opensearch",
-      "destination": "/docs/integrations/providers/opensearch"
-    },
-    {
-      "source": "/docs/integrations/openweathermap",
-      "destination": "/docs/integrations/providers/openweathermap"
-    },
-    {
-      "source": "/docs/integrations/petals",
-      "destination": "/docs/integrations/providers/petals"
-    },
-    {
-      "source": "/docs/integrations/pgvector",
-      "destination": "/docs/integrations/providers/pgvector"
-    },
-    {
-      "source": "/docs/integrations/pinecone",
-      "destination": "/docs/integrations/providers/pinecone"
-    },
-    {
-      "source": "/docs/integrations/pipelineai",
-      "destination": "/docs/integrations/providers/pipelineai"
-    },
-    {
-      "source": "/docs/integrations/predictionguard",
-      "destination": "/docs/integrations/providers/predictionguard"
-    },
-    {
-      "source": "/docs/integrations/promptlayer",
-      "destination": "/docs/integrations/providers/promptlayer"
-    },
-    {
-      "source": "/docs/integrations/psychic",
-      "destination": "/docs/integrations/providers/psychic"
-    },
-    {
-      "source": "/docs/integrations/qdrant",
-      "destination": "/docs/integrations/providers/qdrant"
-    },
-    {
-      "source": "/docs/integrations/ray_serve",
-      "destination": "/docs/integrations/providers/ray_serve"
-    },
-    {
-      "source": "/docs/integrations/rebuff",
-      "destination": "/docs/integrations/providers/rebuff"
-    },
-    {
-      "source": "/docs/integrations/reddit",
-      "destination": "/docs/integrations/providers/reddit"
-    },
-    {
-      "source": "/docs/integrations/redis",
-      "destination": "/docs/integrations/providers/redis"
-    },
-    {
-      "source": "/docs/integrations/replicate",
-      "destination": "/docs/integrations/providers/replicate"
-    },
-    {
-      "source": "/docs/integrations/roam",
-      "destination": "/docs/integrations/providers/roam"
-    },
-    {
-      "source": "/docs/integrations/runhouse",
-      "destination": "/docs/integrations/providers/runhouse"
-    },
-    {
-      "source": "/docs/integrations/rwkv",
-      "destination": "/docs/integrations/providers/rwkv"
-    },
-    {
-      "source": "/docs/integrations/sagemaker_endpoint",
-      "destination": "/docs/integrations/providers/sagemaker_endpoint"
-    },
-    {
-      "source": "/docs/integrations/searx",
-      "destination": "/docs/integrations/providers/searx"
-    },
-    {
-      "source": "/docs/integrations/serpapi",
-      "destination": "/docs/integrations/providers/serpapi"
-    },
-    {
-      "source": "/docs/integrations/shaleprotocol",
-      "destination": "/docs/integrations/providers/shaleprotocol"
-    },
-    {
-      "source": "/docs/integrations/sklearn",
-      "destination": "/docs/integrations/providers/sklearn"
-    },
-    {
-      "source": "/docs/integrations/slack",
-      "destination": "/docs/integrations/providers/slack"
-    },
-    {
-      "source": "/docs/integrations/spacy",
-      "destination": "/docs/integrations/providers/spacy"
-    },
-    {
-      "source": "/docs/integrations/spreedly",
-      "destination": "/docs/integrations/providers/spreedly"
-    },
-    {
-      "source": "/docs/integrations/stochasticai",
-      "destination": "/docs/integrations/providers/stochasticai"
-    },
-    {
-      "source": "/docs/integrations/stripe",
-      "destination": "/docs/integrations/providers/stripe"
-    },
-    {
-      "source": "/docs/integrations/tair",
-      "destination": "/docs/integrations/providers/tair"
-    },
-    {
-      "source": "/docs/integrations/telegram",
-      "destination": "/docs/integrations/providers/telegram"
-    },
-    {
-      "source": "/docs/integrations/tomarkdown",
-      "destination": "/docs/integrations/providers/tomarkdown"
-    },
-    {
-      "source": "/docs/integrations/trello",
-      "destination": "/docs/integrations/providers/trello"
-    },
-    {
-      "source": "/docs/integrations/twitter",
-      "destination": "/docs/integrations/providers/twitter"
-    },
-    {
-      "source": "/docs/integrations/unstructured",
-      "destination": "/docs/integrations/providers/unstructured"
-    },
-    {
-      "source": "/docs/integrations/vectara/vectara_chat",
-      "destination": "/docs/integrations/providers/vectara_chat"
-    },
-    {
-      "source": "/docs/integrations/vectara/vectara_text_generation",
-      "destination": "/docs/integrations/providers/vectara_text_generation"
-    },
-    {
-      "source": "/docs/integrations/vespa",
-      "destination": "/docs/integrations/providers/vespa"
-    },
-    {
-      "source": "/docs/integrations/wandb_tracking",
-      "destination": "/docs/integrations/providers/wandb_tracking"
-    },
-    {
-      "source": "/docs/integrations/weather",
-      "destination": "/docs/integrations/providers/weather"
-    },
-    {
-      "source": "/docs/integrations/weaviate",
-      "destination": "/docs/integrations/providers/weaviate"
-    },
-    {
-      "source": "/docs/integrations/whatsapp",
-      "destination": "/docs/integrations/providers/whatsapp"
-    },
-    {
-      "source": "/docs/integrations/whylabs_profiling",
-      "destination": "/docs/integrations/providers/whylabs_profiling"
-    },
-    {
-      "source": "/docs/integrations/wikipedia",
-      "destination": "/docs/integrations/providers/wikipedia"
-    },
-    {
-      "source": "/docs/integrations/wolfram_alpha",
-      "destination": "/docs/integrations/providers/wolfram_alpha"
-    },
-    {
-      "source": "/docs/integrations/writer",
-      "destination": "/docs/integrations/providers/writer"
-    },
-    {
-      "source": "/docs/integrations/yeagerai",
-      "destination": "/docs/integrations/providers/yeagerai"
-    },
-    {
-      "source": "/docs/integrations/youtube",
-      "destination": "/docs/integrations/providers/youtube"
-    },
-    {
-      "source": "/docs/integrations/zep",
-      "destination": "/docs/integrations/providers/zep"
-    },
-    {
-      "source": "/docs/integrations/zilliz",
-      "destination": "/docs/integrations/providers/zilliz"
-    },
-    {
-      "source": "/docs/ecosystem/integrations/",
-      "destination": "/docs/integrations/"
-    },
-    {
-      "source": "/docs/ecosystem/integrations/:path*",
-      "destination": "/docs/integrations/providers/:path*"
-    },
-    {
-      "source": "/docs/modules/agents/toolkits/azure_cognitive_services",
-      "destination": "/docs/integrations/toolkits/azure_cognitive_services"
-    },
-    {
-      "source": "/docs/modules/agents/toolkits/csv",
-      "destination": "/docs/integrations/toolkits/csv"
-    },
-    {
-      "source": "/docs/modules/agents/toolkits/gmail",
-      "destination": "/docs/integrations/toolkits/gmail"
-    },
-    {
-      "source": "/docs/modules/agents/toolkits/jira",
-      "destination": "/docs/integrations/toolkits/jira"
-    },
-    {
-      "source": "/docs/modules/agents/toolkits/json",
-      "destination": "/docs/integrations/toolkits/json"
-    },
-    {
-      "source": "/docs/modules/agents/toolkits/openapi",
-      "destination": "/docs/integrations/toolkits/openapi"
-    },
-    {
-      "source": "/en/latest/modules/agents/toolkits/examples/openapi_nla.html",
-      "destination": "/docs/integrations/toolkits/openapi_nla"
-    },
-    {
-      "source": "/docs/modules/agents/toolkits/openapi_nla",
-      "destination": "/docs/integrations/toolkits/openapi_nla"
-    },
-    {
-      "source": "/en/latest/modules/agents/toolkits/examples/pandas.html",
-      "destination": "/docs/integrations/toolkits/pandas"
-    },
-    {
-      "source": "/docs/modules/agents/toolkits/pandas",
-      "destination": "/docs/integrations/toolkits/pandas"
-    },
-    {
-      "source": "/en/latest/modules/agents/toolkits/examples/playwright.html",
-      "destination": "/docs/integrations/toolkits/playwright"
-    },
-    {
-      "source": "/docs/modules/agents/toolkits/playwright",
-      "destination": "/docs/integrations/toolkits/playwright"
-    },
-    {
-      "source": "/en/latest/modules/agents/toolkits/examples/powerbi.html",
-      "destination": "/docs/integrations/toolkits/powerbi"
-    },
-    {
-      "source": "/docs/modules/agents/toolkits/powerbi",
-      "destination": "/docs/integrations/toolkits/powerbi"
-    },
-    {
-      "source": "/en/latest/modules/agents/toolkits/examples/python.html",
-      "destination": "/docs/integrations/toolkits/python"
-    },
-    {
-      "source": "/docs/modules/agents/toolkits/python",
-      "destination": "/docs/integrations/toolkits/python"
-    },
-    {
-      "source": "/en/latest/modules/agents/toolkits/examples/spark.html",
-      "destination": "/docs/integrations/toolkits/spark"
-    },
-    {
-      "source": "/docs/modules/agents/toolkits/spark",
-      "destination": "/docs/integrations/toolkits/spark"
-    },
-    {
-      "source": "/en/latest/modules/agents/toolkits/examples/spark_sql.html",
-      "destination": "/docs/integrations/toolkits/spark_sql"
-    },
-    {
-      "source": "/docs/modules/agents/toolkits/spark_sql",
-      "destination": "/docs/integrations/toolkits/spark_sql"
-    },
-    {
-      "source": "/en/latest/modules/agents/toolkits/examples/sql_database.html",
-      "destination": "/docs/integrations/toolkits/sql_database"
-    },
-    {
-      "source": "/docs/modules/agents/toolkits/sql_database",
-      "destination": "/docs/integrations/toolkits/sql_database"
-    },
-    {
-      "source": "/en/latest/modules/agents/toolkits/examples/vectorstore.html",
-      "destination": "/docs/integrations/toolkits/vectorstore"
-    },
-    {
-      "source": "/docs/modules/agents/toolkits/vectorstore",
-      "destination": "/docs/integrations/toolkits/vectorstore"
-    },
-    {
-      "source": "/docs/modules/agents/toolkits/amadeus",
-      "destination": "/docs/integrations/toolkits/amadeus"
-    },
-    {
-      "source": "/docs/modules/agents/toolkits/github",
-      "destination": "/docs/integrations/toolkits/github"
-    },
-    {
-      "source": "/docs/modules/agents/toolkits/multion",
-      "destination": "/docs/integrations/toolkits/multion"
-    },
-    {
-      "source": "/en/latest/modules/agents/tools/custom_tools.html",
-      "destination": "/docs/modules/agents/tools/how_to/custom_tools"
-    },
-    {
-      "source": "/en/latest/modules/agents/tools/human_approval.html",
-      "destination": "/docs/modules/agents/tools/how_to/human_approval"
-    },
-    {
-      "source": "/en/latest/modules/agents/tools/multi_input_tool.html",
-      "destination": "/docs/modules/agents/tools/how_to/multi_input_tool"
-    },
-    {
-      "source": "/en/latest/modules/agents/tools/tool_input_validation.html",
-      "destination": "/docs/modules/agents/tools/how_to/tool_input_validation"
-    },
-    {
-      "source": "/en/latest/modules/agents/tools/tools_as_openai_functions.html",
-      "destination": "/docs/modules/agents/tools/how_to/tools_as_openai_functions"
-    },
-    {
-      "source": "/en/latest/modules/agents/tools/examples/apify.html",
-      "destination": "/docs/integrations/tools/apify"
-    },
-    {
-      "source": "/docs/modules/agents/tools/integrations/apify",
-      "destination": "/docs/integrations/tools/apify"
-    },
-    {
-      "source": "/en/latest/modules/agents/tools/examples/arxiv.html",
-      "destination": "/docs/integrations/tools/arxiv"
-    },
-    {
-      "source": "/docs/modules/agents/tools/integrations/arxiv",
-      "destination": "/docs/integrations/tools/arxiv"
-    },
-    {
-      "source": "/en/latest/modules/agents/tools/examples/awslambda.html",
-      "destination": "/docs/integrations/tools/awslambda"
-    },
-    {
-      "source": "/docs/modules/agents/tools/integrations/awslambda",
-      "destination": "/docs/integrations/tools/awslambda"
-    },
-    {
-      "source": "/en/latest/modules/agents/tools/examples/bing_search.html",
-      "destination": "/docs/integrations/tools/bing_search"
-    },
-    {
-      "source": "/docs/modules/agents/tools/integrations/bing_search",
-      "destination": "/docs/integrations/tools/bing_search"
-    },
-    {
-      "source": "/en/latest/modules/agents/tools/examples/brave_search.html",
-      "destination": "/docs/integrations/tools/brave_search"
-    },
-    {
-      "source": "/docs/modules/agents/tools/integrations/brave_search",
-      "destination": "/docs/integrations/tools/brave_search"
-    },
-    {
-      "source": "/en/latest/modules/agents/tools/examples/chatgpt_plugins.html",
-      "destination": "/docs/integrations/tools/chatgpt_plugins"
-    },
-    {
-      "source": "/docs/modules/agents/tools/integrations/chatgpt_plugins",
-      "destination": "/docs/integrations/tools/chatgpt_plugins"
-    },
-    {
-      "source": "/en/latest/modules/agents/tools/examples/ddg.html",
-      "destination": "/docs/integrations/tools/ddg"
-    },
-    {
-      "source": "/docs/modules/agents/tools/integrations/ddg",
-      "destination": "/docs/integrations/tools/ddg"
-    },
-    {
-      "source": "/en/latest/modules/agents/tools/examples/filesystem.html",
-      "destination": "/docs/integrations/tools/filesystem"
-    },
-    {
-      "source": "/docs/modules/agents/tools/integrations/filesystem",
-      "destination": "/docs/integrations/tools/filesystem"
-    },
-    {
-      "source": "/en/latest/modules/agents/tools/examples/google_places.html",
-      "destination": "/docs/integrations/tools/google_places"
-    },
-    {
-      "source": "/docs/modules/agents/tools/integrations/google_places",
-      "destination": "/docs/integrations/tools/google_places"
-    },
-    {
-      "source": "/en/latest/modules/agents/tools/examples/google_search.html",
-      "destination": "/docs/integrations/tools/google_search"
-    },
-    {
-      "source": "/docs/modules/agents/tools/integrations/google_search",
-      "destination": "/docs/integrations/tools/google_search"
-    },
-    {
-      "source": "/en/latest/modules/agents/tools/examples/google_serper.html",
-      "destination": "/docs/integrations/tools/google_serper"
-    },
-    {
-      "source": "/docs/modules/agents/tools/integrations/google_serper",
-      "destination": "/docs/integrations/tools/google_serper"
-    },
-    {
-      "source": "/en/latest/modules/agents/tools/examples/gradio_tools.html",
-      "destination": "/docs/integrations/tools/gradio_tools"
-    },
-    {
-      "source": "/docs/modules/agents/tools/integrations/gradio_tools",
-      "destination": "/docs/integrations/tools/gradio_tools"
-    },
-    {
-      "source": "/en/latest/modules/agents/tools/examples/graphql.html",
-      "destination": "/docs/integrations/tools/graphql"
-    },
-    {
-      "source": "/docs/modules/agents/tools/integrations/graphql",
-      "destination": "/docs/integrations/tools/graphql"
-    },
-    {
-      "source": "/en/latest/modules/agents/tools/examples/huggingface_tools.html",
-      "destination": "/docs/integrations/tools/huggingface_tools"
-    },
-    {
-      "source": "/docs/modules/agents/tools/integrations/huggingface_tools",
-      "destination": "/docs/integrations/tools/huggingface_tools"
-    },
-    {
-      "source": "/en/latest/modules/agents/tools/examples/human_tools.html",
-      "destination": "/docs/integrations/tools/human_tools"
-    },
-    {
-      "source": "/docs/modules/agents/tools/integrations/human_tools",
-      "destination": "/docs/integrations/tools/human_tools"
-    },
-    {
-      "source": "/en/latest/modules/agents/tools/examples/ifttt.html",
-      "destination": "/docs/integrations/tools/ifttt"
-    },
-    {
-      "source": "/docs/modules/agents/tools/integrations/ifttt",
-      "destination": "/docs/integrations/tools/ifttt"
-    },
-    {
-      "source": "/en/latest/modules/agents/tools/examples/metaphor_search.html",
-      "destination": "/docs/integrations/tools/metaphor_search"
-    },
-    {
-      "source": "/docs/modules/agents/tools/integrations/metaphor_search",
-      "destination": "/docs/integrations/tools/metaphor_search"
-    },
-    {
-      "source": "/en/latest/modules/agents/tools/examples/openweathermap.html",
-      "destination": "/docs/integrations/tools/openweathermap"
-    },
-    {
-      "source": "/docs/modules/agents/tools/integrations/openweathermap",
-      "destination": "/docs/integrations/tools/openweathermap"
-    },
-    {
-      "source": "/en/latest/modules/agents/tools/examples/pubmed.html",
-      "destination": "/docs/integrations/tools/pubmed"
-    },
-    {
-      "source": "/docs/modules/agents/tools/integrations/pubmed",
-      "destination": "/docs/integrations/tools/pubmed"
-    },
-    {
-      "source": "/en/latest/modules/agents/tools/examples/requests.html",
-      "destination": "/docs/integrations/tools/requests"
-    },
-    {
-      "source": "/docs/modules/agents/tools/integrations/requests",
-      "destination": "/docs/integrations/tools/requests"
-    },
-    {
-      "source": "/en/latest/modules/agents/tools/examples/sceneXplain.html",
-      "destination": "/docs/integrations/tools/sceneXplain"
-    },
-    {
-      "source": "/docs/modules/agents/tools/integrations/sceneXplain",
-      "destination": "/docs/integrations/tools/sceneXplain"
-    },
-    {
-      "source": "/en/latest/modules/agents/tools/examples/search_tools.html",
-      "destination": "/docs/integrations/tools/search_tools"
-    },
-    {
-      "source": "/docs/modules/agents/tools/integrations/search_tools",
-      "destination": "/docs/integrations/tools/search_tools"
-    },
-    {
-      "source": "/en/latest/modules/agents/tools/examples/searx_search.html",
-      "destination": "/docs/integrations/tools/searx_search"
-    },
-    {
-      "source": "/docs/modules/agents/tools/integrations/searx_search",
-      "destination": "/docs/integrations/tools/searx_search"
-    },
-    {
-      "source": "/en/latest/modules/agents/tools/examples/serpapi.html",
-      "destination": "/docs/integrations/tools/serpapi"
-    },
-    {
-      "source": "/docs/modules/agents/tools/integrations/serpapi",
-      "destination": "/docs/integrations/tools/serpapi"
-    },
-    {
-      "source": "/en/latest/modules/agents/tools/examples/twilio.html",
-      "destination": "/docs/integrations/tools/twilio"
-    },
-    {
-      "source": "/docs/modules/agents/tools/integrations/twilio",
-      "destination": "/docs/integrations/tools/twilio"
-    },
-    {
-      "source": "/en/latest/modules/agents/tools/examples/wikipedia.html",
-      "destination": "/docs/integrations/tools/wikipedia"
-    },
-    {
-      "source": "/docs/modules/agents/tools/integrations/wikipedia",
-      "destination": "/docs/integrations/tools/wikipedia"
-    },
-    {
-      "source": "/en/latest/modules/agents/tools/examples/wolfram_alpha.html",
-      "destination": "/docs/integrations/tools/wolfram_alpha"
-    },
-    {
-      "source": "/docs/modules/agents/tools/integrations/wolfram_alpha",
-      "destination": "/docs/integrations/tools/wolfram_alpha"
-    },
-    {
-      "source": "/en/latest/modules/agents/tools/examples/youtube.html",
-      "destination": "/docs/integrations/tools/youtube"
-    },
-    {
-      "source": "/docs/modules/agents/tools/integrations/youtube",
-      "destination": "/docs/integrations/tools/youtube"
-    },
-    {
-      "source": "/en/latest/modules/agents/tools/examples/zapier.html",
-      "destination": "/docs/integrations/tools/zapier"
-    },
-    {
-      "source": "/docs/modules/agents/tools/integrations/zapier",
-      "destination": "/docs/integrations/tools/zapier"
-    },
-    {
-      "source": "/docs/integrations/tools/sqlite",
-      "destination": "/docs/use_cases/sql"
-    },
-    {
-      "source": "/en/latest/modules/callbacks/filecallbackhandler.html",
-      "destination": "/docs/modules/callbacks/how_to/filecallbackhandler"
-    },
-    {
-      "source": "/en/latest/modules/callbacks/examples/argilla.html",
-      "destination": "/docs/integrations/callbacks/argilla"
-    },
-    {
-      "source": "/docs/modules/callbacks/integrations/argilla",
-      "destination": "/docs/integrations/callbacks/argilla"
-    },
-    {
-      "source": "/en/latest/modules/chains/examples/flare.html",
-      "destination": "/cookbook"
-    },
-    {
-      "source": "/en/latest/modules/chains/examples/graph_cypher_qa.html",
-      "destination": "/docs/use_cases/graph/graph_cypher_qa"
-    },
-    {
-      "source": "/en/latest/modules/chains/examples/graph_nebula_qa.html",
-      "destination": "/docs/use_cases/graph/graph_nebula_qa"
-    },
-    {
-      "source": "/en/latest/modules/chains/index_examples/graph_qa.html",
-      "destination": "/docs/use_cases/graph_qa"
-    },
-    {
-      "source": "/en/latest/modules/chains/index_examples/hyde.html",
-      "destination": "/cookbook"
-    },
-    {
-      "source": "/en/latest/modules/chains/examples/llm_bash.html",
-      "destination": "/docs/use_cases/code_writing/llm_bash"
-    },
-    {
-      "source": "/en/latest/modules/chains/examples/llm_checker.html",
-      "destination": "/docs/use_cases/more/self_check/llm_checker"
-    },
-    {
-      "source": "/en/latest/modules/chains/examples/llm_math.html",
-      "destination": "/docs/use_cases/more/code_writing/llm_math"
-    },
-    {
-      "source": "/en/latest/modules/chains/examples/llm_requests.html",
-      "destination": "/docs/use_cases/apis/llm_requests"
-    },
-    {
-      "source": "/en/latest/modules/chains/examples/llm_summarization_checker.html",
-      "destination": "/docs/use_cases/more/self_check/llm_summarization_checker"
-    },
-    {
-      "source": "/en/latest/modules/chains/examples/openapi.html",
-      "destination": "/docs/use_cases/apis/openapi"
-    },
-    {
-      "source": "/en/latest/modules/chains/examples/pal.html",
-      "destination": "/docs/use_cases/more/code_writing/pal"
-    },
-    {
-      "source": "/en/latest/modules/chains/examples/tagging.html",
-      "destination": "/docs/use_cases/tagging"
-    },
-    {
-      "source": "/en/latest/modules/chains/index_examples/vector_db_text_generation.html",
-      "destination": "/docs/use_cases/question_answering/vector_db_text_generation"
-    },
-    {
-      "source": "/en/latest/modules/chains/generic/router.html",
-      "destination": "/docs/modules/chains/foundational/router"
-    },
-    {
-      "source": "/en/latest/modules/chains/generic/transformation.html",
-      "destination": "/docs/modules/chains/foundational/transformation"
-    },
-    {
-      "source": "/en/latest/modules/chains/generic/async_chain.html",
-      "destination": "/docs/modules/chains/how_to/async_chain"
-    },
-    {
-      "source": "/en/latest/modules/chains/generic/custom_chain.html",
-      "destination": "/docs/modules/chains/how_to/custom_chain"
-    },
-    {
-      "source": "/en/latest/modules/chains/generic/from_hub.html",
-      "destination": "/docs/modules/chains/how_to/from_hub"
-    },
-    {
-      "source": "/en/latest/modules/chains/generic/serialization.html",
-      "destination": "/docs/modules/chains/how_to/serialization"
-    },
-    {
-      "source": "/docs/integrations/document_loaders/pdf-amazonTextractPDFLoader",
-      "destination": "/docs/integrations/document_loaders/amazon_textract"
-    },
-    {
-      "source": "/en/latest/modules/indexes/document_loaders/examples/acreom.html",
-      "destination": "/docs/integrations/document_loaders/acreom"
-    },
-    {
-      "source": "/docs/modules/data_connection/document_loaders/integrations/acreom",
-      "destination": "/docs/integrations/document_loaders/acreom"
-    },
-    {
-      "source": "/en/latest/modules/indexes/document_loaders/examples/airbyte_json.html",
-      "destination": "/docs/integrations/document_loaders/airbyte_json"
-    },
-    {
-      "source": "/docs/modules/data_connection/document_loaders/integrations/airbyte_json",
-      "destination": "/docs/integrations/document_loaders/airbyte_json"
-    },
-    {
-      "source": "/en/latest/modules/indexes/document_loaders/examples/airtable.html",
-      "destination": "/docs/integrations/document_loaders/airtable"
-    },
-    {
-      "source": "/docs/modules/data_connection/document_loaders/integrations/airtable",
-      "destination": "/docs/integrations/document_loaders/airtable"
-    },
-    {
-      "source": "/en/latest/modules/indexes/document_loaders/examples/alibaba_cloud_maxcompute.html",
-      "destination": "/docs/integrations/document_loaders/alibaba_cloud_maxcompute"
-    },
-    {
-      "source": "/docs/modules/data_connection/document_loaders/integrations/alibaba_cloud_maxcompute",
-      "destination": "/docs/integrations/document_loaders/alibaba_cloud_maxcompute"
-    },
-    {
-      "source": "/en/latest/modules/indexes/document_loaders/examples/apify_dataset.html",
-      "destination": "/docs/integrations/document_loaders/apify_dataset"
-    },
-    {
-      "source": "/docs/modules/data_connection/document_loaders/integrations/apify_dataset",
-      "destination": "/docs/integrations/document_loaders/apify_dataset"
-    },
-    {
-      "source": "/en/latest/modules/indexes/document_loaders/examples/arxiv.html",
-      "destination": "/docs/integrations/document_loaders/arxiv"
-    },
-    {
-      "source": "/docs/modules/data_connection/document_loaders/integrations/arxiv",
-      "destination": "/docs/integrations/document_loaders/arxiv"
-    },
-    {
-      "source": "/en/latest/modules/indexes/document_loaders/examples/aws_s3_directory.html",
-      "destination": "/docs/integrations/document_loaders/aws_s3_directory"
-    },
-    {
-      "source": "/docs/modules/data_connection/document_loaders/integrations/aws_s3_directory",
-      "destination": "/docs/integrations/document_loaders/aws_s3_directory"
-    },
-    {
-      "source": "/en/latest/modules/indexes/document_loaders/examples/aws_s3_file.html",
-      "destination": "/docs/integrations/document_loaders/aws_s3_file"
-    },
-    {
-      "source": "/docs/modules/data_connection/document_loaders/integrations/aws_s3_file",
-      "destination": "/docs/integrations/document_loaders/aws_s3_file"
-    },
-    {
-      "source": "/en/latest/modules/indexes/document_loaders/examples/azlyrics.html",
-      "destination": "/docs/integrations/document_loaders/azlyrics"
-    },
-    {
-      "source": "/docs/modules/data_connection/document_loaders/integrations/azlyrics",
-      "destination": "/docs/integrations/document_loaders/azlyrics"
-    },
-    {
-      "source": "/en/latest/modules/indexes/document_loaders/examples/azure_blob_storage_container.html",
-      "destination": "/docs/integrations/document_loaders/azure_blob_storage_container"
-    },
-    {
-      "source": "/docs/modules/data_connection/document_loaders/integrations/azure_blob_storage_container",
-      "destination": "/docs/integrations/document_loaders/azure_blob_storage_container"
-    },
-    {
-      "source": "/en/latest/modules/indexes/document_loaders/examples/azure_blob_storage_file.html",
-      "destination": "/docs/integrations/document_loaders/azure_blob_storage_file"
-    },
-    {
-      "source": "/docs/modules/data_connection/document_loaders/integrations/azure_blob_storage_file",
-      "destination": "/docs/integrations/document_loaders/azure_blob_storage_file"
-    },
-    {
-      "source": "/en/latest/modules/indexes/document_loaders/examples/bibtex.html",
-      "destination": "/docs/integrations/document_loaders/bibtex"
-    },
-    {
-      "source": "/docs/modules/data_connection/document_loaders/integrations/bibtex",
-      "destination": "/docs/integrations/document_loaders/bibtex"
-    },
-    {
-      "source": "/en/latest/modules/indexes/document_loaders/examples/bilibili.html",
-      "destination": "/docs/integrations/document_loaders/bilibili"
-    },
-    {
-      "source": "/docs/modules/data_connection/document_loaders/integrations/bilibili",
-      "destination": "/docs/integrations/document_loaders/bilibili"
-    },
-    {
-      "source": "/en/latest/modules/indexes/document_loaders/examples/blackboard.html",
-      "destination": "/docs/integrations/document_loaders/blackboard"
-    },
-    {
-      "source": "/docs/modules/data_connection/document_loaders/integrations/blackboard",
-      "destination": "/docs/integrations/document_loaders/blackboard"
-    },
-    {
-      "source": "/en/latest/modules/indexes/document_loaders/examples/blockchain.html",
-      "destination": "/docs/integrations/document_loaders/blockchain"
-    },
-    {
-      "source": "/docs/modules/data_connection/document_loaders/integrations/blockchain",
-      "destination": "/docs/integrations/document_loaders/blockchain"
-    },
-    {
-      "source": "/en/latest/modules/indexes/document_loaders/examples/chatgpt_loader.html",
-      "destination": "/docs/integrations/document_loaders/chatgpt_loader"
-    },
-    {
-      "source": "/docs/modules/data_connection/document_loaders/integrations/chatgpt_loader",
-      "destination": "/docs/integrations/document_loaders/chatgpt_loader"
-    },
-    {
-      "source": "/en/latest/modules/indexes/document_loaders/examples/college_confidential.html",
-      "destination": "/docs/integrations/document_loaders/college_confidential"
-    },
-    {
-      "source": "/docs/modules/data_connection/document_loaders/integrations/college_confidential",
-      "destination": "/docs/integrations/document_loaders/college_confidential"
-    },
-    {
-      "source": "/en/latest/modules/indexes/document_loaders/examples/confluence.html",
-      "destination": "/docs/integrations/document_loaders/confluence"
-    },
-    {
-      "source": "/docs/modules/data_connection/document_loaders/integrations/confluence",
-      "destination": "/docs/integrations/document_loaders/confluence"
-    },
-    {
-      "source": "/en/latest/modules/indexes/document_loaders/examples/conll-u.html",
-      "destination": "/docs/integrations/document_loaders/conll-u"
-    },
-    {
-      "source": "/docs/modules/data_connection/document_loaders/integrations/conll-u",
-      "destination": "/docs/integrations/document_loaders/conll-u"
-    },
-    {
-      "source": "/en/latest/modules/indexes/document_loaders/examples/copypaste.html",
-      "destination": "/docs/integrations/document_loaders/copypaste"
-    },
-    {
-      "source": "/docs/modules/data_connection/document_loaders/integrations/copypaste",
-      "destination": "/docs/integrations/document_loaders/copypaste"
-    },
-    {
-      "source": "/en/latest/modules/indexes/document_loaders/examples/csv.html",
-      "destination": "/docs/integrations/document_loaders/csv"
-    },
-    {
-      "source": "/docs/modules/data_connection/document_loaders/integrations/csv",
-      "destination": "/docs/integrations/document_loaders/csv"
-    },
-    {
-      "source": "/en/latest/modules/indexes/document_loaders/examples/diffbot.html",
-      "destination": "/docs/integrations/document_loaders/diffbot"
-    },
-    {
-      "source": "/docs/modules/data_connection/document_loaders/integrations/diffbot",
-      "destination": "/docs/integrations/document_loaders/diffbot"
-    },
-    {
-      "source": "/en/latest/modules/indexes/document_loaders/examples/discord.html",
-      "destination": "/docs/integrations/document_loaders/discord"
-    },
-    {
-      "source": "/docs/modules/data_connection/document_loaders/integrations/discord",
-      "destination": "/docs/integrations/document_loaders/discord"
-    },
-    {
-      "source": "/en/latest/modules/indexes/document_loaders/examples/docugami.html",
-      "destination": "/docs/integrations/document_loaders/docugami"
-    },
-    {
-      "source": "/docs/modules/data_connection/document_loaders/integrations/docugami",
-      "destination": "/docs/integrations/document_loaders/docugami"
-    },
-    {
-      "source": "/en/latest/modules/indexes/document_loaders/examples/duckdb.html",
-      "destination": "/docs/integrations/document_loaders/duckdb"
-    },
-    {
-      "source": "/docs/modules/data_connection/document_loaders/integrations/duckdb",
-      "destination": "/docs/integrations/document_loaders/duckdb"
-    },
-    {
-      "source": "/en/latest/modules/indexes/document_loaders/examples/email.html",
-      "destination": "/docs/integrations/document_loaders/email"
-    },
-    {
-      "source": "/docs/modules/data_connection/document_loaders/integrations/email",
-      "destination": "/docs/integrations/document_loaders/email"
-    },
-    {
-      "source": "/en/latest/modules/indexes/document_loaders/examples/embaas.html",
-      "destination": "/docs/integrations/document_loaders/embaas"
-    },
-    {
-      "source": "/docs/modules/data_connection/document_loaders/integrations/embaas",
-      "destination": "/docs/integrations/document_loaders/embaas"
-    },
-    {
-      "source": "/en/latest/modules/indexes/document_loaders/examples/epub.html",
-      "destination": "/docs/integrations/document_loaders/epub"
-    },
-    {
-      "source": "/docs/modules/data_connection/document_loaders/integrations/epub",
-      "destination": "/docs/integrations/document_loaders/epub"
-    },
-    {
-      "source": "/en/latest/modules/indexes/document_loaders/examples/evernote.html",
-      "destination": "/docs/integrations/document_loaders/evernote"
-    },
-    {
-      "source": "/docs/modules/data_connection/document_loaders/integrations/evernote",
-      "destination": "/docs/integrations/document_loaders/evernote"
-    },
-    {
-      "source": "/en/latest/modules/indexes/document_loaders/examples/excel.html",
-      "destination": "/docs/integrations/document_loaders/excel"
-    },
-    {
-      "source": "/docs/modules/data_connection/document_loaders/integrations/excel",
-      "destination": "/docs/integrations/document_loaders/excel"
-    },
-    {
-      "source": "/en/latest/modules/indexes/document_loaders/examples/facebook_chat.html",
-      "destination": "/docs/integrations/document_loaders/facebook_chat"
-    },
-    {
-      "source": "/docs/modules/data_connection/document_loaders/integrations/facebook_chat",
-      "destination": "/docs/integrations/document_loaders/facebook_chat"
-    },
-    {
-      "source": "/en/latest/modules/indexes/document_loaders/examples/fauna.html",
-      "destination": "/docs/integrations/document_loaders/fauna"
-    },
-    {
-      "source": "/docs/modules/data_connection/document_loaders/integrations/fauna",
-      "destination": "/docs/integrations/document_loaders/fauna"
-    },
-    {
-      "source": "/en/latest/modules/indexes/document_loaders/examples/figma.html",
-      "destination": "/docs/integrations/document_loaders/figma"
-    },
-    {
-      "source": "/docs/modules/data_connection/document_loaders/integrations/figma",
-      "destination": "/docs/integrations/document_loaders/figma"
-    },
-    {
-      "source": "/en/latest/modules/indexes/document_loaders/examples/git.html",
-      "destination": "/docs/integrations/document_loaders/git"
-    },
-    {
-      "source": "/docs/modules/data_connection/document_loaders/integrations/git",
-      "destination": "/docs/integrations/document_loaders/git"
-    },
-    {
-      "source": "/en/latest/modules/indexes/document_loaders/examples/gitbook.html",
-      "destination": "/docs/integrations/document_loaders/gitbook"
-    },
-    {
-      "source": "/docs/modules/data_connection/document_loaders/integrations/gitbook",
-      "destination": "/docs/integrations/document_loaders/gitbook"
-    },
-    {
-      "source": "/en/latest/modules/indexes/document_loaders/examples/github.html",
-      "destination": "/docs/integrations/document_loaders/github"
-    },
-    {
-      "source": "/docs/modules/data_connection/document_loaders/integrations/github",
-      "destination": "/docs/integrations/document_loaders/github"
-    },
-    {
-      "source": "/en/latest/modules/indexes/document_loaders/examples/google_bigquery.html",
-      "destination": "/docs/integrations/document_loaders/google_bigquery"
-    },
-    {
-      "source": "/docs/modules/data_connection/document_loaders/integrations/google_bigquery",
-      "destination": "/docs/integrations/document_loaders/google_bigquery"
-    },
-    {
-      "source": "/en/latest/modules/indexes/document_loaders/examples/google_cloud_storage_directory.html",
-      "destination": "/docs/integrations/document_loaders/google_cloud_storage_directory"
-    },
-    {
-      "source": "/docs/modules/data_connection/document_loaders/integrations/google_cloud_storage_directory",
-      "destination": "/docs/integrations/document_loaders/google_cloud_storage_directory"
-    },
-    {
-      "source": "/en/latest/modules/indexes/document_loaders/examples/google_cloud_storage_file.html",
-      "destination": "/docs/integrations/document_loaders/google_cloud_storage_file"
-    },
-    {
-      "source": "/docs/modules/data_connection/document_loaders/integrations/google_cloud_storage_file",
-      "destination": "/docs/integrations/document_loaders/google_cloud_storage_file"
-    },
-    {
-      "source": "/en/latest/modules/indexes/document_loaders/examples/google_drive.html",
-      "destination": "/docs/integrations/document_loaders/google_drive"
-    },
-    {
-      "source": "/docs/modules/data_connection/document_loaders/integrations/google_drive",
-      "destination": "/docs/integrations/document_loaders/google_drive"
-    },
-    {
-      "source": "/en/latest/modules/indexes/document_loaders/examples/gutenberg.html",
-      "destination": "/docs/integrations/document_loaders/gutenberg"
-    },
-    {
-      "source": "/docs/modules/data_connection/document_loaders/integrations/gutenberg",
-      "destination": "/docs/integrations/document_loaders/gutenberg"
-    },
-    {
-      "source": "/en/latest/modules/indexes/document_loaders/examples/hacker_news.html",
-      "destination": "/docs/integrations/document_loaders/hacker_news"
-    },
-    {
-      "source": "/docs/modules/data_connection/document_loaders/integrations/hacker_news",
-      "destination": "/docs/integrations/document_loaders/hacker_news"
-    },
-    {
-      "source": "/en/latest/modules/indexes/document_loaders/examples/hugging_face_dataset.html",
-      "destination": "/docs/integrations/document_loaders/hugging_face_dataset"
-    },
-    {
-      "source": "/docs/modules/data_connection/document_loaders/integrations/hugging_face_dataset",
-      "destination": "/docs/integrations/document_loaders/hugging_face_dataset"
-    },
-    {
-      "source": "/en/latest/modules/indexes/document_loaders/examples/ifixit.html",
-      "destination": "/docs/integrations/document_loaders/ifixit"
-    },
-    {
-      "source": "/docs/modules/data_connection/document_loaders/integrations/ifixit",
-      "destination": "/docs/integrations/document_loaders/ifixit"
-    },
-    {
-      "source": "/en/latest/modules/indexes/document_loaders/examples/image.html",
-      "destination": "/docs/integrations/document_loaders/image"
-    },
-    {
-      "source": "/docs/modules/data_connection/document_loaders/integrations/image",
-      "destination": "/docs/integrations/document_loaders/image"
-    },
-    {
-      "source": "/en/latest/modules/indexes/document_loaders/examples/image_captions.html",
-      "destination": "/docs/integrations/document_loaders/image_captions"
-    },
-    {
-      "source": "/docs/modules/data_connection/document_loaders/integrations/image_captions",
-      "destination": "/docs/integrations/document_loaders/image_captions"
-    },
-    {
-      "source": "/en/latest/modules/indexes/document_loaders/examples/imsdb.html",
-      "destination": "/docs/integrations/document_loaders/imsdb"
-    },
-    {
-      "source": "/docs/modules/data_connection/document_loaders/integrations/imsdb",
-      "destination": "/docs/integrations/document_loaders/imsdb"
-    },
-    {
-      "source": "/en/latest/modules/indexes/document_loaders/examples/iugu.html",
-      "destination": "/docs/integrations/document_loaders/iugu"
-    },
-    {
-      "source": "/docs/modules/data_connection/document_loaders/integrations/iugu",
-      "destination": "/docs/integrations/document_loaders/iugu"
-    },
-    {
-      "source": "/en/latest/modules/indexes/document_loaders/examples/joplin.html",
-      "destination": "/docs/integrations/document_loaders/joplin"
-    },
-    {
-      "source": "/docs/modules/data_connection/document_loaders/integrations/joplin",
-      "destination": "/docs/integrations/document_loaders/joplin"
-    },
-    {
-      "source": "/en/latest/modules/indexes/document_loaders/examples/jupyter_notebook.html",
-      "destination": "/docs/integrations/document_loaders/jupyter_notebook"
-    },
-    {
-      "source": "/docs/modules/data_connection/document_loaders/integrations/jupyter_notebook",
-      "destination": "/docs/integrations/document_loaders/jupyter_notebook"
-    },
-    {
-      "source": "/en/latest/modules/indexes/document_loaders/examples/mastodon.html",
-      "destination": "/docs/integrations/document_loaders/mastodon"
-    },
-    {
-      "source": "/docs/modules/data_connection/document_loaders/integrations/mastodon",
-      "destination": "/docs/integrations/document_loaders/mastodon"
-    },
-    {
-      "source": "/en/latest/modules/indexes/document_loaders/examples/mediawikidump.html",
-      "destination": "/docs/integrations/document_loaders/mediawikidump"
-    },
-    {
-      "source": "/docs/modules/data_connection/document_loaders/integrations/mediawikidump",
-      "destination": "/docs/integrations/document_loaders/mediawikidump"
-    },
-    {
-      "source": "/en/latest/modules/indexes/document_loaders/examples/microsoft_onedrive.html",
-      "destination": "/docs/integrations/document_loaders/microsoft_onedrive"
-    },
-    {
-      "source": "/docs/modules/data_connection/document_loaders/integrations/microsoft_onedrive",
-      "destination": "/docs/integrations/document_loaders/microsoft_onedrive"
-    },
-    {
-      "source": "/en/latest/modules/indexes/document_loaders/examples/microsoft_powerpoint.html",
-      "destination": "/docs/integrations/document_loaders/microsoft_powerpoint"
-    },
-    {
-      "source": "/docs/modules/data_connection/document_loaders/integrations/microsoft_powerpoint",
-      "destination": "/docs/integrations/document_loaders/microsoft_powerpoint"
-    },
-    {
-      "source": "/en/latest/modules/indexes/document_loaders/examples/microsoft_word.html",
-      "destination": "/docs/integrations/document_loaders/microsoft_word"
-    },
-    {
-      "source": "/docs/modules/data_connection/document_loaders/integrations/microsoft_word",
-      "destination": "/docs/integrations/document_loaders/microsoft_word"
-    },
-    {
-      "source": "/en/latest/modules/indexes/document_loaders/examples/modern_treasury.html",
-      "destination": "/docs/integrations/document_loaders/modern_treasury"
-    },
-    {
-      "source": "/docs/modules/data_connection/document_loaders/integrations/modern_treasury",
-      "destination": "/docs/integrations/document_loaders/modern_treasury"
-    },
-    {
-      "source": "/en/latest/modules/indexes/document_loaders/examples/notion.html",
-      "destination": "/docs/integrations/document_loaders/notion"
-    },
-    {
-      "source": "/docs/modules/data_connection/document_loaders/integrations/notion",
-      "destination": "/docs/integrations/document_loaders/notion"
-    },
-    {
-      "source": "/en/latest/modules/indexes/document_loaders/examples/notiondb.html",
-      "destination": "/docs/integrations/document_loaders/notiondb"
-    },
-    {
-      "source": "/docs/modules/data_connection/document_loaders/integrations/notiondb",
-      "destination": "/docs/integrations/document_loaders/notiondb"
-    },
-    {
-      "source": "/en/latest/modules/indexes/document_loaders/examples/obsidian.html",
-      "destination": "/docs/integrations/document_loaders/obsidian"
-    },
-    {
-      "source": "/docs/modules/data_connection/document_loaders/integrations/obsidian",
-      "destination": "/docs/integrations/document_loaders/obsidian"
-    },
-    {
-      "source": "/en/latest/modules/indexes/document_loaders/examples/odt.html",
-      "destination": "/docs/integrations/document_loaders/odt"
-    },
-    {
-      "source": "/docs/modules/data_connection/document_loaders/integrations/odt",
-      "destination": "/docs/integrations/document_loaders/odt"
-    },
-    {
-      "source": "/en/latest/modules/indexes/document_loaders/examples/pandas_dataframe.html",
-      "destination": "/docs/integrations/document_loaders/pandas_dataframe"
-    },
-    {
-      "source": "/docs/modules/data_connection/document_loaders/integrations/pandas_dataframe",
-      "destination": "/docs/integrations/document_loaders/pandas_dataframe"
-    },
-    {
-      "source": "/en/latest/modules/indexes/document_loaders/examples/psychic.html",
-      "destination": "/docs/integrations/document_loaders/psychic"
-    },
-    {
-      "source": "/docs/modules/data_connection/document_loaders/integrations/psychic",
-      "destination": "/docs/integrations/document_loaders/psychic"
-    },
-    {
-      "source": "/en/latest/modules/indexes/document_loaders/examples/pyspark_dataframe.html",
-      "destination": "/docs/integrations/document_loaders/pyspark_dataframe"
-    },
-    {
-      "source": "/docs/modules/data_connection/document_loaders/integrations/pyspark_dataframe",
-      "destination": "/docs/integrations/document_loaders/pyspark_dataframe"
-    },
-    {
-      "source": "/en/latest/modules/indexes/document_loaders/examples/readthedocs_documentation.html",
-      "destination": "/docs/integrations/document_loaders/readthedocs_documentation"
-    },
-    {
-      "source": "/docs/modules/data_connection/document_loaders/integrations/readthedocs_documentation",
-      "destination": "/docs/integrations/document_loaders/readthedocs_documentation"
-    },
-    {
-      "source": "/en/latest/modules/indexes/document_loaders/examples/reddit.html",
-      "destination": "/docs/integrations/document_loaders/reddit"
-    },
-    {
-      "source": "/docs/modules/data_connection/document_loaders/integrations/reddit",
-      "destination": "/docs/integrations/document_loaders/reddit"
-    },
-    {
-      "source": "/en/latest/modules/indexes/document_loaders/examples/roam.html",
-      "destination": "/docs/integrations/document_loaders/roam"
-    },
-    {
-      "source": "/docs/modules/data_connection/document_loaders/integrations/roam",
-      "destination": "/docs/integrations/document_loaders/roam"
-    },
-    {
-      "source": "/en/latest/modules/indexes/document_loaders/examples/sitemap.html",
-      "destination": "/docs/integrations/document_loaders/sitemap"
-    },
-    {
-      "source": "/docs/modules/data_connection/document_loaders/integrations/sitemap",
-      "destination": "/docs/integrations/document_loaders/sitemap"
-    },
-    {
-      "source": "/en/latest/modules/indexes/document_loaders/examples/slack.html",
-      "destination": "/docs/integrations/document_loaders/slack"
-    },
-    {
-      "source": "/docs/modules/data_connection/document_loaders/integrations/slack",
-      "destination": "/docs/integrations/document_loaders/slack"
-    },
-    {
-      "source": "/en/latest/modules/indexes/document_loaders/examples/snowflake.html",
-      "destination": "/docs/integrations/document_loaders/snowflake"
-    },
-    {
-      "source": "/docs/modules/data_connection/document_loaders/integrations/snowflake",
-      "destination": "/docs/integrations/document_loaders/snowflake"
-    },
-    {
-      "source": "/en/latest/modules/indexes/document_loaders/examples/spreedly.html",
-      "destination": "/docs/integrations/document_loaders/spreedly"
-    },
-    {
-      "source": "/docs/modules/data_connection/document_loaders/integrations/spreedly",
-      "destination": "/docs/integrations/document_loaders/spreedly"
-    },
-    {
-      "source": "/en/latest/modules/indexes/document_loaders/examples/stripe.html",
-      "destination": "/docs/integrations/document_loaders/stripe"
-    },
-    {
-      "source": "/docs/modules/data_connection/document_loaders/integrations/stripe",
-      "destination": "/docs/integrations/document_loaders/stripe"
-    },
-    {
-      "source": "/en/latest/modules/indexes/document_loaders/examples/subtitle.html",
-      "destination": "/docs/integrations/document_loaders/subtitle"
-    },
-    {
-      "source": "/docs/modules/data_connection/document_loaders/integrations/subtitle",
-      "destination": "/docs/integrations/document_loaders/subtitle"
-    },
-    {
-      "source": "/en/latest/modules/indexes/document_loaders/examples/telegram.html",
-      "destination": "/docs/integrations/document_loaders/telegram"
-    },
-    {
-      "source": "/docs/modules/data_connection/document_loaders/integrations/telegram",
-      "destination": "/docs/integrations/document_loaders/telegram"
-    },
-    {
-      "source": "/en/latest/modules/indexes/document_loaders/examples/tomarkdown.html",
-      "destination": "/docs/integrations/document_loaders/tomarkdown"
-    },
-    {
-      "source": "/docs/modules/data_connection/document_loaders/integrations/tomarkdown",
-      "destination": "/docs/integrations/document_loaders/tomarkdown"
-    },
-    {
-      "source": "/en/latest/modules/indexes/document_loaders/examples/toml.html",
-      "destination": "/docs/integrations/document_loaders/toml"
-    },
-    {
-      "source": "/docs/modules/data_connection/document_loaders/integrations/toml",
-      "destination": "/docs/integrations/document_loaders/toml"
-    },
-    {
-      "source": "/en/latest/modules/indexes/document_loaders/examples/trello.html",
-      "destination": "/docs/integrations/document_loaders/trello"
-    },
-    {
-      "source": "/docs/modules/data_connection/document_loaders/integrations/trello",
-      "destination": "/docs/integrations/document_loaders/trello"
-    },
-    {
-      "source": "/en/latest/modules/indexes/document_loaders/examples/twitter.html",
-      "destination": "/docs/integrations/document_loaders/twitter"
-    },
-    {
-      "source": "/docs/modules/data_connection/document_loaders/integrations/twitter",
-      "destination": "/docs/integrations/document_loaders/twitter"
-    },
-    {
-      "source": "/en/latest/modules/indexes/document_loaders/examples/unstructured_file.html",
-      "destination": "/docs/integrations/document_loaders/unstructured_file"
-    },
-    {
-      "source": "/docs/modules/data_connection/document_loaders/integrations/unstructured_file",
-      "destination": "/docs/integrations/document_loaders/unstructured_file"
-    },
-    {
-      "source": "/en/latest/modules/indexes/document_loaders/examples/url.html",
-      "destination": "/docs/integrations/document_loaders/url"
-    },
-    {
-      "source": "/docs/modules/data_connection/document_loaders/integrations/url",
-      "destination": "/docs/integrations/document_loaders/url"
-    },
-    {
-      "source": "/en/latest/modules/indexes/document_loaders/examples/weather.html",
-      "destination": "/docs/integrations/document_loaders/weather"
-    },
-    {
-      "source": "/docs/modules/data_connection/document_loaders/integrations/weather",
-      "destination": "/docs/integrations/document_loaders/weather"
-    },
-    {
-      "source": "/en/latest/modules/indexes/document_loaders/examples/web_base.html",
-      "destination": "/docs/integrations/document_loaders/web_base"
-    },
-    {
-      "source": "/docs/modules/data_connection/document_loaders/integrations/web_base",
-      "destination": "/docs/integrations/document_loaders/web_base"
-    },
-    {
-      "source": "/en/latest/modules/indexes/document_loaders/examples/whatsapp_chat.html",
-      "destination": "/docs/integrations/document_loaders/whatsapp_chat"
-    },
-    {
-      "source": "/docs/modules/data_connection/document_loaders/integrations/whatsapp_chat",
-      "destination": "/docs/integrations/document_loaders/whatsapp_chat"
-    },
-    {
-      "source": "/en/latest/modules/indexes/document_loaders/examples/wikipedia.html",
-      "destination": "/docs/integrations/document_loaders/wikipedia"
-    },
-    {
-      "source": "/docs/modules/data_connection/document_loaders/integrations/wikipedia",
-      "destination": "/docs/integrations/document_loaders/wikipedia"
-    },
-    {
-      "source": "/en/latest/modules/indexes/document_loaders/examples/xml.html",
-      "destination": "/docs/integrations/document_loaders/xml"
-    },
-    {
-      "source": "/docs/modules/data_connection/document_loaders/integrations/xml",
-      "destination": "/docs/integrations/document_loaders/xml"
-    },
-    {
-      "source": "/en/latest/modules/indexes/document_loaders/examples/youtube_audio.html",
-      "destination": "/docs/integrations/document_loaders/youtube_audio"
-    },
-    {
-      "source": "/docs/modules/data_connection/document_loaders/integrations/youtube_audio",
-      "destination": "/docs/integrations/document_loaders/youtube_audio"
-    },
-    {
-      "source": "/en/latest/modules/indexes/document_loaders/examples/youtube_transcript.html",
-      "destination": "/docs/integrations/document_loaders/youtube_transcript"
-    },
-    {
-      "source": "/docs/modules/data_connection/document_loaders/integrations/youtube_transcript",
-      "destination": "/docs/integrations/document_loaders/youtube_transcript"
-    },
-    {
-      "source": "/docs/integrations/document_loaders/Etherscan",
-      "destination": "/docs/integrations/document_loaders/etherscan"
-    },
-    {
-      "source": "/docs/integrations/document_loaders/merge_doc_loader",
-      "destination": "/docs/integrations/document_loaders/merge_doc"
-    },
-    {
-      "source": "/docs/integrations/document_loaders/recursive_url_loader",
-      "destination": "/docs/integrations/document_loaders/recursive_url"
-    },
-    {
-      "source": "/en/latest/modules/indexes/text_splitters/examples/markdown_header_metadata.html",
-      "destination": "/docs/modules/data_connection/document_transformers/text_splitters/markdown_header_metadata"
-    },
-    {
-      "source": "/en/latest/modules/indexes/text_splitters.html",
-      "destination": "/docs/modules/data_connection/document_transformers/"
-    },
-    {
-      "source": "/en/latest/modules/indexes/retrievers/examples/chroma_self_query.html",
-      "destination": "/docs/modules/data_connection/retrievers/how_to/self_query/chroma_self_query"
-    },
-    {
-      "source": "/en/latest/modules/indexes/retrievers/examples/self_query.html",
-      "destination": "/docs/modules/data_connection/retrievers/how_to/self_query/pinecone"
-    },
-    {
-      "source": "/en/latest/modules/indexes/retrievers/examples/qdrant_self_query.html",
-      "destination": "/docs/modules/data_connection/retrievers/how_to/self_query/qdrant_self_query"
-    },
-    {
-      "source": "/en/latest/modules/indexes/retrievers/examples/weaviate_self_query.html",
-      "destination": "/docs/modules/data_connection/retrievers/how_to/self_query/weaviate_self_query"
-    },
-    {
-      "source": "/en/latest/modules/indexes/retrievers/examples/arxiv.html",
-      "destination": "/docs/integrations/retrievers/arxiv"
-    },
-    {
-      "source": "/docs/modules/data_connection/retrievers/integrations/arxiv",
-      "destination": "/docs/integrations/retrievers/arxiv"
-    },
-    {
-      "source": "/en/latest/modules/indexes/retrievers/examples/azure_cognitive_search.html",
-      "destination": "/docs/integrations/retrievers/azure_cognitive_search"
-    },
-    {
-      "source": "/docs/modules/data_connection/retrievers/integrations/azure_cognitive_search",
-      "destination": "/docs/integrations/retrievers/azure_cognitive_search"
-    },
-    {
-      "source": "/en/latest/modules/indexes/retrievers/examples/chatgpt-plugin.html",
-      "destination": "/docs/integrations/retrievers/chatgpt-plugin"
-    },
-    {
-      "source": "/docs/modules/data_connection/retrievers/integrations/chatgpt-plugin",
-      "destination": "/docs/integrations/retrievers/chatgpt-plugin"
-    },
-    {
-      "source": "/en/latest/modules/indexes/retrievers/examples/cohere-reranker.html",
-      "destination": "/docs/integrations/retrievers/cohere-reranker"
-    },
-    {
-      "source": "/docs/modules/data_connection/retrievers/integrations/cohere-reranker",
-      "destination": "/docs/integrations/retrievers/cohere-reranker"
-    },
-    {
-      "source": "/en/latest/modules/indexes/retrievers/examples/databerry.html",
-      "destination": "/docs/integrations/retrievers/chaindesk"
-    },
-    {
-      "source": "/docs/modules/data_connection/retrievers/integrations/chaindesk",
-      "destination": "/docs/integrations/retrievers/chaindesk"
-    },
-    {
-      "source": "/docs/modules/data_connection/retrievers/integrations/databerry",
-      "destination": "/docs/integrations/retrievers/chaindesk"
-    },
-    {
-      "source": "/docs/modules/data_connection/retrievers/integrations/chaindesk",
-      "destination": "/docs/integrations/retrievers/chaindesk"
-    },
-    {
-      "source": "/en/latest/modules/indexes/retrievers/examples/elastic_search_bm25.html",
-      "destination": "/docs/integrations/retrievers/elastic_search_bm25"
-    },
-    {
-      "source": "/docs/modules/data_connection/retrievers/integrations/elastic_search_bm25",
-      "destination": "/docs/integrations/retrievers/elastic_search_bm25"
-    },
-    {
-      "source": "/en/latest/modules/indexes/retrievers/examples/knn.html",
-      "destination": "/docs/integrations/retrievers/knn"
-    },
-    {
-      "source": "/docs/modules/data_connection/retrievers/integrations/knn",
-      "destination": "/docs/integrations/retrievers/knn"
-    },
-    {
-      "source": "/en/latest/modules/indexes/retrievers/examples/merger_retriever.html",
-      "destination": "/docs/integrations/retrievers/merger_retriever"
-    },
-    {
-      "source": "/docs/modules/data_connection/retrievers/integrations/merger_retriever",
-      "destination": "/docs/integrations/retrievers/merger_retriever"
-    },
-    {
-      "source": "/en/latest/modules/indexes/retrievers/examples/metal.html",
-      "destination": "/docs/integrations/retrievers/metal"
-    },
-    {
-      "source": "/docs/modules/data_connection/retrievers/integrations/metal",
-      "destination": "/docs/integrations/retrievers/metal"
-    },
-    {
-      "source": "/en/latest/modules/indexes/retrievers/examples/pinecone_hybrid_search.html",
-      "destination": "/docs/integrations/retrievers/pinecone_hybrid_search"
-    },
-    {
-      "source": "/docs/modules/data_connection/retrievers/integrations/pinecone_hybrid_search",
-      "destination": "/docs/integrations/retrievers/pinecone_hybrid_search"
-    },
-    {
-      "source": "/en/latest/modules/indexes/retrievers/examples/pubmed.html",
-      "destination": "/docs/integrations/retrievers/pubmed"
-    },
-    {
-      "source": "/docs/modules/data_connection/retrievers/integrations/pubmed",
-      "destination": "/docs/integrations/retrievers/pubmed"
-    },
-    {
-      "source": "/en/latest/modules/indexes/retrievers/examples/svm.html",
-      "destination": "/docs/integrations/retrievers/svm"
-    },
-    {
-      "source": "/docs/modules/data_connection/retrievers/integrations/svm",
-      "destination": "/docs/integrations/retrievers/svm"
-    },
-    {
-      "source": "/en/latest/modules/indexes/retrievers/examples/tf_idf.html",
-      "destination": "/docs/integrations/retrievers/tf_idf"
-    },
-    {
-      "source": "/docs/modules/data_connection/retrievers/integrations/tf_idf",
-      "destination": "/docs/integrations/retrievers/tf_idf"
-    },
-    {
-      "source": "/en/latest/modules/indexes/retrievers/examples/vespa.html",
-      "destination": "/docs/integrations/retrievers/vespa"
-    },
-    {
-      "source": "/docs/modules/data_connection/retrievers/integrations/vespa",
-      "destination": "/docs/integrations/retrievers/vespa"
-    },
-    {
-      "source": "/en/latest/modules/indexes/retrievers/examples/weaviate-hybrid.html",
-      "destination": "/docs/integrations/retrievers/weaviate-hybrid"
-    },
-    {
-      "source": "/docs/modules/data_connection/retrievers/integrations/weaviate-hybrid",
-      "destination": "/docs/integrations/retrievers/weaviate-hybrid"
-    },
-    {
-      "source": "/en/latest/modules/indexes/retrievers/examples/wikipedia.html",
-      "destination": "/docs/integrations/retrievers/wikipedia"
-    },
-    {
-      "source": "/docs/modules/data_connection/retrievers/integrations/wikipedia",
-      "destination": "/docs/integrations/retrievers/wikipedia"
-    },
-    {
-      "source": "/en/latest/modules/indexes/retrievers/examples/zep_memorystore.html",
-      "destination": "/docs/integrations/retrievers/zep_memorystore"
-    },
-    {
-      "source": "/docs/modules/data_connection/retrievers/integrations/zep_memorystore",
-      "destination": "/docs/integrations/retrievers/zep_memorystore"
-    },
-    {
-      "source": "/en/latest/modules/models/text_embedding/examples/aleph_alpha.html",
-      "destination": "/docs/integrations/text_embedding/aleph_alpha"
-    },
-    {
-      "source": "/docs/modules/data_connection/text_embedding/integrations/aleph_alpha",
-      "destination": "/docs/integrations/text_embedding/aleph_alpha"
-    },
-    {
-      "source": "/en/latest/modules/models/text_embedding/examples/azureopenai.html",
-      "destination": "/docs/integrations/text_embedding/azureopenai"
-    },
-    {
-      "source": "/docs/modules/data_connection/text_embedding/integrations/azureopenai",
-      "destination": "/docs/integrations/text_embedding/azureopenai"
-    },
-    {
-      "source": "/en/latest/modules/models/text_embedding/examples/amazon_bedrock.html",
-      "destination": "/docs/integrations/text_embedding/bedrock"
-    },
-    {
-      "source": "/docs/modules/data_connection/text_embedding/integrations/bedrock",
-      "destination": "/docs/integrations/text_embedding/bedrock"
-    },
-    {
-      "source": "/en/latest/modules/models/text_embedding/examples/cohere.html",
-      "destination": "/docs/integrations/text_embedding/cohere"
-    },
-    {
-      "source": "/docs/modules/data_connection/text_embedding/integrations/cohere",
-      "destination": "/docs/integrations/text_embedding/cohere"
-    },
-    {
-      "source": "/en/latest/modules/models/text_embedding/examples/dashscope.html",
-      "destination": "/docs/integrations/text_embedding/dashscope"
-    },
-    {
-      "source": "/docs/modules/data_connection/text_embedding/integrations/dashscope",
-      "destination": "/docs/integrations/text_embedding/dashscope"
-    },
-    {
-      "source": "/en/latest/modules/models/text_embedding/examples/deepinfra.html",
-      "destination": "/docs/integrations/text_embedding/deepinfra"
-    },
-    {
-      "source": "/docs/modules/data_connection/text_embedding/integrations/deepinfra",
-      "destination": "/docs/integrations/text_embedding/deepinfra"
-    },
-    {
-      "source": "/en/latest/modules/models/text_embedding/examples/elasticsearch.html",
-      "destination": "/docs/integrations/text_embedding/elasticsearch"
-    },
-    {
-      "source": "/docs/modules/data_connection/text_embedding/integrations/elasticsearch",
-      "destination": "/docs/integrations/text_embedding/elasticsearch"
-    },
-    {
-      "source": "/en/latest/modules/models/text_embedding/examples/embaas.html",
-      "destination": "/docs/integrations/text_embedding/embaas"
-    },
-    {
-      "source": "/docs/modules/data_connection/text_embedding/integrations/embaas",
-      "destination": "/docs/integrations/text_embedding/embaas"
-    },
-    {
-      "source": "/en/latest/modules/models/text_embedding/examples/fake.html",
-      "destination": "/docs/integrations/text_embedding/fake"
-    },
-    {
-      "source": "/docs/modules/data_connection/text_embedding/integrations/fake",
-      "destination": "/docs/integrations/text_embedding/fake"
-    },
-    {
-      "source": "/en/latest/modules/models/text_embedding/examples/google_vertex_ai_palm.html",
-      "destination": "/docs/integrations/text_embedding/google_vertex_ai_palm"
-    },
-    {
-      "source": "/docs/modules/data_connection/text_embedding/integrations/google_vertex_ai_palm",
-      "destination": "/docs/integrations/text_embedding/google_vertex_ai_palm"
-    },
-    {
-      "source": "/en/latest/modules/models/text_embedding/examples/huggingface_hub.html",
-      "destination": "/docs/integrations/text_embedding/huggingfacehub"
-    },
-    {
-      "source": "/docs/modules/data_connection/text_embedding/integrations/huggingfacehub",
-      "destination": "/docs/integrations/text_embedding/huggingfacehub"
-    },
-    {
-      "source": "/en/latest/modules/models/text_embedding/examples/huggingface_instruct.html",
-      "destination": "/docs/integrations/text_embedding/instruct_embeddings"
-    },
-    {
-      "source": "/docs/modules/data_connection/text_embedding/integrations/instruct_embeddings",
-      "destination": "/docs/integrations/text_embedding/instruct_embeddings"
-    },
-    {
-      "source": "/en/latest/modules/models/text_embedding/examples/jina.html",
-      "destination": "/docs/integrations/text_embedding/jina"
-    },
-    {
-      "source": "/docs/modules/data_connection/text_embedding/integrations/jina",
-      "destination": "/docs/integrations/text_embedding/jina"
-    },
-    {
-      "source": "/en/latest/modules/models/text_embedding/examples/llamacpp.html",
-      "destination": "/docs/integrations/text_embedding/llamacpp"
-    },
-    {
-      "source": "/docs/modules/data_connection/text_embedding/integrations/llamacpp",
-      "destination": "/docs/integrations/text_embedding/llamacpp"
-    },
-    {
-      "source": "/en/latest/modules/models/text_embedding/examples/minimax.html",
-      "destination": "/docs/integrations/text_embedding/minimax"
-    },
-    {
-      "source": "/docs/modules/data_connection/text_embedding/integrations/minimax",
-      "destination": "/docs/integrations/text_embedding/minimax"
-    },
-    {
-      "source": "/en/latest/modules/models/text_embedding/examples/modelscope_hub.html",
-      "destination": "/docs/integrations/text_embedding/modelscope_hub"
-    },
-    {
-      "source": "/docs/modules/data_connection/text_embedding/integrations/modelscope_hub",
-      "destination": "/docs/integrations/text_embedding/modelscope_hub"
-    },
-    {
-      "source": "/en/latest/modules/models/text_embedding/examples/mosaicml.html",
-      "destination": "/docs/integrations/text_embedding/mosaicml"
-    },
-    {
-      "source": "/docs/modules/data_connection/text_embedding/integrations/mosaicml",
-      "destination": "/docs/integrations/text_embedding/mosaicml"
-    },
-    {
-      "source": "/en/latest/modules/models/text_embedding/examples/openai.html",
-      "destination": "/docs/integrations/text_embedding/openai"
-    },
-    {
-      "source": "/docs/modules/data_connection/text_embedding/integrations/openai",
-      "destination": "/docs/integrations/text_embedding/openai"
-    },
-    {
-      "source": "/en/latest/modules/models/text_embedding/examples/sagemaker-endpoint.html",
-      "destination": "/docs/integrations/text_embedding/sagemaker-endpoint"
-    },
-    {
-      "source": "/docs/modules/data_connection/text_embedding/integrations/sagemaker-endpoint",
-      "destination": "/docs/integrations/text_embedding/sagemaker-endpoint"
-    },
-    {
-      "source": "/en/latest/modules/models/text_embedding/examples/self-hosted.html",
-      "destination": "/docs/integrations/text_embedding/self-hosted"
-    },
-    {
-      "source": "/docs/modules/data_connection/text_embedding/integrations/self-hosted",
-      "destination": "/docs/integrations/text_embedding/self-hosted"
-    },
-    {
-      "source": "/en/latest/modules/models/text_embedding/examples/sentence_transformers.html",
-      "destination": "/docs/integrations/text_embedding/sentence_transformers"
-    },
-    {
-      "source": "/docs/modules/data_connection/text_embedding/integrations/sentence_transformers",
-      "destination": "/docs/integrations/text_embedding/sentence_transformers"
-    },
-    {
-      "source": "/en/latest/modules/models/text_embedding/examples/tensorflowhub.html",
-      "destination": "/docs/integrations/text_embedding/tensorflowhub"
-    },
-    {
-      "source": "/docs/modules/data_connection/text_embedding/integrations/tensorflowhub",
-      "destination": "/docs/integrations/text_embedding/tensorflowhub"
-    },
-    {
-      "source": "/docs/integrations/text_embedding/Awa",
-      "destination": "/docs/integrations/text_embedding/awadb"
-    },
-    {
-      "source": "/en/latest/modules/indexes/vectorstores/examples/analyticdb.html",
-      "destination": "/docs/integrations/vectorstores/analyticdb"
-    },
-    {
-      "source": "/docs/modules/data_connection/vectorstores/integrations/analyticdb",
-      "destination": "/docs/integrations/vectorstores/analyticdb"
-    },
-    {
-      "source": "/en/latest/modules/indexes/vectorstores/examples/annoy.html",
-      "destination": "/docs/integrations/vectorstores/annoy"
-    },
-    {
-      "source": "/docs/modules/data_connection/vectorstores/integrations/annoy",
-      "destination": "/docs/integrations/vectorstores/annoy"
-    },
-    {
-      "source": "/en/latest/modules/indexes/vectorstores/examples/atlas.html",
-      "destination": "/docs/integrations/vectorstores/atlas"
-    },
-    {
-      "source": "/docs/modules/data_connection/vectorstores/integrations/atlas",
-      "destination": "/docs/integrations/vectorstores/atlas"
-    },
-    {
-      "source": "/en/latest/modules/indexes/vectorstores/examples/awadb.html",
-      "destination": "/docs/integrations/vectorstores/awadb"
-    },
-    {
-      "source": "/docs/integrations/providers/aws_dynamodb",
-      "destination": "/docs/integrations/platforms/aws#aws-dynamodb"
-    },
-    {
-      "source": "/docs/integrations/providers/google_document_ai",
-      "destination": "/docs/integrations/platforms/google#google-document-ai"
-    },
-    {
-      "source": "/docs/integrations/providers/scann",
-      "destination": "/docs/integrations/platforms/google#google-scann"
-    },
-    {
-      "source": "/docs/modules/data_connection/vectorstores/integrations/awadb",
-      "destination": "/docs/integrations/vectorstores/awadb"
-    },
-    {
-      "source": "/en/latest/modules/indexes/vectorstores/examples/azuresearch.html",
-      "destination": "/docs/integrations/vectorstores/azuresearch"
-    },
-    {
-      "source": "/docs/modules/data_connection/vectorstores/integrations/azuresearch",
-      "destination": "/docs/integrations/vectorstores/azuresearch"
-    },
-    {
-      "source": "/en/latest/modules/indexes/vectorstores/examples/chroma.html",
-      "destination": "/docs/integrations/vectorstores/chroma"
-    },
-    {
-      "source": "/docs/modules/data_connection/vectorstores/integrations/chroma",
-      "destination": "/docs/integrations/vectorstores/chroma"
-    },
-    {
-      "source": "/en/latest/modules/indexes/vectorstores/examples/deeplake.html",
-      "destination": "/docs/integrations/vectorstores/activeloop_deeplake"
-    },
-    {
-      "source": "/docs/modules/data_connection/vectorstores/integrations/deeplake",
-      "destination": "/docs/integrations/vectorstores/activeloop_deeplake"
-    },
-    {
-      "source": "/docs/integrations/vectorstores/deeplake",
-      "destination": "/docs/integrations/vectorstores/activeloop_deeplake"
-    },
-    {
-      "source": "/docs/modules/data_connection/retrievers/self_query/deeplake_self_query",
-      "destination": "/docs/modules/data_connection/retrievers/self_query/activeloop_deeplake_self_query"
-    },
-    {
-      "source": "/en/latest/modules/indexes/vectorstores/examples/docarray_hnsw.html",
-      "destination": "/docs/integrations/vectorstores/docarray_hnsw"
-    },
-    {
-      "source": "/docs/modules/data_connection/vectorstores/integrations/docarray_hnsw",
-      "destination": "/docs/integrations/vectorstores/docarray_hnsw"
-    },
-    {
-      "source": "/en/latest/modules/indexes/vectorstores/examples/docarray_in_memory.html",
-      "destination": "/docs/integrations/vectorstores/docarray_in_memory"
-    },
-    {
-      "source": "/docs/modules/data_connection/vectorstores/integrations/docarray_in_memory",
-      "destination": "/docs/integrations/vectorstores/docarray_in_memory"
-    },
-    {
-      "source": "/en/latest/modules/indexes/vectorstores/examples/faiss.html",
-      "destination": "/docs/integrations/vectorstores/faiss"
-    },
-    {
-      "source": "/docs/modules/data_connection/vectorstores/integrations/faiss",
-      "destination": "/docs/integrations/vectorstores/faiss"
-    },
-    {
-      "source": "/en/latest/modules/indexes/vectorstores/examples/hologres.html",
-      "destination": "/docs/integrations/vectorstores/hologres"
-    },
-    {
-      "source": "/docs/modules/data_connection/vectorstores/integrations/hologres",
-      "destination": "/docs/integrations/vectorstores/hologres"
-    },
-    {
-      "source": "/en/latest/modules/indexes/vectorstores/examples/lancedb.html",
-      "destination": "/docs/integrations/vectorstores/lancedb"
-    },
-    {
-      "source": "/docs/modules/data_connection/vectorstores/integrations/lancedb",
-      "destination": "/docs/integrations/vectorstores/lancedb"
-    },
-    {
-      "source": "/en/latest/modules/indexes/vectorstores/examples/matchingengine.html",
-      "destination": "/docs/integrations/vectorstores/matchingengine"
-    },
-    {
-      "source": "/docs/modules/data_connection/vectorstores/integrations/matchingengine",
-      "destination": "/docs/integrations/vectorstores/matchingengine"
-    },
-    {
-      "source": "/en/latest/modules/indexes/vectorstores/examples/milvus.html",
-      "destination": "/docs/integrations/vectorstores/milvus"
-    },
-    {
-      "source": "/docs/modules/data_connection/vectorstores/integrations/milvus",
-      "destination": "/docs/integrations/vectorstores/milvus"
-    },
-    {
-      "source": "/en/latest/modules/indexes/vectorstores/examples/mongodb_atlas_vector_search.html",
-      "destination": "/docs/integrations/vectorstores/mongodb_atlas_vector_search"
-    },
-    {
-      "source": "/docs/modules/data_connection/vectorstores/integrations/mongodb_atlas_vector_search",
-      "destination": "/docs/integrations/vectorstores/mongodb_atlas_vector_search"
-    },
-    {
-      "source": "/en/latest/modules/indexes/vectorstores/examples/myscale.html",
-      "destination": "/docs/integrations/vectorstores/myscale"
-    },
-    {
-      "source": "/docs/modules/data_connection/vectorstores/integrations/myscale",
-      "destination": "/docs/integrations/vectorstores/myscale"
-    },
-    {
-      "source": "/en/latest/modules/indexes/vectorstores/examples/opensearch.html",
-      "destination": "/docs/integrations/vectorstores/opensearch"
-    },
-    {
-      "source": "/docs/modules/data_connection/vectorstores/integrations/opensearch",
-      "destination": "/docs/integrations/vectorstores/opensearch"
-    },
-    {
-      "source": "/en/latest/modules/indexes/vectorstores/examples/pgvector.html",
-      "destination": "/docs/integrations/vectorstores/pgvector"
-    },
-    {
-      "source": "/docs/modules/data_connection/vectorstores/integrations/pgvector",
-      "destination": "/docs/integrations/vectorstores/pgvector"
-    },
-    {
-      "source": "/en/latest/modules/indexes/vectorstores/examples/pinecone.html",
-      "destination": "/docs/integrations/vectorstores/pinecone"
-    },
-    {
-      "source": "/docs/modules/data_connection/vectorstores/integrations/pinecone",
-      "destination": "/docs/integrations/vectorstores/pinecone"
-    },
-    {
-      "source": "/en/latest/modules/indexes/vectorstores/examples/qdrant.html",
-      "destination": "/docs/integrations/vectorstores/qdrant"
-    },
-    {
-      "source": "/docs/modules/data_connection/vectorstores/integrations/qdrant",
-      "destination": "/docs/integrations/vectorstores/qdrant"
-    },
-    {
-      "source": "/en/latest/modules/indexes/vectorstores/examples/redis.html",
-      "destination": "/docs/integrations/vectorstores/redis"
-    },
-    {
-      "source": "/docs/modules/data_connection/vectorstores/integrations/redis",
-      "destination": "/docs/integrations/vectorstores/redis"
-    },
-    {
-      "source": "/en/latest/modules/indexes/vectorstores/examples/singlestoredb.html",
-      "destination": "/docs/integrations/vectorstores/singlestoredb"
-    },
-    {
-      "source": "/docs/modules/data_connection/vectorstores/integrations/singlestoredb",
-      "destination": "/docs/integrations/vectorstores/singlestoredb"
-    },
-    {
-      "source": "/en/latest/modules/indexes/vectorstores/examples/sklearn.html",
-      "destination": "/docs/integrations/vectorstores/sklearn"
-    },
-    {
-      "source": "/docs/modules/data_connection/vectorstores/integrations/sklearn",
-      "destination": "/docs/integrations/vectorstores/sklearn"
-    },
-    {
-      "source": "/en/latest/modules/indexes/vectorstores/examples/supabase.html",
-      "destination": "/docs/integrations/vectorstores/supabase"
-    },
-    {
-      "source": "/docs/modules/data_connection/vectorstores/integrations/supabase",
-      "destination": "/docs/integrations/vectorstores/supabase"
-    },
-    {
-      "source": "/en/latest/modules/indexes/vectorstores/examples/tair.html",
-      "destination": "/docs/integrations/vectorstores/tair"
-    },
-    {
-      "source": "/docs/modules/data_connection/vectorstores/integrations/tair",
-      "destination": "/docs/integrations/vectorstores/tair"
-    },
-    {
-      "source": "/en/latest/modules/indexes/vectorstores/examples/tigris.html",
-      "destination": "/docs/integrations/vectorstores/tigris"
-    },
-    {
-      "source": "/docs/modules/data_connection/vectorstores/integrations/tigris",
-      "destination": "/docs/integrations/vectorstores/tigris"
-    },
-    {
-      "source": "/en/latest/modules/indexes/vectorstores/examples/typesense.html",
-      "destination": "/docs/integrations/vectorstores/typesense"
-    },
-    {
-      "source": "/docs/modules/data_connection/vectorstores/integrations/typesense",
-      "destination": "/docs/integrations/vectorstores/typesense"
-    },
-    {
-      "source": "/en/latest/modules/indexes/vectorstores/examples/vectara.html",
-      "destination": "/docs/integrations/vectorstores/vectara"
-    },
-    {
-      "source": "/docs/modules/data_connection/vectorstores/integrations/vectara",
-      "destination": "/docs/integrations/vectorstores/vectara"
-    },
-    {
-      "source": "/en/latest/modules/indexes/vectorstores/examples/weaviate.html",
-      "destination": "/docs/integrations/vectorstores/weaviate"
-    },
-    {
-      "source": "/docs/modules/data_connection/vectorstores/integrations/weaviate",
-      "destination": "/docs/integrations/vectorstores/weaviate"
-    },
-    {
-      "source": "/en/latest/modules/indexes/vectorstores/examples/zilliz.html",
-      "destination": "/docs/integrations/vectorstores/zilliz"
-    },
-    {
-      "source": "/docs/modules/data_connection/vectorstores/integrations/zilliz",
-      "destination": "/docs/integrations/vectorstores/zilliz"
-    },
-    {
-      "source": "/en/latest/modules/memory/examples/adding_memory.html",
-      "destination": "/docs/modules/memory/how_to/adding_memory"
-    },
-    {
-      "source": "/en/latest/modules/memory/examples/adding_memory_chain_multiple_inputs.html",
-      "destination": "/docs/modules/memory/how_to/adding_memory_chain_multiple_inputs"
-    },
-    {
-      "source": "/en/latest/modules/memory/examples/agent_with_memory.html",
-      "destination": "/docs/modules/memory/how_to/agent_with_memory"
-    },
-    {
-      "source": "/en/latest/modules/memory/examples/agent_with_memory_in_db.html",
-      "destination": "/docs/modules/memory/how_to/agent_with_memory_in_db"
-    },
-    {
-      "source": "/en/latest/modules/memory/examples/conversational_customization.html",
-      "destination": "/docs/modules/memory/how_to/conversational_customization"
-    },
-    {
-      "source": "/en/latest/modules/memory/examples/custom_memory.html",
-      "destination": "/docs/modules/memory/how_to/custom_memory"
-    },
-    {
-      "source": "/en/latest/modules/memory/types/kg.html",
-      "destination": "/docs/modules/memory/how_to/kg"
-    },
-    {
-      "source": "/en/latest/modules/memory/examples/multiple_memory.html",
-      "destination": "/docs/modules/memory/how_to/multiple_memory"
-    },
-    {
-      "source": "/en/latest/modules/memory/types/summary_buffer.html",
-      "destination": "/docs/modules/memory/how_to/summary_buffer"
-    },
-    {
-      "source": "/en/latest/modules/memory/types/token_buffer.html",
-      "destination": "/docs/modules/memory/how_to/token_buffer"
-    },
-    {
-      "source": "/en/latest/modules/memory/examples/cassandra_chat_message_history.html",
-      "destination": "/docs/integrations/memory/cassandra_chat_message_history"
-    },
-    {
-      "source": "/docs/guides/adapters/openai",
-      "destination": "/docs/integrations/adapters/openai"
-    },
-    {
-      "source": "/docs/modules/memory/integrations/cassandra_chat_message_history",
-      "destination": "/docs/integrations/memory/cassandra_chat_message_history"
-    },
-    {
-      "source": "/docs/integrations/memory/motorhead_memory_managed",
-      "destination": "/docs/integrations/memory/motorhead_memory"
-    },
-    {
-      "source": "/docs/integrations/memory/dynamodb_chat_message_history",
-      "destination": "/docs/integrations/memory/aws_dynamodb"
-    },
-    {
-      "source": "/docs/integrations/memory/entity_memory_with_sqlite",
-      "destination": "/docs/integrations/memory/sqlite"
-    },
-    {
-      "source": "/en/latest/modules/memory/examples/dynamodb_chat_message_history.html",
-      "destination": "/docs/integrations/memory/dynamodb_chat_message_history"
-    },
-    {
-      "source": "/docs/modules/memory/integrations/dynamodb_chat_message_history",
-      "destination": "/docs/integrations/memory/dynamodb_chat_message_history"
-    },
-    {
-      "source": "/en/latest/modules/memory/examples/entity_memory_with_sqlite.html",
-      "destination": "/docs/integrations/memory/entity_memory_with_sqlite"
-    },
-    {
-      "source": "/docs/modules/memory/integrations/entity_memory_with_sqlite",
-      "destination": "/docs/integrations/memory/entity_memory_with_sqlite"
-    },
-    {
-      "source": "/en/latest/modules/memory/examples/momento_chat_message_history.html",
-      "destination": "/docs/integrations/memory/momento_chat_message_history"
-    },
-    {
-      "source": "/docs/modules/memory/integrations/momento_chat_message_history",
-      "destination": "/docs/integrations/memory/momento_chat_message_history"
-    },
-    {
-      "source": "/en/latest/modules/memory/examples/mongodb_chat_message_history.html",
-      "destination": "/docs/integrations/memory/mongodb_chat_message_history"
-    },
-    {
-      "source": "/docs/modules/memory/integrations/mongodb_chat_message_history",
-      "destination": "/docs/integrations/memory/mongodb_chat_message_history"
-    },
-    {
-      "source": "/en/latest/modules/memory/examples/motorhead_memory.html",
-      "destination": "/docs/integrations/memory/motorhead_memory"
-    },
-    {
-      "source": "/docs/modules/memory/integrations/motorhead_memory",
-      "destination": "/docs/integrations/memory/motorhead_memory"
-    },
-    {
-      "source": "/en/latest/modules/memory/examples/motorhead_memory_managed.html",
-      "destination": "/docs/integrations/memory/motorhead_memory_managed"
-    },
-    {
-      "source": "/docs/modules/memory/integrations/motorhead_memory_managed",
-      "destination": "/docs/integrations/memory/motorhead_memory_managed"
-    },
-    {
-      "source": "/en/latest/modules/memory/examples/postgres_chat_message_history.html",
-      "destination": "/docs/integrations/memory/postgres_chat_message_history"
-    },
-    {
-      "source": "/docs/modules/memory/integrations/postgres_chat_message_history",
-      "destination": "/docs/integrations/memory/postgres_chat_message_history"
-    },
-    {
-      "source": "/en/latest/modules/memory/examples/redis_chat_message_history.html",
-      "destination": "/docs/integrations/memory/redis_chat_message_history"
-    },
-    {
-      "source": "/docs/modules/memory/integrations/redis_chat_message_history",
-      "destination": "/docs/integrations/memory/redis_chat_message_history"
-    },
-    {
-      "source": "/en/latest/modules/memory/examples/zep_memory.html",
-      "destination": "/docs/integrations/memory/zep_memory"
-    },
-    {
-      "source": "/docs/modules/memory/integrations/zep_memory",
-      "destination": "/docs/integrations/memory/zep_memory"
-    },
-    {
-      "source": "/en/latest/modules/models/chat/integrations/anthropic.html",
-      "destination": "/docs/integrations/chat/anthropic"
-    },
-    {
-      "source": "/docs/modules/model_io/chat/integrations/anthropic",
-      "destination": "/docs/integrations/chat/anthropic"
-    },
-    {
-      "source": "/en/latest/modules/models/chat/integrations/azure_chat_openai.html",
-      "destination": "/docs/integrations/chat/azure_chat_openai"
-    },
-    {
-      "source": "/docs/modules/model_io/chat/integrations/azure_chat_openai",
-      "destination": "/docs/integrations/chat/azure_chat_openai"
-    },
-    {
-      "source": "/en/latest/modules/models/chat/integrations/google_vertex_ai_palm.html",
-      "destination": "/docs/integrations/chat/google_vertex_ai_palm"
-    },
-    {
-      "source": "/docs/modules/model_io/chat/integrations/google_vertex_ai_palm",
-      "destination": "/docs/integrations/chat/google_vertex_ai_palm"
-    },
-    {
-      "source": "/en/latest/modules/models/chat/integrations/openai.html",
-      "destination": "/docs/integrations/chat/openai"
-    },
-    {
-      "source": "/docs/modules/model_io/chat/integrations/openai",
-      "destination": "/docs/integrations/chat/openai"
-    },
-    {
-      "source": "/en/latest/modules/models/chat/integrations/promptlayer_chatopenai.html",
-      "destination": "/docs/integrations/chat/promptlayer_chatopenai"
-    },
-    {
-      "source": "/docs/modules/model_io/chat/integrations/promptlayer_chatopenai",
-      "destination": "/docs/integrations/chat/promptlayer_chatopenai"
-    },
-    {
-      "source": "/en/latest/modules/models/llms/examples/async_llm.html",
-      "destination": "/docs/modules/model_io/llms/how_to/async_llm"
-    },
-    {
-      "source": "/en/latest/modules/models/llms/examples/custom_llm.html",
-      "destination": "/docs/modules/model_io/llms/how_to/custom_llm"
-    },
-    {
-      "source": "/en/latest/modules/models/llms/examples/fake_llm.html",
-      "destination": "/docs/modules/model_io/llms/how_to/fake_llm"
-    },
-    {
-      "source": "/en/latest/modules/models/llms/examples/human_input_llm.html",
-      "destination": "/docs/modules/model_io/llms/how_to/human_input_llm"
-    },
-    {
-      "source": "/en/latest/modules/models/llms/examples/llm_serialization.html",
-      "destination": "/docs/modules/model_io/llms/how_to/llm_serialization"
-    },
-    {
-      "source": "/en/latest/modules/models/llms/examples/token_usage_tracking.html",
-      "destination": "/docs/modules/model_io/llms/how_to/token_usage_tracking"
-    },
-    {
-      "source": "/en/latest/modules/models/llms/integrations/ai21.html",
-      "destination": "/docs/integrations/llms/ai21"
-    },
-    {
-      "source": "/docs/modules/model_io/llms/integrations/ai21",
-      "destination": "/docs/integrations/llms/ai21"
-    },
-    {
-      "source": "/en/latest/modules/models/llms/integrations/aleph_alpha.html",
-      "destination": "/docs/integrations/llms/aleph_alpha"
-    },
-    {
-      "source": "/docs/modules/model_io/llms/integrations/aleph_alpha",
-      "destination": "/docs/integrations/llms/aleph_alpha"
-    },
-    {
-      "source": "/en/latest/modules/models/llms/integrations/anyscale.html",
-      "destination": "/docs/integrations/llms/anyscale"
-    },
-    {
-      "source": "/docs/modules/model_io/llms/integrations/anyscale",
-      "destination": "/docs/integrations/llms/anyscale"
-    },
-    {
-      "source": "/en/latest/modules/models/llms/integrations/azure_openai_example.html",
-      "destination": "/docs/integrations/llms/azure_openai_example"
-    },
-    {
-      "source": "/docs/modules/model_io/llms/integrations/azure_openai_example",
-      "destination": "/docs/integrations/llms/azure_openai_example"
-    },
-    {
-      "source": "/en/latest/modules/models/llms/integrations/banana.html",
-      "destination": "/docs/integrations/llms/banana"
-    },
-    {
-      "source": "/docs/modules/model_io/llms/integrations/banana",
-      "destination": "/docs/integrations/llms/banana"
-    },
-    {
-      "source": "/en/latest/modules/models/llms/integrations/baseten.html",
-      "destination": "/docs/integrations/llms/baseten"
-    },
-    {
-      "source": "/docs/modules/model_io/llms/integrations/baseten",
-      "destination": "/docs/integrations/llms/baseten"
-    },
-    {
-      "source": "/en/latest/modules/models/llms/integrations/beam.html",
-      "destination": "/docs/integrations/llms/beam"
-    },
-    {
-      "source": "/docs/modules/model_io/llms/integrations/beam",
-      "destination": "/docs/integrations/llms/beam"
-    },
-    {
-      "source": "/en/latest/modules/models/llms/integrations/bedrock.html",
-      "destination": "/docs/integrations/llms/bedrock"
-    },
-    {
-      "source": "/docs/modules/model_io/llms/integrations/bedrock",
-      "destination": "/docs/integrations/llms/bedrock"
-    },
-    {
-      "source": "/en/latest/modules/models/llms/integrations/cerebriumai_example.html",
-      "destination": "/docs/integrations/llms/cerebriumai_example"
-    },
-    {
-      "source": "/docs/modules/model_io/llms/integrations/cerebriumai_example",
-      "destination": "/docs/integrations/llms/cerebriumai_example"
-    },
-    {
-      "source": "/en/latest/modules/models/llms/integrations/cohere.html",
-      "destination": "/docs/integrations/llms/cohere"
-    },
-    {
-      "source": "/docs/modules/model_io/llms/integrations/cohere",
-      "destination": "/docs/integrations/llms/cohere"
-    },
-    {
-      "source": "/en/latest/modules/models/llms/integrations/ctransformers.html",
-      "destination": "/docs/integrations/llms/ctransformers"
-    },
-    {
-      "source": "/docs/modules/model_io/llms/integrations/ctransformers",
-      "destination": "/docs/integrations/llms/ctransformers"
-    },
-    {
-      "source": "/en/latest/modules/models/llms/integrations/databricks.html",
-      "destination": "/docs/integrations/llms/databricks"
-    },
-    {
-      "source": "/docs/modules/model_io/llms/integrations/databricks",
-      "destination": "/docs/integrations/llms/databricks"
-    },
-    {
-      "source": "/en/latest/modules/models/llms/integrations/deepinfra_example.html",
-      "destination": "/docs/integrations/llms/deepinfra_example"
-    },
-    {
-      "source": "/docs/modules/model_io/llms/integrations/deepinfra_example",
-      "destination": "/docs/integrations/llms/deepinfra_example"
-    },
-    {
-      "source": "/en/latest/modules/models/llms/integrations/forefrontai_example.html",
-      "destination": "/docs/integrations/llms/forefrontai_example"
-    },
-    {
-      "source": "/docs/modules/model_io/llms/integrations/forefrontai_example",
-      "destination": "/docs/integrations/llms/forefrontai_example"
-    },
-    {
-      "source": "/en/latest/modules/models/llms/integrations/google_vertex_ai_palm.html",
-      "destination": "/docs/integrations/llms/google_vertex_ai_palm"
-    },
-    {
-      "source": "/docs/modules/model_io/llms/integrations/google_vertex_ai_palm",
-      "destination": "/docs/integrations/llms/google_vertex_ai_palm"
-    },
-    {
-      "source": "/en/latest/modules/models/llms/integrations/gooseai_example.html",
-      "destination": "/docs/integrations/llms/gooseai_example"
-    },
-    {
-      "source": "/docs/modules/model_io/llms/integrations/gooseai_example",
-      "destination": "/docs/integrations/llms/gooseai_example"
-    },
-    {
-      "source": "/en/latest/modules/models/llms/integrations/huggingface_hub.html",
-      "destination": "/docs/integrations/llms/huggingface_hub"
-    },
-    {
-      "source": "/docs/modules/model_io/llms/integrations/huggingface_hub",
-      "destination": "/docs/integrations/llms/huggingface_hub"
-    },
-    {
-      "source": "/en/latest/modules/models/llms/integrations/huggingface_pipelines.html",
-      "destination": "/docs/integrations/llms/huggingface_pipelines"
-    },
-    {
-      "source": "/docs/modules/model_io/llms/integrations/huggingface_pipelines",
-      "destination": "/docs/integrations/llms/huggingface_pipelines"
-    },
-    {
-      "source": "/en/latest/modules/models/llms/integrations/huggingface_textgen_inference.html",
-      "destination": "/docs/integrations/llms/huggingface_textgen_inference"
-    },
-    {
-      "source": "/docs/modules/model_io/llms/integrations/huggingface_textgen_inference",
-      "destination": "/docs/integrations/llms/huggingface_textgen_inference"
-    },
-    {
-      "source": "/en/latest/modules/models/llms/integrations/jsonformer_experimental.html",
-      "destination": "/docs/integrations/llms/jsonformer_experimental"
-    },
-    {
-      "source": "/docs/modules/model_io/llms/integrations/jsonformer_experimental",
-      "destination": "/docs/integrations/llms/jsonformer_experimental"
-    },
-    {
-      "source": "/en/latest/modules/models/llms/integrations/llamacpp.html",
-      "destination": "/docs/integrations/llms/llamacpp"
-    },
-    {
-      "source": "/docs/modules/model_io/llms/integrations/llamacpp",
-      "destination": "/docs/integrations/llms/llamacpp"
-    },
-    {
-      "source": "/en/latest/modules/models/llms/examples/llm_caching.html",
-      "destination": "/docs/integrations/llms/llm_caching"
-    },
-    {
-      "source": "/docs/modules/model_io/llms/integrations/llm_caching",
-      "destination": "/docs/integrations/llms/llm_caching"
-    },
-    {
-      "source": "/en/latest/modules/models/llms/integrations/manifest.html",
-      "destination": "/docs/integrations/llms/manifest"
-    },
-    {
-      "source": "/docs/modules/model_io/llms/integrations/manifest",
-      "destination": "/docs/integrations/llms/manifest"
-    },
-    {
-      "source": "/en/latest/modules/models/llms/integrations/modal.html",
-      "destination": "/docs/integrations/llms/modal"
-    },
-    {
-      "source": "/docs/modules/model_io/llms/integrations/modal",
-      "destination": "/docs/integrations/llms/modal"
-    },
-    {
-      "source": "/en/latest/modules/models/llms/integrations/mosaicml.html",
-      "destination": "/docs/integrations/llms/mosaicml"
-    },
-    {
-      "source": "/docs/modules/model_io/llms/integrations/mosaicml",
-      "destination": "/docs/integrations/llms/mosaicml"
-    },
-    {
-      "source": "/en/latest/modules/models/llms/integrations/nlpcloud.html",
-      "destination": "/docs/integrations/llms/nlpcloud"
-    },
-    {
-      "source": "/docs/modules/model_io/llms/integrations/nlpcloud",
-      "destination": "/docs/integrations/llms/nlpcloud"
-    },
-    {
-      "source": "/en/latest/modules/models/llms/integrations/openai.html",
-      "destination": "/docs/integrations/llms/openai"
-    },
-    {
-      "source": "/docs/modules/model_io/llms/integrations/openai",
-      "destination": "/docs/integrations/llms/openai"
-    },
-    {
-      "source": "/en/latest/modules/models/llms/integrations/openlm.html",
-      "destination": "/docs/integrations/llms/openlm"
-    },
-    {
-      "source": "/docs/modules/model_io/llms/integrations/openlm",
-      "destination": "/docs/integrations/llms/openlm"
-    },
-    {
-      "source": "/en/latest/modules/models/llms/integrations/petals_example.html",
-      "destination": "/docs/integrations/llms/petals_example"
-    },
-    {
-      "source": "/docs/modules/model_io/llms/integrations/petals_example",
-      "destination": "/docs/integrations/llms/petals_example"
-    },
-    {
-      "source": "/en/latest/modules/models/llms/integrations/pipelineai_example.html",
-      "destination": "/docs/integrations/llms/pipelineai_example"
-    },
-    {
-      "source": "/docs/modules/model_io/llms/integrations/pipelineai_example",
-      "destination": "/docs/integrations/llms/pipelineai_example"
-    },
-    {
-      "source": "/en/latest/modules/models/llms/integrations/predictionguard.html",
-      "destination": "/docs/integrations/llms/predictionguard"
-    },
-    {
-      "source": "/docs/modules/model_io/llms/integrations/predictionguard",
-      "destination": "/docs/integrations/llms/predictionguard"
-    },
-    {
-      "source": "/en/latest/modules/models/llms/integrations/promptlayer_openai.html",
-      "destination": "/docs/integrations/llms/promptlayer_openai"
-    },
-    {
-      "source": "/docs/modules/model_io/llms/integrations/promptlayer_openai",
-      "destination": "/docs/integrations/llms/promptlayer_openai"
-    },
-    {
-      "source": "/en/latest/modules/models/llms/integrations/rellm_experimental.html",
-      "destination": "/docs/integrations/llms/rellm_experimental"
-    },
-    {
-      "source": "/docs/modules/model_io/llms/integrations/rellm_experimental",
-      "destination": "/docs/integrations/llms/rellm_experimental"
-    },
-    {
-      "source": "/en/latest/modules/models/llms/integrations/replicate.html",
-      "destination": "/docs/integrations/llms/replicate"
-    },
-    {
-      "source": "/docs/modules/model_io/llms/integrations/replicate",
-      "destination": "/docs/integrations/llms/replicate"
-    },
-    {
-      "source": "/en/latest/modules/models/llms/integrations/runhouse.html",
-      "destination": "/docs/integrations/llms/runhouse"
-    },
-    {
-      "source": "/docs/modules/model_io/llms/integrations/runhouse",
-      "destination": "/docs/integrations/llms/runhouse"
-    },
-    {
-      "source": "/en/latest/modules/models/llms/integrations/sagemaker.html",
-      "destination": "/docs/integrations/llms/sagemaker"
-    },
-    {
-      "source": "/docs/modules/model_io/llms/integrations/sagemaker",
-      "destination": "/docs/integrations/llms/sagemaker"
-    },
-    {
-      "source": "/en/latest/modules/models/llms/integrations/stochasticai.html",
-      "destination": "/docs/integrations/llms/stochasticai"
-    },
-    {
-      "source": "/docs/modules/model_io/llms/integrations/stochasticai",
-      "destination": "/docs/integrations/llms/stochasticai"
-    },
-    {
-      "source": "/en/latest/modules/models/llms/integrations/writer.html",
-      "destination": "/docs/integrations/llms/writer"
-    },
-    {
-      "source": "/docs/modules/model_io/llms/integrations/writer",
-      "destination": "/docs/integrations/llms/writer"
-    },
-    {
-      "source": "/docs/integrations/llms/amazon_api_gateway_example",
-      "destination": "/docs/integrations/llms/amazon_api_gateway"
-    },
-    {
-      "source": "/docs/integrations/llms/azureml_endpoint_example",
-      "destination": "/docs/integrations/llms/azure_ml"
-    },
-    {
-      "source": "/docs/integrations/llms/azure_openai_example",
-      "destination": "/docs/integrations/llms/azure_openai"
-    },
-    {
-      "source": "/docs/integrations/llms/cerebriumai_example",
-      "destination": "/docs/integrations/llms/cerebriumai"
-    },
-    {
-      "source": "/docs/integrations/llms/deepinfra_example",
-      "destination": "/docs/integrations/llms/deepinfra"
-    },
-    {
-      "source": "/docs/integrations/llms/Fireworks",
-      "destination": "/docs/integrations/llms/fireworks"
-    },
-    {
-      "source": "/docs/integrations/llms/forefrontai_example",
-      "destination": "/docs/integrations/llms/forefrontai"
-    },
-    {
-      "source": "/docs/integrations/llms/gooseai_example",
-      "destination": "/docs/integrations/llms/gooseai"
-    },
-    {
-      "source": "/docs/integrations/llms/petals_example",
-      "destination": "/docs/integrations/llms/petals"
-    },
-    {
-      "source": "/docs/integrations/llms/pipelineai_example",
-      "destination": "/docs/integrations/llms/pipelineai"
-    },
-    {
-      "source": "/en/latest/modules/prompts.html",
-      "destination": "/docs/modules/model_io/prompts"
-    },
-    {
-      "source": "/en/latest/modules/prompts/output_parsers.html",
-      "destination": "/docs/modules/model_io/output_parsers/"
-    },
-    {
-      "source": "/docs/modules/prompts/output_parsers.html",
-      "destination": "/docs/modules/model_io/output_parsers/"
-    },
-    {
-      "source": "/en/latest/modules/prompts/output_parsers/examples/datetime.html",
-      "destination": "/docs/modules/model_io/output_parsers/datetime"
-    },
-    {
-      "source": "/en/latest/modules/prompts/output_parsers/examples/enum.html",
-      "destination": "/docs/modules/model_io/output_parsers/enum"
-    },
-    {
-      "source": "/en/latest/modules/prompts/output_parsers/examples/pydantic.html",
-      "destination": "/docs/modules/model_io/output_parsers/pydantic"
-    },
-    {
-      "source": "/en/latest/modules/prompts/output_parsers/examples/retry.html",
-      "destination": "/docs/modules/model_io/output_parsers/retry"
-    },
-    {
-      "source": "/en/latest/modules/prompts/example_selectors.html",
-      "destination": "/docs/modules/model_io/prompts/example_selectors"
-    },
-    {
-      "source": "/en/latest/modules/prompts/example_selectors/examples/custom_example_selector.html",
-      "destination": "/docs/modules/model_io/prompts/example_selectors/custom_example_selector"
-    },
-    {
-      "source": "/en/latest/modules/prompts/example_selectors/examples/mmr.html",
-      "destination": "/docs/modules/model_io/prompts/example_selectors/mmr"
-    },
-    {
-      "source": "/en/latest/modules/prompts/example_selectors/examples/ngram_overlap.html",
-      "destination": "/docs/modules/model_io/prompts/example_selectors/ngram_overlap"
-    },
-    {
-      "source": "/en/latest/modules/prompts/prompt_templates.html",
-      "destination": "/docs/modules/model_io/prompts/prompt_templates"
-    },
-    {
-      "source": "/en/latest/modules/prompts/prompt_templates/examples/connecting_to_a_feature_store.html",
-      "destination": "/docs/modules/model_io/prompts/prompt_templates/connecting_to_a_feature_store"
-    },
-    {
-      "source": "/en/latest/modules/prompts/prompt_templates/examples/custom_prompt_template.html",
-      "destination": "/docs/modules/model_io/prompts/prompt_templates/custom_prompt_template"
-    },
-    {
-      "source": "/en/latest/modules/models/chat/examples/few_shot_examples.html",
-      "destination": "/docs/modules/model_io/prompts/prompt_templates/few_shot_examples_chat"
-    },
-    {
-      "source": "/en/latest/modules/prompts/prompt_templates/examples/prompt_serialization.html",
-      "destination": "/docs/modules/model_io/prompts/prompt_templates/prompt_serialization"
-    },
-    {
-      "source": "/en/latest/use_cases/agent_simulations/:path*",
-      "destination": "/cookbook"
-    },
-    {
-      "source": "/en/latest/use_cases/agents/baby_agi.html",
-      "destination": "/docs/use_cases/agents/baby_agi"
-    },
-    {
-      "source": "/en/latest/use_cases/agents/baby_agi_with_agent.html",
-      "destination": "/docs/use_cases/agents/baby_agi_with_agent"
-    },
-    {
-      "source": "/en/latest/use_cases/agents/camel_role_playing.html",
-      "destination": "/docs/use_cases/agents/camel_role_playing"
-    },
-    {
-      "source": "/en/latest/use_cases/agents/custom_agent_with_plugin_retrieval.html",
-      "destination": "/docs/use_cases/agents/custom_agent_with_plugin_retrieval"
-    },
-    {
-      "source": "/en/latest/use_cases/agents/custom_agent_with_plugin_retrieval_using_plugnplai.html",
-      "destination": "/docs/use_cases/agents/custom_agent_with_plugin_retrieval_using_plugnplai"
-    },
-    {
-      "source": "/en/latest/use_cases/agents/multi_modal_output_agent.html",
-      "destination": "/docs/use_cases/agents/multi_modal_output_agent"
-    },
-    {
-      "source": "/en/latest/use_cases/agents/sales_agent_with_context.html",
-      "destination": "/docs/use_cases/agents/sales_agent_with_context"
-    },
-    {
-      "source": "/en/latest/use_cases/agents/wikibase_agent.html",
-      "destination": "/docs/use_cases/agents/wikibase_agent"
-    },
-    {
-      "source": "/en/latest/use_cases/apis.html",
-      "destination": "/docs/use_cases/apis"
-    },
-    {
-      "source": "/en/latest/use_cases/autonomous_agents/:path*",
-      "destination": "/cookbook"
-    },
-    {
-      "source": "/en/latest/use_cases/chatbots/voice_assistant.html",
-      "destination": "/docs/use_cases/chatbots/voice_assistant"
-    },
-    {
-      "source": "/en/latest/use_cases/code/code-analysis-deeplake.html",
-      "destination": "/docs/use_cases/code/code-analysis-deeplake"
-    },
-    {
-      "source": "/en/latest/use_cases/code/twitter-the-algorithm-analysis-deeplake.html",
-      "destination": "/docs/use_cases/code/twitter-the-algorithm-analysis-deeplake"
-    },
-    {
-      "source": "/en/latest/use_cases/extraction.html",
-      "destination": "/docs/use_cases/extraction"
-    },
-    {
-      "source": "/en/latest/use_cases/multi_modal/image_agent.html",
-      "destination": "/docs/use_cases/multi_modal/image_agent"
-    },
-    {
-      "source": "/en/latest/use_cases/question_answering/semantic-search-over-chat.html",
-      "destination": "/docs/use_cases/question_answering/semantic-search-over-chat"
-    },
-    {
-      "source": "/en/latest/use_cases/summarization.html",
-      "destination": "/docs/use_cases/summarization"
-    },
-    {
-      "source": "/en/latest/use_cases/tabular.html",
-      "destination": "/docs/use_cases/sql"
-    },
-    {
-      "source": "/en/latest/youtube.html",
-      "destination": "/docs/additional_resources/youtube"
-    },
-    {
-      "source": "/en/latest/modules/agents/agents/wikibase_agent.html",
-      "destination": "/docs/use_cases/agents/wikibase_agent"
-    },
-    {
-      "source": "/en/latest/modules/indexes/retrievers/examples/twitter-the-algorithm-analysis-deeplake.html",
-      "destination": "/docs/use_cases/code/twitter-the-algorithm-analysis-deeplake"
-    },
-    {
-      "source": "/en/latest/explanation/tools.html",
-      "destination": "/docs/modules/agents/tools"
-    },
-    {
-      "source": "/docs",
-      "destination": "/"
-    },
-    {
-      "source": "/docs/",
-      "destination": "/"
-    },
-    {
-      "source": "/en/latest",
-      "destination": "/"
-    },
-    {
-      "source": "/en/latest/",
-      "destination": "/"
-    },
-    {
-      "source": "/en/latest/index.html",
-      "destination": "/"
-    },
-    {
-      "source": "/en/latest/modules/indexes/retrievers/examples/self_query_retriever.html",
-      "destination": "/docs/modules/data_connection/retrievers/how_to/self_query/"
-    },
-    {
-      "source": "/en/latest/modules/indexes/retrievers/examples/:path*",
-      "destination": "/docs/integrations/retrievers/:path*"
-    },
-    {
-      "source": "/docs/modules/data_connection/retrievers/integrations/:path*",
-      "destination": "/docs/integrations/retrievers/:path*"
-    },
-    {
-      "source": "/en/latest/modules/indexes/vectorstores/examples/:path*",
-      "destination": "/docs/integrations/vectorstores/:path*"
-    },
-    {
-      "source": "/docs/modules/data_connection/vectorstores/integrations/:path*",
-      "destination": "/docs/integrations/vectorstores/:path*"
-    },
-    {
-      "source": "/docs/modules/agents/tools/how_to/:path*",
-      "destination": "/docs/modules/agents/tools/:path*"
-    },
-    {
-      "source": "/docs/modules/callbacks/how_to/:path*",
-      "destination": "/docs/modules/callbacks/:path*"
-    },
-    {
-      "source": "/docs/modules/data_connection/document_loaders/how_to/:path*",
-      "destination": "/docs/modules/data_connection/document_loaders/:path*"
-    },
-    {
-      "source": "/docs/modules/data_connection/retrievers/how_to/:path*",
-      "destination": "/docs/modules/data_connection/retrievers/:path*"
-    },
-    {
-      "source": "/docs/modules/memory/how_to/:path*",
-      "destination": "/docs/modules/memory/:path*"
-    },
-    {
-      "source": "/docs/modules/model_io/chat/how_to/:path*",
-      "destination": "/docs/modules/model_io/chat/:path*"
-    },
-    {
-      "source": "/docs/modules/model_io/llms/how_to/:path*",
-      "destination": "/docs/modules/model_io/llms/:path*"
-    },
-    {
-      "source": "/docs/modules/callbacks/integrations/:path*",
-      "destination": "/docs/integrations/callbacks/:path*"
-    },
-    {
-      "source": "/docs/modules/data_connection/document_loaders/integrations/:path*",
-      "destination": "/docs/integrations/document_loaders/:path*"
-    },
-    {
-      "source": "/docs/modules/data_connection/text_embedding/integrations/:path*",
-      "destination": "/docs/integrations/text_embedding/:path*"
-    },
-    {
-      "source": "/docs/modules/model_io/llms/integrations/:path*",
-      "destination": "/docs/integrations/llms/:path*"
-    },
-    {
-      "source": "/docs/modules/model_io/chat/integrations/:path*",
-      "destination": "/docs/integrations/chat/:path*"
-    },
-    {
-      "source": "/docs/modules/evaluation(/?)",
-      "destination": "/docs/guides/evaluation"
-    },
-    {
-      "source": "/docs/modules/evaluation/:path*(/?)",
-      "destination": "/docs/guides/evaluation/:path*"
-    },
-    {
-      "source": "/en/latest/modules/indexes.html",
-      "destination": "/docs/modules/data_connection"
-    },
-    {
-      "source": "/en/latest/modules/indexes/:path*",
-      "destination": "/docs/modules/data_connection/:path*"
-    },
-    {
-      "source": "/en/latest/modules/memory/types/:path*",
-      "destination": "/docs/modules/memory/how_to/:path*"
-    },
-    {
-      "source": "/en/latest/modules/models.html",
-      "destination": "/docs/modules/model_io/"
-    },
-    {
-      "source": "/en/latest/modules/models/:path*",
-      "destination": "/docs/modules/model_io/:path*"
-    },
-    {
-      "source": "/en/latest/modules/prompts/prompt_templates/examples/:path*",
-      "destination": "/docs/modules/model_io/prompts/prompt_templates/:path*"
-    },
-    {
-      "source": "/en/latest/modules/prompts/:path1*/examples/:path*",
-      "destination": "/docs/modules/model_io/prompts/:path1*/:path*"
-    },
-    {
-      "source": "/en/latest/reference.html",
-      "destination": "https://api.python.langchain.com"
-    },
-    {
-      "source": "/en/latest/reference/:path*",
-      "destination": "https://api.python.langchain.com/en/latest/:path*"
-    },
-    {
-      "source": "/en/latest/:path*",
-      "destination": "/docs/:path*"
-    },
-    {
-      "source": "/docs/use_cases/code_writing/pal",
-      "destination": "/docs/use_cases/more/code_writing/pal"
-    },
-    {
-      "source": "/docs/use_cases/code_writing/",
-      "destination": "/docs/use_cases/more/code_writing/"
-    },
-    {
-      "source": "/docs/use_cases/code_writing(/?)",
-      "destination": "/docs/use_cases/more/code_writing/"
-    },
-=======
   "buildCommand": "yarn build",
   "outputDirectory": "build",
   "trailingSlash": true,
   "rewrites": [
->>>>>>> cccc8fbe
     {
       "source": "/v0.1",
       "destination": "https://langchain-v01.vercel.app/v0.1"
