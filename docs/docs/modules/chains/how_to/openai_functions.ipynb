{
 "cells": [
  {
   "cell_type": "markdown",
   "id": "54ccb772",
   "metadata": {},
   "source": [
    "# Using OpenAI functions\n",
    "This walkthrough demonstrates how to incorporate OpenAI function-calling API's in a chain. We'll go over: \n",
    "1. How to use functions to get structured outputs from ChatOpenAI\n",
    "2. How to create a generic chain that uses (multiple) functions\n",
    "3. How to create a chain that actually executes the chosen function"
   ]
  },
  {
   "cell_type": "code",
   "execution_count": 1,
   "id": "767ac575",
   "metadata": {},
   "outputs": [],
   "source": [
    "from typing import Optional\n",
    "\n",
    "from langchain.chains.openai_functions import (\n",
    "    create_openai_fn_chain,\n",
    "    create_structured_output_chain,\n",
    "    create_openai_fn_runnable,\n",
    "    create_structured_output_runnable,\n",
    ")\n",
    "from langchain.chat_models import ChatOpenAI\n",
    "from langchain.prompts import ChatPromptTemplate"
   ]
  },
  {
   "cell_type": "markdown",
   "id": "976b6496",
   "metadata": {},
   "source": [
    "## Getting structured outputs\n",
<<<<<<< HEAD
    "We can take advantage of OpenAI functions to try and force the model to return a particular kind of structured output. We'll use the `create_structured_output_chain` to create our chain, which takes the desired structured output either as a Pydantic class or as JsonSchema.\n",
    "\n",
    "See here for relevant [reference docs](https://api.python.langchain.com/en/latest/chains/langchain.chains.openai_functions.base.create_structured_output_chain.html)."
=======
    "We can take advantage of OpenAI functions to try and force the model to return a particular kind of structured output. We'll use `create_structured_output_runnable` to create our chain, which takes the desired structured output either as a Pydantic class or as JsonSchema."
>>>>>>> bcc62d63
   ]
  },
  {
   "cell_type": "markdown",
   "id": "e052faae",
   "metadata": {},
   "source": [
    "### Using Pydantic classes\n",
    "When passing in Pydantic classes to structure our text, we need to make sure to have a docstring description for the class. It also helps to have descriptions for each of the classes attributes."
   ]
  },
  {
   "cell_type": "code",
   "execution_count": 2,
   "id": "0e085c99",
   "metadata": {},
   "outputs": [],
   "source": [
    "from langchain.pydantic_v1 import BaseModel, Field\n",
    "\n",
    "\n",
    "class Person(BaseModel):\n",
    "    \"\"\"Identifying information about a person.\"\"\"\n",
    "\n",
    "    name: str = Field(..., description=\"The person's name\")\n",
    "    age: int = Field(..., description=\"The person's age\")\n",
    "    fav_food: Optional[str] = Field(None, description=\"The person's favorite food\")"
   ]
  },
  {
   "cell_type": "code",
   "execution_count": 3,
   "id": "b459a33e",
   "metadata": {},
   "outputs": [
    {
     "data": {
      "text/plain": [
       "Person(name='Sally', age=13, fav_food='Unknown')"
      ]
     },
     "execution_count": 3,
     "metadata": {},
     "output_type": "execute_result"
    }
   ],
   "source": [
    "# If we pass in a model explicitly, we need to make sure it supports the OpenAI function-calling API.\n",
    "llm = ChatOpenAI(model=\"gpt-4\", temperature=0)\n",
    "prompt = ChatPromptTemplate.from_messages(\n",
    "    [\n",
    "        (\n",
    "            \"system\",\n",
    "            \"You are a world class algorithm for extracting information in structured formats.\",\n",
    "        ),\n",
    "        (\n",
    "            \"human\",\n",
    "            \"Use the given format to extract information from the following input: {input}\",\n",
    "        ),\n",
    "        (\"human\", \"Tip: Make sure to answer in the correct format\"),\n",
    "    ]\n",
    ")\n",
    "\n",
    "runnable = create_structured_output_runnable(Person, llm, prompt)\n",
    "runnable.invoke({\"input\": \"Sally is 13\"})"
   ]
  },
  {
   "cell_type": "markdown",
   "id": "e3539936",
   "metadata": {},
   "source": [
    "To extract arbitrarily many structured outputs of a given format, we can just create a wrapper Pydantic class  that takes a sequence of the original class."
   ]
  },
  {
   "cell_type": "code",
   "execution_count": 4,
   "id": "4d8ea815",
   "metadata": {},
   "outputs": [
    {
     "data": {
      "text/plain": [
       "People(people=[Person(name='Sally', age=13, fav_food=''), Person(name='Joey', age=12, fav_food='spinach'), Person(name='Caroline', age=23, fav_food='')])"
      ]
     },
     "execution_count": 4,
     "metadata": {},
     "output_type": "execute_result"
    }
   ],
   "source": [
    "from typing import Sequence\n",
    "\n",
    "\n",
    "class People(BaseModel):\n",
    "    \"\"\"Identifying information about all people in a text.\"\"\"\n",
    "\n",
    "    people: Sequence[Person] = Field(..., description=\"The people in the text\")\n",
    "\n",
    "\n",
    "runnable = create_structured_output_runnable(People, llm, prompt)\n",
    "runnable.invoke(\n",
    "    {\n",
    "        \"input\": \"Sally is 13, Joey just turned 12 and loves spinach. Caroline is 10 years older than Sally.\"\n",
    "    }\n",
    ")"
   ]
  },
  {
   "cell_type": "markdown",
   "id": "ea66e10e",
   "metadata": {},
   "source": [
    "### Using JsonSchema\n",
    "\n",
    "We can also pass in JsonSchema instead of Pydantic classes to specify the desired structure. When we do this, our chain will output json corresponding to the properties described in the JsonSchema, instead of a Pydantic class."
   ]
  },
  {
   "cell_type": "code",
   "execution_count": 5,
   "id": "3484415e",
   "metadata": {},
   "outputs": [],
   "source": [
    "json_schema = {\n",
    "    \"title\": \"Person\",\n",
    "    \"description\": \"Identifying information about a person.\",\n",
    "    \"type\": \"object\",\n",
    "    \"properties\": {\n",
    "        \"name\": {\"title\": \"Name\", \"description\": \"The person's name\", \"type\": \"string\"},\n",
    "        \"age\": {\"title\": \"Age\", \"description\": \"The person's age\", \"type\": \"integer\"},\n",
    "        \"fav_food\": {\n",
    "            \"title\": \"Fav Food\",\n",
    "            \"description\": \"The person's favorite food\",\n",
    "            \"type\": \"string\",\n",
    "        },\n",
    "    },\n",
    "    \"required\": [\"name\", \"age\"],\n",
    "}"
   ]
  },
  {
   "cell_type": "code",
   "execution_count": 6,
   "id": "be9b76b3",
   "metadata": {},
   "outputs": [
    {
     "data": {
      "text/plain": [
       "{'name': 'Sally', 'age': 13}"
      ]
     },
     "execution_count": 6,
     "metadata": {},
     "output_type": "execute_result"
    }
   ],
   "source": [
    "runnable = create_structured_output_runnable(json_schema, llm, prompt)\n",
    "runnable.invoke({\"input\": \"Sally is 13\"})"
   ]
  },
  {
   "cell_type": "markdown",
   "id": "5f38ca2d-eb65-4836-9a21-9eaaa8c6c47c",
   "metadata": {},
   "source": [
    "### [Legacy] LLMChain-based approach"
   ]
  },
  {
   "cell_type": "code",
   "execution_count": 7,
   "id": "4cf8d9b8-043b-414d-81e5-1a53c4881845",
   "metadata": {},
   "outputs": [
    {
     "name": "stdout",
     "output_type": "stream",
     "text": [
      "\n",
      "\n",
      "\u001b[1m> Entering new LLMChain chain...\u001b[0m\n",
      "Prompt after formatting:\n",
      "\u001b[32;1m\u001b[1;3mSystem: You are a world class algorithm for extracting information in structured formats.\n",
      "Human: Use the given format to extract information from the following input: Sally is 13\n",
      "Human: Tip: Make sure to answer in the correct format\u001b[0m\n",
      "\n",
      "\u001b[1m> Finished chain.\u001b[0m\n"
     ]
    },
    {
     "data": {
      "text/plain": [
       "Person(name='Sally', age=13, fav_food='Unknown')"
      ]
     },
     "execution_count": 7,
     "metadata": {},
     "output_type": "execute_result"
    }
   ],
   "source": [
    "chain = create_structured_output_chain(Person, llm, prompt, verbose=True)\n",
    "chain.run(\"Sally is 13\")"
   ]
  },
  {
   "cell_type": "markdown",
   "id": "12394696",
   "metadata": {},
   "source": [
    "## Creating a generic OpenAI functions chain\n",
    "To create a generic OpenAI functions chain, we can use the `create_openai_fn_runnable` method. This is the same as `create_structured_output_runnable` except that instead of taking a single output schema, it takes a sequence of function definitions.\n",
    "\n",
    "Functions can be passed in as:\n",
    "- dicts conforming to OpenAI functions spec,\n",
    "- Pydantic classes, in which case they should have docstring descriptions of the function they represent and descriptions for each of the parameters,\n",
    "- Python functions, in which case they should have docstring descriptions of the function and args, along with type hints."
   ]
  },
  {
   "cell_type": "markdown",
   "id": "ff19be25",
   "metadata": {},
   "source": [
    "### Using Pydantic classes"
   ]
  },
  {
   "cell_type": "code",
   "execution_count": 8,
   "id": "17f52508",
   "metadata": {},
   "outputs": [],
   "source": [
    "class RecordPerson(BaseModel):\n",
    "    \"\"\"Record some identifying information about a pe.\"\"\"\n",
    "\n",
    "    name: str = Field(..., description=\"The person's name\")\n",
    "    age: int = Field(..., description=\"The person's age\")\n",
    "    fav_food: Optional[str] = Field(None, description=\"The person's favorite food\")\n",
    "\n",
    "\n",
    "class RecordDog(BaseModel):\n",
    "    \"\"\"Record some identifying information about a dog.\"\"\"\n",
    "\n",
    "    name: str = Field(..., description=\"The dog's name\")\n",
    "    color: str = Field(..., description=\"The dog's color\")\n",
    "    fav_food: Optional[str] = Field(None, description=\"The dog's favorite food\")"
   ]
  },
  {
   "cell_type": "code",
   "execution_count": 13,
   "id": "a4658ad8",
   "metadata": {},
   "outputs": [],
   "source": [
    "from langchain.chains.openai_functions import (\n",
    "    convert_to_openai_function,\n",
    "    get_openai_output_parser,\n",
    ")\n",
    "\n",
    "prompt = ChatPromptTemplate.from_messages(\n",
    "    [\n",
    "        (\"system\", \"You are a world class algorithm for recording entities.\"),\n",
    "        (\n",
    "            \"human\",\n",
    "            \"Make calls to the relevant function to record the entities in the following input: {input}\",\n",
    "        ),\n",
    "        (\"human\", \"Tip: Make sure to answer in the correct format\"),\n",
    "    ]\n",
    ")\n",
    "\n",
    "openai_functions = [convert_to_openai_function(f) for f in (RecordPerson, RecordDog)]\n",
    "llm_kwargs = {\"functions\": openai_functions}\n",
    "if len(openai_functions) == 1:\n",
    "    llm_kwargs[\"function_call\"] = {\"name\": openai_functions[0][\"name\"]}\n",
    "output_parser = get_openai_output_parser((RecordPerson, RecordDog))\n",
    "runnable = prompt | llm.bind(**llm_kwargs) | output_parser"
   ]
  },
  {
   "cell_type": "code",
   "execution_count": 14,
   "id": "a32148a2-8495-4a2b-942a-d605b131bf69",
   "metadata": {},
   "outputs": [
    {
     "data": {
      "text/plain": [
       "RecordDog(name='Harry', color='brown', fav_food='chicken')"
      ]
     },
     "execution_count": 14,
     "metadata": {},
     "output_type": "execute_result"
    }
   ],
   "source": [
    "runnable.invoke({\"input\": \"Harry was a chubby brown beagle who loved chicken\"})"
   ]
  },
  {
   "cell_type": "markdown",
   "id": "b57b2ca4-6519-4f7e-9b62-9ce14aad914f",
   "metadata": {},
   "source": [
    "For convenience we can use the `create_openai_fn_runnable` method to help build our Runnable"
   ]
  },
  {
   "cell_type": "code",
   "execution_count": 15,
   "id": "88538970-91b3-4eea-9c2b-47210713492a",
   "metadata": {},
   "outputs": [
    {
     "data": {
      "text/plain": [
       "RecordDog(name='Harry', color='brown', fav_food='chicken')"
      ]
     },
     "execution_count": 15,
     "metadata": {},
     "output_type": "execute_result"
    }
   ],
   "source": [
    "runnable = create_openai_fn_runnable([RecordPerson, RecordDog], llm, prompt)\n",
    "runnable.invoke({\"input\": \"Harry was a chubby brown beagle who loved chicken\"})"
   ]
  },
  {
   "cell_type": "markdown",
   "id": "df6d9147",
   "metadata": {},
   "source": [
    "### Using Python functions\n",
    "We can pass in functions as Pydantic classes, directly as OpenAI function dicts, or Python functions. To pass Python function in directly, we'll want to make sure our parameters have type hints, we have a docstring, and we use [Google Python style docstrings](https://google.github.io/styleguide/pyguide.html#doc-function-args) to describe the parameters.\n",
    "\n",
    "**NOTE**: To use Python functions, make sure the function arguments are of primitive types (str, float, int, bool) or that they are Pydantic objects."
   ]
  },
  {
   "cell_type": "code",
   "execution_count": 16,
   "id": "95ac5825",
   "metadata": {},
   "outputs": [
    {
     "data": {
      "text/plain": [
       "{'name': 'Tommy', 'age': 12, 'fav_food': {'food': 'apple pie'}}"
      ]
     },
     "execution_count": 16,
     "metadata": {},
     "output_type": "execute_result"
    }
   ],
   "source": [
    "class OptionalFavFood(BaseModel):\n",
    "    \"\"\"Either a food or null.\"\"\"\n",
    "\n",
    "    food: Optional[str] = Field(\n",
    "        None,\n",
    "        description=\"Either the name of a food or null. Should be null if the food isn't known.\",\n",
    "    )\n",
    "\n",
    "\n",
    "def record_person(name: str, age: int, fav_food: OptionalFavFood) -> str:\n",
    "    \"\"\"Record some basic identifying information about a person.\n",
    "\n",
    "    Args:\n",
    "        name: The person's name.\n",
    "        age: The person's age in years.\n",
    "        fav_food: An OptionalFavFood object that either contains the person's favorite food or a null value. Food should be null if it's not known.\n",
    "    \"\"\"\n",
    "    return f\"Recording person {name} of age {age} with favorite food {fav_food.food}!\"\n",
    "\n",
    "\n",
    "runnable = create_openai_fn_runnable([record_person], llm, prompt)\n",
    "runnable.invoke(\n",
    "    {\n",
    "        \"input\": \"The most important thing to remember about Tommy, my 12 year old, is that he'll do anything for apple pie.\"\n",
    "    }\n",
    ")"
   ]
  },
  {
   "cell_type": "markdown",
   "id": "403ea5dd",
   "metadata": {},
   "source": [
    "If we pass in multiple Python functions or OpenAI functions, then the returned output will be of the form\n",
    "```python\n",
    "{\"name\": \"<<function_name>>\", \"arguments\": {<<function_arguments>>}}\n",
    "```"
   ]
  },
  {
   "cell_type": "code",
   "execution_count": 17,
   "id": "8b0d11de",
   "metadata": {},
   "outputs": [
    {
     "data": {
      "text/plain": [
       "{'name': 'record_dog',\n",
       " 'arguments': {'name': 'Henry', 'color': 'brown', 'fav_food': {'food': None}}}"
      ]
     },
     "execution_count": 17,
     "metadata": {},
     "output_type": "execute_result"
    }
   ],
   "source": [
    "def record_dog(name: str, color: str, fav_food: OptionalFavFood) -> str:\n",
    "    \"\"\"Record some basic identifying information about a dog.\n",
    "\n",
    "    Args:\n",
    "        name: The dog's name.\n",
    "        color: The dog's color.\n",
    "        fav_food: An OptionalFavFood object that either contains the dog's favorite food or a null value. Food should be null if it's not known.\n",
    "    \"\"\"\n",
    "    return f\"Recording dog {name} of color {color} with favorite food {fav_food}!\"\n",
    "\n",
    "\n",
    "runnable = create_openai_fn_runnable([record_person, record_dog], llm, prompt)\n",
    "runnable.invoke(\n",
    "    {\n",
    "        \"input\": \"I can't find my dog Henry anywhere, he's a small brown beagle. Could you send a message about him?\"\n",
    "    }\n",
    ")"
   ]
  },
  {
   "cell_type": "markdown",
   "id": "c81e301d-3125-4b25-8a74-86ba9562952c",
   "metadata": {},
   "source": [
    "## [Legacy] LLMChain-based approach"
   ]
  },
  {
   "cell_type": "code",
   "execution_count": 18,
   "id": "32711985-8dac-448a-ad65-cd3dd5e45fbe",
   "metadata": {},
   "outputs": [
    {
     "name": "stdout",
     "output_type": "stream",
     "text": [
      "\n",
      "\n",
      "\u001b[1m> Entering new LLMChain chain...\u001b[0m\n",
      "Prompt after formatting:\n",
      "\u001b[32;1m\u001b[1;3mSystem: You are a world class algorithm for recording entities.\n",
      "Human: Make calls to the relevant function to record the entities in the following input: Harry was a chubby brown beagle who loved chicken\n",
      "Human: Tip: Make sure to answer in the correct format\u001b[0m\n",
      "\n",
      "\u001b[1m> Finished chain.\u001b[0m\n"
     ]
    },
    {
     "data": {
      "text/plain": [
       "RecordDog(name='Harry', color='brown', fav_food='chicken')"
      ]
     },
     "execution_count": 18,
     "metadata": {},
     "output_type": "execute_result"
    }
   ],
   "source": [
    "chain = create_openai_fn_chain([RecordPerson, RecordDog], llm, prompt, verbose=True)\n",
    "chain.run(\"Harry was a chubby brown beagle who loved chicken\")"
   ]
  },
  {
   "cell_type": "markdown",
   "id": "5f93686b",
   "metadata": {},
   "source": [
    "## Other Chains using OpenAI  functions\n",
    "\n",
    "There are a number of more specific chains that use OpenAI functions.\n",
    "- [Extraction](/docs/modules/chains/additional/extraction): very similar to structured output chain, intended for information/entity extraction specifically.\n",
    "- [Tagging](/docs/use_cases/tagging): tag inputs.\n",
    "- [OpenAPI](/docs/use_cases/apis/openapi_openai): take an OpenAPI spec and create + execute valid requests against the API, using OpenAI functions under the hood.\n",
    "- [QA with citations](/docs/use_cases/question_answering/qa_citations): use OpenAI functions ability to extract citations from text."
   ]
  }
 ],
 "metadata": {
  "kernelspec": {
   "display_name": "poetry-venv",
   "language": "python",
   "name": "poetry-venv"
  },
  "language_info": {
   "codemirror_mode": {
    "name": "ipython",
    "version": 3
   },
   "file_extension": ".py",
   "mimetype": "text/x-python",
   "name": "python",
   "nbconvert_exporter": "python",
   "pygments_lexer": "ipython3",
   "version": "3.9.1"
  }
 },
 "nbformat": 4,
 "nbformat_minor": 5
}<|MERGE_RESOLUTION|>--- conflicted
+++ resolved
@@ -37,13 +37,7 @@
    "metadata": {},
    "source": [
     "## Getting structured outputs\n",
-<<<<<<< HEAD
-    "We can take advantage of OpenAI functions to try and force the model to return a particular kind of structured output. We'll use the `create_structured_output_chain` to create our chain, which takes the desired structured output either as a Pydantic class or as JsonSchema.\n",
-    "\n",
-    "See here for relevant [reference docs](https://api.python.langchain.com/en/latest/chains/langchain.chains.openai_functions.base.create_structured_output_chain.html)."
-=======
     "We can take advantage of OpenAI functions to try and force the model to return a particular kind of structured output. We'll use `create_structured_output_runnable` to create our chain, which takes the desired structured output either as a Pydantic class or as JsonSchema."
->>>>>>> bcc62d63
    ]
   },
   {
