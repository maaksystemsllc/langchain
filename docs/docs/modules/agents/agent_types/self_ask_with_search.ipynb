{
 "cells": [
  {
   "cell_type": "raw",
   "id": "8980c8b0",
   "metadata": {},
   "source": [
    "---\n",
    "sidebar_position: 7\n",
    "---"
   ]
  },
  {
   "cell_type": "markdown",
   "id": "0c3f1df8",
   "metadata": {},
   "source": [
    "# Self ask with search\n",
    "\n",
<<<<<<< HEAD
    "Поиск ответа в интернете с промежуточными вопросами"
=======
    "This walkthrough showcases the self-ask with search agent."
>>>>>>> 611f18c9
   ]
  },
  {
   "cell_type": "code",
<<<<<<< HEAD
   "execution_count": 28,
   "id": "7e3b513e",
=======
   "execution_count": 1,
   "id": "2018da2d",
   "metadata": {},
   "outputs": [],
   "source": [
    "from langchain import hub\n",
    "from langchain.agents import AgentExecutor, create_self_ask_with_search_agent\n",
    "from langchain_community.llms import Fireworks\n",
    "from langchain_community.tools.tavily_search import TavilyAnswer"
   ]
  },
  {
   "cell_type": "markdown",
   "id": "527080a7",
   "metadata": {},
   "source": [
    "## Initialize Tools\n",
    "\n",
    "We will initialize the tools we want to use. This is a good tool because it gives us **answers** (not documents)\n",
    "\n",
    "For this agent, only one tool can be used and it needs to be named \"Intermediate Answer\""
   ]
  },
  {
   "cell_type": "code",
   "execution_count": 2,
   "id": "655bcacd",
   "metadata": {},
   "outputs": [],
   "source": [
    "tools = [TavilyAnswer(max_results=1, name=\"Intermediate Answer\")]"
   ]
  },
  {
   "cell_type": "markdown",
   "id": "cec881b8",
   "metadata": {},
   "source": [
    "## Create Agent"
   ]
  },
  {
   "cell_type": "code",
   "execution_count": 3,
   "id": "9860f2e0",
   "metadata": {},
   "outputs": [],
   "source": [
    "# Get the prompt to use - you can modify this!\n",
    "prompt = hub.pull(\"hwchase17/self-ask-with-search\")"
   ]
  },
  {
   "cell_type": "code",
   "execution_count": 5,
   "id": "0ac6b463",
   "metadata": {},
   "outputs": [],
   "source": [
    "# Choose the LLM that will drive the agent\n",
    "llm = Fireworks()\n",
    "\n",
    "# Construct the Self Ask With Search Agent\n",
    "agent = create_self_ask_with_search_agent(llm, tools, prompt)"
   ]
  },
  {
   "cell_type": "markdown",
   "id": "a2e90540",
   "metadata": {},
   "source": [
    "## Run Agent"
   ]
  },
  {
   "cell_type": "code",
   "execution_count": 6,
   "id": "6677fa7f",
   "metadata": {},
   "outputs": [],
   "source": [
    "# Create an agent executor by passing in the agent and tools\n",
    "agent_executor = AgentExecutor(agent=agent, tools=tools, verbose=True)"
   ]
  },
  {
   "cell_type": "code",
   "execution_count": 7,
   "id": "fff795f0",
>>>>>>> 611f18c9
   "metadata": {},
   "outputs": [
    {
     "name": "stdout",
     "output_type": "stream",
     "text": [
      "\n",
      "\n",
      "\u001b[1m> Entering new AgentExecutor chain...\u001b[0m\n",
<<<<<<< HEAD
      "\u001b[32;1m\u001b[1;3mДа.\n",
      "Дополнительный вопрос: Кто придумал психотипы?\u001b[0m\n",
      "Промежуточный ответ: \u001b[36;1m\u001b[1;3mПсихотип. Психологический тип –это теория личности, созданная швейцарским психиатром Карлом Густавом Юнгом для объяснения нормальных различий здоровых людей ...\u001b[0m\n",
      "\u001b[32;1m\u001b[1;3mДополнительный вопрос: Как звали жену Карла Густава Юнга?\u001b[0m\n",
      "Промежуточный ответ: \u001b[36;1m\u001b[1;3mEmma Jung\u001b[0m\n",
      "\u001b[32;1m\u001b[1;3mИтак, окончательный ответ: Emma Jung\u001b[0m\n",
=======
      "\u001b[32;1m\u001b[1;3m Yes.\n",
      "Follow up: Who is the reigning men's U.S. Open champion?\u001b[0m\u001b[36;1m\u001b[1;3mThe reigning men's U.S. Open champion is Novak Djokovic. He won his 24th Grand Slam singles title by defeating Daniil Medvedev in the final of the 2023 U.S. Open.\u001b[0m\u001b[32;1m\u001b[1;3m\n",
      "So the final answer is: Novak Djokovic.\u001b[0m\n",
>>>>>>> 611f18c9
      "\n",
      "\u001b[1m> Finished chain.\u001b[0m\n"
     ]
    },
    {
     "data": {
      "text/plain": [
<<<<<<< HEAD
       "'Emma Jung'"
      ]
     },
     "execution_count": 28,
=======
       "{'input': \"What is the hometown of the reigning men's U.S. Open champion?\",\n",
       " 'output': 'Novak Djokovic.'}"
      ]
     },
     "execution_count": 7,
>>>>>>> 611f18c9
     "metadata": {},
     "output_type": "execute_result"
    }
   ],
   "source": [
    "from langchain.agents import AgentType, Tool, initialize_agent\n",
    "from langchain.chat_models import ChatOpenAI, GigaChat\n",
    "from langchain.llms import OpenAI\n",
    "from langchain.utilities import SerpAPIWrapper\n",
    "\n",
    "# llm = GigaChat(credentials=..., verbose=True)\n",
    "llm = ChatOpenAI(model=\"gpt-4\", openai_api_key=\"<sk-...>\")\n",
    "search = SerpAPIWrapper()\n",
    "tools = [\n",
    "    Tool(\n",
    "        name=\"Промежуточный ответ\",\n",
    "        func=search.run,\n",
    "        description=\"Используется, когда нужно вопспользоваться поиском\",\n",
    "    )\n",
    "]\n",
    "\n",
    "self_ask_with_search = initialize_agent(\n",
    "    tools, llm, agent=AgentType.SELF_ASK_WITH_SEARCH, verbose=True\n",
    ")\n",
    "self_ask_with_search.run(\"Как звали жену человека, который придумал психотипы\")"
   ]
  },
  {
<<<<<<< HEAD
   "cell_type": "markdown",
   "id": "74482369-7b8b-4080-bd2e-f0e7a13be432",
   "metadata": {
    "collapsed": false
   },
   "source": [
    "## Используем внутренний агент"
   ]
  },
  {
   "cell_type": "code",
   "execution_count": 36,
   "id": "b2e4d6bc",
   "metadata": {},
   "outputs": [
    {
     "name": "stdout",
     "output_type": "stream",
     "text": [
      "\n",
      "\n",
      "\u001b[1m> Entering new AgentExecutor chain...\u001b[0m\n",
      "\u001b[32;1m\u001b[1;3mДа.\n",
      "Дополнительный вопрос: Какова стоимость 1 биткоина?\u001b[0m\n",
      "Промежуточный ответ: \u001b[36;1m\u001b[1;3mЛоготип. Bitcoin. 25823.7$. Стоимость. 221 302 000$. Объём 24ч. Логотип. Ethereum. 1629.13$. Стоимость. 104 832 000$. Объём 24ч. Логотип.\u001b[0m\n",
      "\u001b[32;1m\u001b[1;3mДополнительный вопрос: Сколько стоит самый дешевый автомобиль?\u001b[0m\n",
      "Промежуточный ответ: \u001b[36;1m\u001b[1;3mBajaj Qute – самый дешевый автомобиль в мире. У себя на родине, в Индии, он стоит 3 400 долларов. В пересчете на рубли это 193 тысяч. Компания, ...\u001b[0m\n",
      "\u001b[32;1m\u001b[1;3mИтак, окончательный ответ: Примерно 7 автомобилей.\u001b[0m\n",
      "\n",
      "\u001b[1m> Finished chain.\u001b[0m\n"
     ]
    },
    {
     "data": {
      "text/plain": [
       "'Примерно 7 автомобилей.'"
      ]
     },
     "execution_count": 36,
     "metadata": {},
     "output_type": "execute_result"
    }
   ],
   "source": [
    "self_ask_with_search = initialize_agent(\n",
    "    tools, llm, agent=AgentType.SELF_ASK_WITH_SEARCH, verbose=True\n",
    ")\n",
    "self_ask_with_search.run(\"Сколько можно купить самых дешевых автомобилей за 1 биткоин?\")"
   ]
=======
   "cell_type": "code",
   "execution_count": null,
   "id": "635a97a2",
   "metadata": {},
   "outputs": [],
   "source": []
>>>>>>> 611f18c9
  }
 ],
 "metadata": {
  "kernelspec": {
   "display_name": "Python 3 (ipykernel)",
   "language": "python",
   "name": "python3"
  },
  "language_info": {
   "codemirror_mode": {
    "name": "ipython",
    "version": 3
   },
   "file_extension": ".py",
   "mimetype": "text/x-python",
   "name": "python",
   "nbconvert_exporter": "python",
   "pygments_lexer": "ipython3",
   "version": "3.10.9"
  },
  "vscode": {
   "interpreter": {
    "hash": "b1677b440931f40d89ef8be7bf03acb108ce003de0ac9b18e8d43753ea2e7103"
   }
  }
 },
 "nbformat": 4,
 "nbformat_minor": 5
}<|MERGE_RESOLUTION|>--- conflicted
+++ resolved
@@ -17,19 +17,11 @@
    "source": [
     "# Self ask with search\n",
     "\n",
-<<<<<<< HEAD
     "Поиск ответа в интернете с промежуточными вопросами"
-=======
-    "This walkthrough showcases the self-ask with search agent."
->>>>>>> 611f18c9
-   ]
-  },
-  {
-   "cell_type": "code",
-<<<<<<< HEAD
-   "execution_count": 28,
-   "id": "7e3b513e",
-=======
+   ]
+  },
+  {
+   "cell_type": "code",
    "execution_count": 1,
    "id": "2018da2d",
    "metadata": {},
@@ -119,7 +111,6 @@
    "cell_type": "code",
    "execution_count": 7,
    "id": "fff795f0",
->>>>>>> 611f18c9
    "metadata": {},
    "outputs": [
     {
@@ -129,18 +120,12 @@
       "\n",
       "\n",
       "\u001b[1m> Entering new AgentExecutor chain...\u001b[0m\n",
-<<<<<<< HEAD
       "\u001b[32;1m\u001b[1;3mДа.\n",
       "Дополнительный вопрос: Кто придумал психотипы?\u001b[0m\n",
       "Промежуточный ответ: \u001b[36;1m\u001b[1;3mПсихотип. Психологический тип –это теория личности, созданная швейцарским психиатром Карлом Густавом Юнгом для объяснения нормальных различий здоровых людей ...\u001b[0m\n",
       "\u001b[32;1m\u001b[1;3mДополнительный вопрос: Как звали жену Карла Густава Юнга?\u001b[0m\n",
       "Промежуточный ответ: \u001b[36;1m\u001b[1;3mEmma Jung\u001b[0m\n",
       "\u001b[32;1m\u001b[1;3mИтак, окончательный ответ: Emma Jung\u001b[0m\n",
-=======
-      "\u001b[32;1m\u001b[1;3m Yes.\n",
-      "Follow up: Who is the reigning men's U.S. Open champion?\u001b[0m\u001b[36;1m\u001b[1;3mThe reigning men's U.S. Open champion is Novak Djokovic. He won his 24th Grand Slam singles title by defeating Daniil Medvedev in the final of the 2023 U.S. Open.\u001b[0m\u001b[32;1m\u001b[1;3m\n",
-      "So the final answer is: Novak Djokovic.\u001b[0m\n",
->>>>>>> 611f18c9
       "\n",
       "\u001b[1m> Finished chain.\u001b[0m\n"
      ]
@@ -148,18 +133,11 @@
     {
      "data": {
       "text/plain": [
-<<<<<<< HEAD
-       "'Emma Jung'"
-      ]
-     },
-     "execution_count": 28,
-=======
        "{'input': \"What is the hometown of the reigning men's U.S. Open champion?\",\n",
        " 'output': 'Novak Djokovic.'}"
       ]
      },
      "execution_count": 7,
->>>>>>> 611f18c9
      "metadata": {},
      "output_type": "execute_result"
     }
@@ -188,7 +166,6 @@
    ]
   },
   {
-<<<<<<< HEAD
    "cell_type": "markdown",
    "id": "74482369-7b8b-4080-bd2e-f0e7a13be432",
    "metadata": {
@@ -238,14 +215,6 @@
     ")\n",
     "self_ask_with_search.run(\"Сколько можно купить самых дешевых автомобилей за 1 биткоин?\")"
    ]
-=======
-   "cell_type": "code",
-   "execution_count": null,
-   "id": "635a97a2",
-   "metadata": {},
-   "outputs": [],
-   "source": []
->>>>>>> 611f18c9
   }
  ],
  "metadata": {
