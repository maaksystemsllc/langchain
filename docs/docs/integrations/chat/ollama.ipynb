{
 "cells": [
  {
   "cell_type": "raw",
   "metadata": {},
   "source": [
    "---\n",
    "sidebar_label: Ollama\n",
    "---"
   ]
  },
  {
   "cell_type": "markdown",
   "metadata": {},
   "source": [
    "# ChatOllama\n",
    "\n",
    "[Ollama](https://ollama.ai/) allows you to run open-source large language models, such as Llama 2, locally.\n",
    "\n",
    "Ollama bundles model weights, configuration, and data into a single package, defined by a Modelfile. \n",
    "\n",
    "It optimizes setup and configuration details, including GPU usage.\n",
    "\n",
    "For a complete list of supported models and model variants, see the [Ollama model library](https://github.com/jmorganca/ollama#model-library).\n",
    "\n",
    "## Setup\n",
    "\n",
    "First, follow [these instructions](https://github.com/jmorganca/ollama) to set up and run a local Ollama instance:\n",
    "\n",
    "* [Download](https://ollama.ai/download) and install Ollama onto the available supported platforms (including Windows Subsystem for Linux)\n",
    "* Fetch available LLM model via `ollama pull <name-of-model>`\n",
    "    * View a list of available models via the [model library](https://ollama.ai/library)\n",
<<<<<<< HEAD
    "    * e.g., for `Llama-7b`: `ollama pull llama2`\n",
=======
    "    * e.g., `ollama pull llama3`\n",
>>>>>>> cccc8fbe
    "* This will download the default tagged version of the model. Typically, the default points to the latest, smallest sized-parameter model.\n",
    "\n",
    "> On Mac, the models will be download to `~/.ollama/models`\n",
    "> \n",
    "> On Linux (or WSL), the models will be stored at `/usr/share/ollama/.ollama/models`\n",
    "\n",
    "* Specify the exact version of the model of interest as such `ollama pull vicuna:13b-v1.5-16k-q4_0` (View the [various tags for the `Vicuna`](https://ollama.ai/library/vicuna/tags) model in this instance)\n",
    "* To view all pulled models, use `ollama list`\n",
    "* To chat directly with a model from the command line, use `ollama run <name-of-model>`\n",
    "* View the [Ollama documentation](https://github.com/jmorganca/ollama) for more commands. Run `ollama help` in the terminal to see available commands too.\n",
    "\n",
    "## Usage\n",
<<<<<<< HEAD
    "\n",
    "You can see a full list of supported parameters on the [API reference page](https://api.python.langchain.com/en/latest/llms/langchain.llms.ollama.Ollama.html).\n",
    "\n",
    "If you are using a LLaMA `chat` model (e.g., `ollama pull llama2:7b-chat`) then you can use the `ChatOllama` interface.\n",
    "\n",
    "This includes [special tokens](https://huggingface.co/blog/llama2#how-to-prompt-llama-2) for system message and user input.\n",
    "\n",
    "## Interacting with Models \n",
    "\n",
=======
    "\n",
    "You can see a full list of supported parameters on the [API reference page](https://api.python.langchain.com/en/latest/llms/langchain.llms.ollama.Ollama.html).\n",
    "\n",
    "If you are using a LLaMA `chat` model (e.g., `ollama pull llama3`) then you can use the `ChatOllama` interface.\n",
    "\n",
    "This includes [special tokens](https://huggingface.co/blog/llama2#how-to-prompt-llama-2) for system message and user input.\n",
    "\n",
    "## Interacting with Models \n",
    "\n",
>>>>>>> cccc8fbe
    "Here are a few ways to interact with pulled local models\n",
    "\n",
    "#### directly in the terminal:\n",
    "\n",
    "* All of your local models are automatically served on `localhost:11434`\n",
    "* Run `ollama run <name-of-model>` to start interacting via the command line directly\n",
    "\n",
    "### via an API\n",
    "\n",
    "Send an `application/json` request to the API endpoint of Ollama to interact.\n",
    "\n",
    "```bash\n",
    "curl http://localhost:11434/api/generate -d '{\n",
<<<<<<< HEAD
    "  \"model\": \"llama2\",\n",
=======
    "  \"model\": \"llama3\",\n",
>>>>>>> cccc8fbe
    "  \"prompt\":\"Why is the sky blue?\"\n",
    "}'\n",
    "```\n",
    "\n",
    "See the Ollama [API documentation](https://github.com/jmorganca/ollama/blob/main/docs/api.md) for all endpoints.\n",
    "\n",
    "#### via LangChain\n",
    "\n",
    "See a typical basic example of using Ollama via the `ChatOllama` chat model in your LangChain application."
   ]
  },
  {
   "cell_type": "code",
   "execution_count": 1,
   "metadata": {},
   "outputs": [
    {
     "name": "stdout",
     "output_type": "stream",
     "text": [
<<<<<<< HEAD
      " Sure, here's a fun space-themed joke for you:\n",
      "\n",
      "Why don't astronauts like broccoli? \n",
      "Because it has too many \"crisps\" in it!\n",
      "\n"
=======
      "Why did the astronaut break up with his girlfriend?\n",
      "\n",
      "Because he needed space!\n"
>>>>>>> cccc8fbe
     ]
    }
   ],
   "source": [
    "# LangChain supports many other chat models. Here, we're using Ollama\n",
    "from langchain_community.chat_models import ChatOllama\n",
    "from langchain_core.output_parsers import StrOutputParser\n",
    "from langchain_core.prompts import ChatPromptTemplate\n",
    "\n",
    "# supports many more optional parameters. Hover on your `ChatOllama(...)`\n",
    "# class to view the latest available supported parameters\n",
<<<<<<< HEAD
    "llm = ChatOllama(model=\"llama2\")\n",
=======
    "llm = ChatOllama(model=\"llama3\")\n",
>>>>>>> cccc8fbe
    "prompt = ChatPromptTemplate.from_template(\"Tell me a short joke about {topic}\")\n",
    "\n",
    "# using LangChain Expressive Language chain syntax\n",
    "# learn more about the LCEL on\n",
<<<<<<< HEAD
    "# https://python.langchain.com/docs/expression_language/why\n",
=======
    "# /docs/expression_language/why\n",
>>>>>>> cccc8fbe
    "chain = prompt | llm | StrOutputParser()\n",
    "\n",
    "# for brevity, response is printed in terminal\n",
    "# You can use LangServe to deploy your application for\n",
    "# production\n",
    "print(chain.invoke({\"topic\": \"Space travel\"}))"
   ]
  },
  {
   "cell_type": "markdown",
   "metadata": {},
   "source": [
    "LCEL chains, out of the box, provide extra functionalities, such as streaming of responses, and async support"
<<<<<<< HEAD
   ]
  },
  {
   "cell_type": "code",
   "execution_count": 12,
   "metadata": {},
   "outputs": [
    {
     "name": "stdout",
     "output_type": "stream",
     "text": [
      " Sure\n",
      ",\n",
      " here\n",
      "'s\n",
      " a\n",
      " joke\n",
      ":\n",
      " Why\n",
      " did\n",
      " the\n",
      " astronaut\n",
      " break\n",
      " up\n",
      " with\n",
      " his\n",
      " girlfriend\n",
      "?\n",
      " Because\n",
      " he\n",
      " needed\n",
      " more\n",
      " space\n",
      " to\n",
      " explore\n",
      ".\n",
      "\n",
      "\n",
      "\n"
     ]
    }
   ],
   "source": [
    "topic = {\"topic\": \"Space travel\"}\n",
    "\n",
    "for chunks in chain.stream(topic):\n",
    "    print(chunks)"
   ]
  },
  {
   "cell_type": "markdown",
   "metadata": {},
   "source": [
    "For streaming async support, here's an example - all possible via the single chain created above."
=======
>>>>>>> cccc8fbe
   ]
  },
  {
   "cell_type": "code",
<<<<<<< HEAD
   "execution_count": 13,
=======
   "execution_count": 6,
>>>>>>> cccc8fbe
   "metadata": {},
   "outputs": [
    {
     "name": "stdout",
     "output_type": "stream",
     "text": [
<<<<<<< HEAD
      " Sure\n",
      ",\n",
      " here\n",
      "'s\n",
      " a\n",
      " little\n",
      " one\n",
      ":\n",
      " Why\n",
      " did\n",
      " the\n",
      " rocket\n",
      " scientist\n",
      " break\n",
      " up\n",
      " with\n",
      " her\n",
      " partner\n",
      "?\n",
      " Because\n",
      " he\n",
      " couldn\n",
      "'t\n",
      " handle\n",
      " all\n",
      " her\n",
      " \"\n",
      "space\n",
      "y\n",
      "\"\n",
      " jokes\n",
      ".\n",
      "\n",
      "\n",
=======
      "Why\n",
      " did\n",
      " the\n",
      " astronaut\n",
      " break\n",
      " up\n",
      " with\n",
      " his\n",
      " girlfriend\n",
      " before\n",
      " going\n",
      " to\n",
      " Mars\n",
      "?\n",
      "\n",
      "\n",
      "Because\n",
      " he\n",
      " needed\n",
      " space\n",
      "!\n",
>>>>>>> cccc8fbe
      "\n"
     ]
    }
   ],
   "source": [
    "topic = {\"topic\": \"Space travel\"}\n",
    "\n",
<<<<<<< HEAD
=======
    "for chunks in chain.stream(topic):\n",
    "    print(chunks)"
   ]
  },
  {
   "cell_type": "markdown",
   "metadata": {},
   "source": [
    "For streaming async support, here's an example - all possible via the single chain created above."
   ]
  },
  {
   "cell_type": "code",
   "execution_count": null,
   "metadata": {},
   "outputs": [],
   "source": [
    "topic = {\"topic\": \"Space travel\"}\n",
    "\n",
>>>>>>> cccc8fbe
    "async for chunks in chain.astream(topic):\n",
    "    print(chunks)"
   ]
  },
  {
   "cell_type": "markdown",
   "metadata": {},
   "source": [
<<<<<<< HEAD
    "Take a look at the [LangChain Expressive Language (LCEL) Interface](https://python.langchain.com/docs/expression_language/interface) for the other available interfaces for use when a chain is created.\n",
=======
    "Take a look at the [LangChain Expressive Language (LCEL) Interface](/docs/concepts#interface) for the other available interfaces for use when a chain is created.\n",
>>>>>>> cccc8fbe
    "\n",
    "## Building from source\n",
    "\n",
    "For up to date instructions on building from source, check the Ollama documentation on [Building from Source](https://github.com/jmorganca/ollama?tab=readme-ov-file#building)"
   ]
  },
  {
   "cell_type": "markdown",
   "metadata": {},
   "source": [
    "## Extraction\n",
    " \n",
    "Use the latest version of Ollama and supply the [`format`](https://github.com/jmorganca/ollama/blob/main/docs/api.md#json-mode) flag. The `format` flag will force the model to produce the response in JSON.\n",
    "\n",
<<<<<<< HEAD
    "> **Note:** You can also try out the experimental [OllamaFunctions](https://python.langchain.com/docs/integrations/chat/ollama_functions) wrapper for convenience."
=======
    "> **Note:** You can also try out the experimental [OllamaFunctions](/docs/integrations/chat/ollama_functions) wrapper for convenience."
>>>>>>> cccc8fbe
   ]
  },
  {
   "cell_type": "code",
<<<<<<< HEAD
   "execution_count": 6,
=======
   "execution_count": 4,
>>>>>>> cccc8fbe
   "metadata": {},
   "outputs": [],
   "source": [
    "from langchain_community.chat_models import ChatOllama\n",
    "\n",
<<<<<<< HEAD
    "llm = ChatOllama(model=\"llama2\", format=\"json\", temperature=0)"
=======
    "llm = ChatOllama(model=\"llama3\", format=\"json\", temperature=0)"
>>>>>>> cccc8fbe
   ]
  },
  {
   "cell_type": "code",
   "execution_count": 7,
   "metadata": {},
   "outputs": [
    {
     "name": "stdout",
     "output_type": "stream",
     "text": [
<<<<<<< HEAD
      "content='{\\n\"morning\": {\\n\"color\": \"light blue\"\\n},\\n\"noon\": {\\n\"color\": \"blue\"\\n},\\n\"afternoon\": {\\n\"color\": \"grayish-blue\"\\n},\\n\"evening\": {\\n\"color\": \"pinkish-orange\"\\n}\\n}'\n"
=======
      "content='{ \"morning\": \"blue\", \"noon\": \"clear blue\", \"afternoon\": \"hazy yellow\", \"evening\": \"orange-red\" }\\n\\n  \\n\\n\\n\\n\\n\\n  \\n\\n\\n\\n\\n\\n  \\n\\n\\n\\n\\n\\n  \\n\\n\\n\\n\\n\\n  \\n\\n\\n\\n\\n\\n  \\n\\n\\n\\n\\n\\n  \\n\\n\\n\\n\\n\\n  \\n\\n\\n\\n\\n\\n  \\n\\n\\n\\n\\n\\n  \\n\\n\\n\\n\\n\\n ' id='run-e893700f-e2d0-4df8-ad86-17525dcee318-0'\n"
>>>>>>> cccc8fbe
     ]
    }
   ],
   "source": [
    "from langchain_core.messages import HumanMessage\n",
    "\n",
    "messages = [\n",
    "    HumanMessage(\n",
    "        content=\"What color is the sky at different times of the day? Respond using JSON\"\n",
    "    )\n",
    "]\n",
    "\n",
    "chat_model_response = llm.invoke(messages)\n",
    "print(chat_model_response)"
   ]
  },
  {
   "cell_type": "code",
<<<<<<< HEAD
   "execution_count": 53,
=======
   "execution_count": 8,
>>>>>>> cccc8fbe
   "metadata": {},
   "outputs": [
    {
     "name": "stdout",
     "output_type": "stream",
     "text": [
      "\n",
<<<<<<< HEAD
      "{\n",
      "\"name\": \"John\",\n",
      "\"age\": 35,\n",
      "\"interests\": [\n",
      "\"pizza\"\n",
      "]\n",
      "}\n"
=======
      "Name: John\n",
      "Age: 35\n",
      "Likes: Pizza\n"
>>>>>>> cccc8fbe
     ]
    }
   ],
   "source": [
    "import json\n",
    "\n",
<<<<<<< HEAD
    "from langchain.schema import HumanMessage\n",
    "from langchain_community.chat_models import ChatOllama\n",
=======
    "from langchain_community.chat_models import ChatOllama\n",
    "from langchain_core.messages import HumanMessage\n",
>>>>>>> cccc8fbe
    "from langchain_core.output_parsers import StrOutputParser\n",
    "from langchain_core.prompts import ChatPromptTemplate\n",
    "\n",
    "json_schema = {\n",
    "    \"title\": \"Person\",\n",
    "    \"description\": \"Identifying information about a person.\",\n",
    "    \"type\": \"object\",\n",
    "    \"properties\": {\n",
    "        \"name\": {\"title\": \"Name\", \"description\": \"The person's name\", \"type\": \"string\"},\n",
    "        \"age\": {\"title\": \"Age\", \"description\": \"The person's age\", \"type\": \"integer\"},\n",
    "        \"fav_food\": {\n",
    "            \"title\": \"Fav Food\",\n",
    "            \"description\": \"The person's favorite food\",\n",
    "            \"type\": \"string\",\n",
    "        },\n",
    "    },\n",
    "    \"required\": [\"name\", \"age\"],\n",
    "}\n",
    "\n",
    "llm = ChatOllama(model=\"llama2\")\n",
    "\n",
    "messages = [\n",
    "    HumanMessage(\n",
    "        content=\"Please tell me about a person using the following JSON schema:\"\n",
    "    ),\n",
    "    HumanMessage(content=\"{dumps}\"),\n",
    "    HumanMessage(\n",
    "        content=\"Now, considering the schema, tell me about a person named John who is 35 years old and loves pizza.\"\n",
    "    ),\n",
    "]\n",
    "\n",
    "prompt = ChatPromptTemplate.from_messages(messages)\n",
    "dumps = json.dumps(json_schema, indent=2)\n",
    "\n",
    "chain = prompt | llm | StrOutputParser()\n",
    "\n",
    "print(chain.invoke({\"dumps\": dumps}))"
   ]
  },
  {
   "cell_type": "markdown",
   "metadata": {},
   "source": [
    "## Multi-modal\n",
    "\n",
    "Ollama has support for multi-modal LLMs, such as [bakllava](https://ollama.ai/library/bakllava) and [llava](https://ollama.ai/library/llava).\n",
    "\n",
    "Browse the full set of versions for models with `tags`, such as [Llava](https://ollama.ai/library/llava/tags).\n",
    "\n",
    "Download the desired LLM via `ollama pull bakllava`\n",
<<<<<<< HEAD
    "\n",
    "Be sure to update Ollama so that you have the most recent version to support multi-modal.\n",
    "\n",
=======
    "\n",
    "Be sure to update Ollama so that you have the most recent version to support multi-modal.\n",
    "\n",
>>>>>>> cccc8fbe
    "Check out the typical example of how to use ChatOllama multi-modal support below:"
   ]
  },
  {
   "cell_type": "code",
   "execution_count": 18,
   "metadata": {
    "scrolled": true
   },
   "outputs": [
    {
     "name": "stdout",
     "output_type": "stream",
     "text": [
      "Note: you may need to restart the kernel to use updated packages.\n"
     ]
    }
   ],
   "source": [
    "pip install --upgrade --quiet  pillow"
   ]
  },
  {
   "cell_type": "code",
   "execution_count": 1,
   "metadata": {},
   "outputs": [
    {
     "data": {
      "text/html": [
       "<img src=\"data:image/jpeg;base64,/9j/4AAQSkZJRgABAQAAAQABAAD/2wBDAAgGBgcGBQgHBwcJCQgKDBQNDAsLDBkSEw8UHRofHh0aHBwgJC4nICIsIxwcKDcpLDAxNDQ0Hyc5PTgyPC4zNDL/2wBDAQkJCQwLDBgNDRgyIRwhMjIyMjIyMjIyMjIyMjIyMjIyMjIyMjIyMjIyMjIyMjIyMjIyMjIyMjIyMjIyMjIyMjL/wAARCAIcA8ADASIAAhEBAxEB/8QAHwAAAQUBAQEBAQEAAAAAAAAAAAECAwQFBgcICQoL/8QAtRAAAgEDAwIEAwUFBAQAAAF9AQIDAAQRBRIhMUEGE1FhByJxFDKBkaEII0KxwRVS0fAkM2JyggkKFhcYGRolJicoKSo0NTY3ODk6Q0RFRkdISUpTVFVWV1hZWmNkZWZnaGlqc3R1dnd4eXqDhIWGh4iJipKTlJWWl5iZmqKjpKWmp6ipqrKztLW2t7i5usLDxMXGx8jJytLT1NXW19jZ2uHi4+Tl5ufo6erx8vP09fb3+Pn6/8QAHwEAAwEBAQEBAQEBAQAAAAAAAAECAwQFBgcICQoL/8QAtREAAgECBAQDBAcFBAQAAQJ3AAECAxEEBSExBhJBUQdhcRMiMoEIFEKRobHBCSMzUvAVYnLRChYkNOEl8RcYGRomJygpKjU2Nzg5OkNERUZHSElKU1RVVldYWVpjZGVmZ2hpanN0dXZ3eHl6goOEhYaHiImKkpOUlZaXmJmaoqOkpaanqKmqsrO0tba3uLm6wsPExcbHyMnK0tPU1dbX2Nna4uPk5ebn6Onq8vP09fb3+Pn6/9oADAMBAAIRAxEAPwD3eilpK0ICiiigAooooASilpKACiiigAooooAMUlLRTASilpKACkpaKAEooooEFJS0UDEopcUlMBKKWigBKKMUUCCiiigYUUUUAFFFFABSUtFACUUuKSgAooooASilpKYBRRRQAUUUUAFFFFAwopKWgQlFLSUDEopaKYCUUUUAFFFFABRRRQAUUUUAJRS0UAJRRRTASiloxQAlFFFACd6WiigYYpKWigBKKWkpgJRS0lABRRRQMSiloxTASiiigApKWigBKKWkoAKSlopgJRRRQMKSlooASiiigBMUUtFAxKQilxRTEJRS0lAwxSUtFACUUUUAFJS0UxiUYpaSgBKKWkoASjFLRTGNopaKAEopaSgAxSUtFMDZoooriMBKKWkpgFFFFABRRRQAUlLRQAlFLijFACUUUUAFFFFACUUtFMBKSlooEJRS4pKACiiigYlJmnUlMAoNFFACUtFGKAEooooAKKKKACiiigAooooASig0uKAEooooAKSlooASilpKYBRRRQAUUUUAFFFFABRiiigYlGKWjFACYpKWimAlFFFABRRRQAUd6KKACijvRQAlFLSUAFFFFMBKKWkoAKKKKBhRRRQAlFLRQAlJS0UwEopcUlABRiiigYlFLSUwCiiigApKWigBKKKKAEopaKYxKMUUUAJRS0YoASiiigBKKWjFAxKQ0tFMBKMUuKSgBKKWjFAxKKKKACkpaKYCYpKWigBKKMUUDEopcUlMBKKWkoA2aKWkrjMAooopgJRS0lABXzp4m+NHifXvETaT4LjMUJkMUDRQiWa4x/FhgQBxngZA6n0+imUOpVuhGDXyPc2PiL4O+O0vBbB1hdxbzSoTFcxkEdexweQOQf1ljRu3Pj74reCbqCXXvOMMh+WO9t0McnqAyjIPsDXtOn/EG11T4aXHjC0tixt7eR5bRpMFZEHKFsdO4OOhBx2rhIfiv4F+INlDo/jHTZLNfNWRfMlYw7wCAd6FWXqeoA560/4k/DeC08EpN4TuE0/SLKO4vLqAXMri53LHggknPEfc459zQM6j4afE5viFcajE+krY/Y1jbIuPM37i3+yMdK9Dr5J+FXhPWPE+sTyaVqi2S2Lwyzgu6+au48fL16Hr61b+JGu65Y/F3U10zUL1JIrqIwRRyMRu2oQAnQ89sc0X0Cx9VUV4P4H0nxZ8P5Nc8X+Lkma3XTXIWa7EjvKXQqp5OCcYz2zXF6Vb+OfjFrd466oUjgAd/MmaO3hDE7VVVB54PbtkmncVj6sor5f0Hxd4q+Fvjj+xdfu5rixSRVuYXlMibGHEkZbpwc9s9CAelj456vqVl8RRHaahdQRiziYJFMyjOW5wDii4WPpelr5c8ZeDviDYaJ/wl+u6v5pZleSNLpvMg3kAcABQMkDCnivQ/hv8RLpvhPquq6xK93caMWQO7ZaVdoKBj65O3Pp1ouFj2Civk3RbTxx8WvEF3LFqjhocSySSzPHDBnhVVVBx0OAB2JJ71neIrjxfoHihNH1rWLx7m08uMFLpmVk6qQe4we/Pbtii4WPsKilryL9oG9u7Hwnpb2lzNbub7aWicoSNjcZFO4rHrdFfJ2geHviH440y2mtJby4020YxxPNdhFzuLHGSCxyx559M8Yrq/i14/wBc1LxcfCHh64mgijkS3f7O+17iZsDbuHIAJ247nOc8UXHY+hq5zxz4pPg3wpc62LMXZhZF8oybM7mC9cH19K+e9e8L+PPhfBZ622skLJMFLWty7hZMEgOrABgQD6jj6Vp+PzqnjfwNYeOhfLDZxW0drdWIdhunErKzhfu4O4HnnFK4WPYfhz47bx9o11ftpwsTBceTsE3mbvlDZztHrXZV81fBPwnq+p6hDr1rqawafY3m2e13uDKdoPQcHqOtN8Y+MvEnxB8eN4a8P3UsNl57W8EUUpQS7c7pHI6jgtjsB0z1d9AsfS9FfLGr2fjn4PatYzvqoeOfcyeVM8kMmMblZWA55Hbvwc9O4+MfiSXUfh14b1nTbi4tVvZRLiOUqRmMnaSDzg8UXCx7fRXy/ovhH4heOPBsV/FrBOm26yLbQTXThpsMS2AAQTnIyxzxjpirvwi8Ra3rI1vwi2pTMt7ps32SSaRibeXG0EHqB82ePT60cwWO91n4xvpPxDPhX+w1lUXUVv8AaTdYPz7eduztu6Zre+KcXimXwiF8JtOLzz1M32d9spi2tnaeuc7enNfNOr+HdS07x8dAuL5ZdRF1FD9qDsRvbbhsn5uMj8q9T8f6Vrngr4O6fY3WsSzXv9sAtcQzPkqY5CFyeccdOlK4WPTfhvH4ki8G26eKmkOo72x5rBpPLz8u8jv198YzzXW15J8NPEraP8FrrXtRmluTayTv+8kJZyCAq5PqSB+NeY6Xb+OPjBrd466oVjgAd/NmaOCEMTtVVXPPB7Z4yTTuB9U0V8w6F4u8U/C7xt/YuvXcs9ksircwPKZE2MOJIyeRwc9s9CAelj446vqVl8RBHa6hdQRiziYLFMyjOW5wDRzaBY+lqK+XvGPg/wCIFjon/CXa5q3mksrSRpdP5kG8gDjAUDJAwp4zXq/wT8UX/iTwZKmpTtcXVjOYfNc5Z02gqWPc8kZ9qaetgselUVHPIYbeWVY2kZELBF6sQM4HvXzpNoPxQ+IfiGVdUN7pNq6lts2+K3jUdFCj7x5+p7mhsLH0dRXy94e8Q+Jvhv8AEaPQr/UXuLZbmOC6gMrPEyPjDrnocMCMY9DVz45atqVl8RPLtdQuoIxZxNsimZVzlucA0ubQLH0rRXy/4x8H/ECx0T/hLtd1YyksryRpdP5kG8gDjAUDJAwp4r1D4QeMrrVvh/eXOs3DzyaU7q8zHLtEEDgk9yORnvgU0wseoV86fHvVdRsvHVlFaX91bxnTY2KRTMgz5svOAevArnY77xh8XfGMtva3rxghpViaZkgtogeMgd+QM4JJP5YnjvR/EWga7DpviS6N1cQ2yiCXzTIGhLMRgnnG4uOeR9MVLlcaPrnRWZ9B05mJZmtYiSTkk7RV6qGhj/in9N/69Yv/AEEV5h+0BfXdj4b0lrS6nt2a7IYxSFCRsPXFXeyuI9eorg/g/cT3Xwu0ya4mkmlJnzJIxZj+9cDk15H8EdW1K8+I0UV1qF1PGbaU7JZmYZwOcE0uYLH0xRXyWb/xTf8AxLvtN0XVbxLue/uIYh9oIVQWcHqeAFzyOR25xU/iLR/G/wALtVs72fV3L3BLpcW9w7o7LjKuGAz16EYI/HBzBY+raK8a8b/E7UV+FOiavpJNtd6ufLkmUf6kpkSBc9DuGAfTPfp57pHgjxT4j8JP4q07Xnu7tS2bRLh2uOGIPIP3u4HcUc3YLH1PSV5r8LNZ8UpomoweMrW9hFioliu7yJlZ48EsCT94rjOevNeTz634v+L/AIwksNNu5La1O547fzWSKCIHG59v3jyBnBOTgYFHMFj6ir52+PeqahZeObGK0v7qCI6ajFIpmQZ82XnAPXgflWQuqeL/AIPeMLez1G+e5tGVJJIVmaSKaEkg7d33W4IzgEEdx1sfH+VJ/HGmzRnKSaTEyn1BklIpN3Qzt/jBf3lp8J9BntrueGV7m3DSRyFWIMEhIJB55Ga2/gldXF58OopbqeWeT7VKN8rlmxkdzXOfGj/kkHh7/r6tv/SeSt34E/8AJNYv+vqX+Ypr4gPS6KKKsQUUUUAFFFFAAaSlooASiiimAYpKWigBKKWkoAKKKKBhRRRQAlFLSUwDFJS0UAJRRRQMMUlLRQAlFFFMApKWigBKKWjFACUlLRQAlFLSUxhSUtFACUUtJQAUlLRQAlFLSUDExRS0UxCUlLRQMSilpKADvRRRTASiloxQMbRS0UAJikpaKYGxRRRXGYiUUtJQMKKKKYinqlxPaaTe3NrB59xDA8kUX/PRwpIXj1PFeQ+D/jNY+M9YfRPE2nabZ2c8R2GZ90cj5GEYMMcjPXuMd69qrybxf8CNF8Q6hLqGl3j6VczEvJGsYkiZjySFyCpPsce1JjRw/wAaPCHg3RNPtdQ0GWC2v5pwrWcEwZXQqSXC5O3BAHGBz0ra8E315ffs4+IY7lndbWO5hgLHP7sRq2B7Asw9ulN0/wDZujW5RtS8Rs8IPzR21ttZh7MWOPyNew2XhjSdP8Mf8I7bWqpphgaBos/eVgQ2T3JycmlYdzw39nO8trfVddhnuIopJYoTGrsAWwzZx69RXPeMv+ThW/7Ctr/7TrtB+zn5OrpPbeJMWqSB1WS13OADkAkMAfrgfSui1n4M/wBr/EM+K/7f8rN1Fc/Zfse77m35d+8ddvXHGaNQOg+LVlLf/C7XoYAxcQrLhRk7UkVz+imvM/2d9c060TWdMubmKC6laOaISOF8xQCCBnqRxx7/AFr39lV1KuoZWGCCMgivFvEP7PGnX1/Jc6JqzafE53fZZYfNRT/stuBA9jn602JHnnxm1K28R/E0xaS63RjiitA0J3CSTJOAR15bH1FP+OkJt/H8MBYsY9OgQse+NwzXrXgb4KaT4S1OPVLy8fU7+E7oC0flxxN/eC5OT6EnjrjvTPH/AMG/+E58S/2x/b32L9wkXlfY/M+7nnO9fX0pWHc0PjF/yRzVv922/wDR0deR+CrWW8+BnjiKEMXEsUny9cIVc/opr33xj4W/4Szwdd+H/tn2X7QIx5/l79ux1b7uRnO3HWsf4f8Aw+i8AaPqNnPqaX8N0/mSM8AiVVC4IILMCMU+ojzf9njXNOs/7Z0y6uYoLmZo5YvMYL5gAYEAnuMg49/rXHfFq/tNR+LF1NZXEVxEpgQvG25dwVQRkdcHitCXwX8P/EOpXc2ieNoNItkmZfs2oxgYUH70blxuU9gecdea42fSLGTxvBpHh66l1C3a4igiuGTaZnO0MwHZd2ce3ekM+068b/aL/wCRP0r/AK//AP2m9eyiuN+I3gP/AIT/AEe1sP7S+wfZ5/O8zyPN3fKVxjcuOvWqexKMz4H/APJK9O/66z/+jGrwHx5p5tfizq9vfXD2kcuomRrjYWMccjbg4A5OA2eOuK+oPA/hb/hDPCtton2z7Z5Lu3neV5e7cxb7uT6+tZfj34Y6P47WOe4d7TUYk2R3cQyduc7WU/eHJ7gj1pW0H1PINV+E+l2OjHUr/wCI9o1lt3owh8zf6bQJCWPPat7xD4bh8M/s83dra6rHqltPcxXMVzHHsUqzpgAZPpTLb9m/F2DdeJd1sDyIrTa7D6liB+teqP4E0Q+BX8IRwvHpjRbMhsuG3bt+e7bvm6Yz27UWC553+zveWy+GtUtWuI1uDe7xGXAYgooBA+oNeK2ejoPGzaPqWp/2VtupIJLyRCREwJAJGRgE4GcgDOele1+G/gNJoHiqx1b/AISFJorOdZlj+yEM+DnBO/j68/Suj8efB/R/Gl6dSjuX07UmwJJo03pKAMDcmRzjjII980rMdzy3XfhTpGj28M+r/EW0CSOFjzbmQnceoAkJx3J6CtT4taJ/wjnwp8LaT9sW8FtcsBcKu0OCrMCBk8YPrV/TP2coI7xX1TxA01sp5jt7fYzD/eLHH5Gu58b/AA0tvFvhzTNEtL0aXbaewMQEHmjaF2hcbl7d8mnYVyD4K/8AJJ9K/wB6f/0a9eNfAf8A5KXF/wBekv8AIV9C+CvDH/CH+E7XQ/tn2v7OZD53leXu3OW+7k46461xvgP4N/8ACE+Jk1j+3vtu2J4/K+yeX97vnef5U7bBc8p8bypbfHyaaZxHHHqVs7sxwFAEZJPtivS/2gZ4rj4d2EkMqSIdUjwyMGH+ql7irnxB+DVt4z1s6zaal9hvJFVZ1eLzEkKjAbqCDgAdxwPxif4MNL8OoPCja8FMeo/bjci0yD8jLt27/fOc/hSswuctoFnLf/sx6xDCGLiV5cLycJIjn9FNO/Z61vTrRNZ0y5uYoLmVo5ohIwXzFAIIGepHHHv9a9W8C+D18GeFhojXgvl813Mhh8sEN225P868+8Q/s9adfX8lzomqtp8Tnd9llh81FP8AstuBA9jn60WA8++MmpW3iP4mGLSnW6McUVoGhO4SSZJwCOvLBfqKd8coTb+PoYSxYx6fAhY98bhmvWfA/wAFtJ8JanHql5ePqd9Ed0BaPy44j6hcnJ9CTx1xnmmePvg7/wAJx4k/tf8At37F+4SLyvsnmfdzznevr6UWY7mh8Yf+SPar/u2//o6OuX/Zz/5F3Wv+vtP/AECvSfGHhj/hLPB91oH2z7L9oEY8/wArft2OrfdyM52461l/DnwB/wAIBp17af2n9v8AtMqy7vI8rbgYxjc2adtRX0Om1rUDpOhajqITf9ktpJ9n97YpbH6V8xeF7TUvi14uuIdf8RywKImn2lsgjIGyNCdqgZz/AEPWvqiaKOeF4ZkV4pFKujchlIwQfwrxHVf2dbafUXl0vXmtrR2yIZrfzGjHoGDDI+oH1NDuCPKdZ0jTtB+Iw0zS777bZ291Cq3BIO4/KWGRxwxI/Cul+Pf/ACUj/tyi/m1dlL+zpAs8Mll4nmhKKpPmWYkJcckjDjA9ucepre8d/B1vG/iEas+v/ZG8hITGLPfkrnnPmD16UrMdzR+MH/JHtV/3bf8A9HR1wPwdtZb34YeNLSEMZZ45I0C9dxhYDH4mvXvGHhj/AISvwddaB9s+y/aBGPP8rft2OrfdyM52461mfDnwB/wgGnXtp/af2/7TKsm7yPK24GMY3NmnbUXQ8a+AesWGmeL723vZ44Gu7XZC0jBQzBgduT3Iyfwqv8edSstS8fwfYrmK4FvYRwymJtwV98jbc+uGH5133ir4B2GsavPqGkap/ZwncvJbvB5iBickqdwIHtz+HSqM/wCzlatBAsHiSWOVVPnO9mHEjZ4IG8bRjjGT9aVnsM9h0P8A5F/Tf+vWL/0EV5V+0UjHwrpMgHyrfEE+5RsfyNeuWNt9i0+2td+/yIlj3YxuwAM47dKy/Fvhaw8Y+H5tI1DesbkOkqY3RuOjDP4j3BIqnsScP8IfEWj2XwotxdajbQGyacXAkkAKZdmHGc9CPrXl3wI/5KXF/wBekv8AIV2Fn+zlGl8rXviNpbRWBKQ2ux3HcZLEL9ea6TwN8HB4K8TrrK679sVYnjEJtPL4bvu3n+VLUq6PI/DV9a6d8dhc3k6QW66rcBpJDhVyXUZPbkjmu4/aD1zTrjTdI0y3uYZrkTNcMI3DbE24GcdMk8fSvObPQYfE/wAXbvRriWSGO61C5UyR4ypBcg8+4FelaZ+zrbQ6ikmpa81zZowJhitvLaQehbcdv4A/UUlewFSwuPCtj8FPD+leMlu1jvzPPbNDES8ZEhwyntw4PcENXOaj8MJtO8Mnxh4X8Sx3GnxxeeGYmCZR3GQSNw6YyDnive/EngjRPE/h6PRby28u3gULavFw1uQMAr+HGDwa8oP7Oc3nFF8TqLcnPNmd35b8frTaYFn4Y+Ktb8Z+DfE+gahcSXdxDYsttcPzIfMR12sf4uQCCeeTXkXg7RrfXPEC6bda4uitIhCTyKSGcEfIfmGM89T1GO9fU/grwLpXgbTJLTTvMllmYNPcS43yEdOnQDJwPfvXJeMfgfpHiTU5dT069fS7qdi8yiLzI5GPJYDI2knrg49qHF2C559qnwo0ix1Gzs9Q+IVp9ru38uJGti5z2yRIdozxk4GTVT442Z07xPolk0nmtb6JBEZMY3FXkGce+K7bQf2e7CzvkuNa1dr6JGB+zQw+WrezNknHsMfWt74g/CNfHWu22pLrX2BYLVbYRC08zIDO2c7xj72MY7UWdguYPxo/5JB4e/6+rb/0nkrd+BP/ACTSL/r6m/mK2PGngD/hL/B+n6B/af2T7HLHJ5/keZv2RsmNu4Yzuz1NX/AnhH/hCvDSaP8Abvtu2V5PN8ry/vdsZP8AOmlqFzpaSloqxCUUtJQAUUUUAFFFFABRRRQAUlLRQAlGKKKYBSUtFACUUUUAFFFFAwpKWjmgBKKWkpgJRS0lABRRRQMSilopgJRRRQAUYoooASilpKACkpaKYCUUuKSgYlFLRQAlFFFABikpaKAEoxS4pKAEopaSmMKSiloASilpKYBRiiigBKKWkoGa9FFFchiFFFFACUUtJQMKKKKYhKKWkoAKKKKACiiigAooooAKjmijnheGaNZIpFKujDIYEYII7jFSUUAeSat+z74Xvrtp7K7vtPVjkwxsroPpuGR+ZrofB3wo8OeDLoXtok93fgELcXLAlAeDtAAA474z713VJSsMKSloqhCUtJS5oAKSiigAooooEJRS0UDG0UtJTAKKKKBBRRRQAUUYooGJRS0YoASiijFAgooooGFFFFABRiiigApKWigBKKXFJQB53pXwh0rSvGo8Txajevci4kuPJYLsy+7I6Zx81eiYoootYBKKWkpgFFFFABRRRQAUUUUAFFFFAxKKWjFADaKWimAlFFFABRRRQAUUUUAFFFFACUUUuKAEooopgJRS0YoASiiigYUUUUAFJS0UAJRiiimAlFLSUAFGKKKBiUUtGKYCUUUUAFJS0UAJRRiigApKWimAlFFFAxKKWigBKKKKAEIoxS0UDEpKWimIbS0tJigYYpKWjFACUUUUwNaiiiuQzCiiigQUUUUAJRS0lAwooopiEopaKAEooooAKKKKACiiigAooooASilpKACjFFFMQlFLRQMSilFJQAUUUUCCkpaKBjaKWkpiCiiigAooooAKKKKBhRRRQAlLRRQAUlBooAKKKKACiiigAo60UUAJRS0UAJRRRQAUlLRQAlFLikpgFFFFABRiiigBKWiigApKWigYlFLSUAJRS0YpgJRRRQAUUUUAFFFFABRRRQAlFLSUAFJS0UwEopaSgAooooGFFFJQAUUtFACYpKWimAlFLSUAFJS0UDEopaSmAUUUUAFJS0UAJRRRQAlFLRimMSkpaKAEopaSgAooooASilpMUAGKSlopgJRRiigZq0UtGK5TMSiiigAooooEFFFFACUUtJQMKKKKYgooooASilpKACiiigAooooAKKKKAEopaSgAooooEFJS0UxiUUtJQIKKrXd/bWKbp5VU9l6k/QVzOpeKn8tzCVtoV6yORnH8hWlOlOeyLjBs6W7v7ayTdPKqnsvUn6CudvPFEzNi2RYkB6vyT/QV51q/jiCN3FmGupj1kcnbn+Z/zzXGX+rXupy77qdmAOVQcKv0FetQyxvWZtGkup9C2PiWCbCXa+S/94cqf8K3EdZEDoysp6EHINfOGl+LdQsMJK32mEfwyH5h9G6/nmu80HxhBOw+x3RhlPWCTjP4dD+HNZYjLpQ1iKVLseqUVhWPiWCXCXa+U/8AeHKn/CttHSRQ0bKynoQcg15soSi7NGLi1uOoooqSQooooAKKKKBhRiiigBKKWkoAKKWkoAKKKKACiiigAooooASilpKACiiigQYpKWimMSiiigAooooAKKKKACiiigAoxRRQMSkpaKYCUUtJQAUUVBc3kFom6eVU9Bnk/QUJN6ICeoLm8t7RN08qoOw7n6Cuev8AxM2xvIAhjHWR8Zx/SuA1fxvbRO4ti15Oerk/IPx6n8Pzrro4OdR7Gsabe56DeeJZCSLZRGg/jfk/l2qxZeI43wl2mw/31GR+I6ivAtR1m+1R83MxKdo14Ufh/jVzS/FGoabtQv8AaIB/yzl5wPY9R/KvRllnuabmnslY+jI5I5kDxurqehByKdXleh+Mba4dfs9w1tOesUhxu+nY/wA67ey8RxvhLtNh/vryPxHUV5lXCzpu1jKVNo3aKbHJHMgeN1ZT0IORTq5zMKSlooASilpKACkpaKBgKSlooASilpKYCUUtFACUUUUDCkpaKYCUUUUAFFFFACUUtGKAEpMUtFMBKKWkoGFJS0UAJRS0lABSUtFACUlOpMUDNWiiiuYyCjFFFAxKKWjFACUUUUCCiiigBKKWkoGFFFFMQUUUUAFJS0UAJRS0lABRRRQAUUUUAJRS0lABRVW71C2sU3Tyqp7L1J+grmtS8VP5bmErbQr1lcjOP5CtadGc9kVGLZ0t5f2tim6eVVPZepP0Fc1qXip/LcwlbaFesjkZx/IV53q/jmCN3FmGupj1lfO3P8z+n1ri9Q1a91OTddTs4HROir9B0r18NlTeszaNLudpq/jiCN3FmGupj1kfO3P8z+n1rjNQ1a91OTddTs4HROir9BVKivYp4eFPZGySQtFFFbDCgcciiipaA39M8WahYYSVvtMI/hkPzD6N1/PNd5oPjCCdh9jujDKesEnGfw6H8Oa8kpc45FctbC06nQTimfSNj4lgmwl2vlP/AHhyp/wrbR1kQPGwZT0IOQa+cdM8WahYbUlb7TCP4ZD8w+h6/nmu80HxhBOwFndGGU9YJDjP4dD+HNePiMulHWJhKj2PVKKwrHxLDNhLpfKf+8OV/wDrVto6yIHRlZT0IOQa82UJRdmjFxa3HUUUVJIUUUUAFFFFAwpKWigBKKKWgQlFLSUDCiiigAooooAKSlooASilpKACiiigBKKWjFMBKKKKACiiigApKWigYUUYqvc3lvZpunlVB2Hc/QU0m9gsT1Bc3lvaJunlVB2Hc/QVz2oeJ22N9nAhjHWSQjOP5CvP9Y8cW0TuLYteTnq5PyD8ep/D8666GCqVXsaRpt7nf6h4mba32cCGMdZJCM4/kK4DV/G9tE7i2LXk56uT8g/Hqfw/OuK1HWb7VHzczkp2jXhR+H+NUK9uhl0KavI3jBIv6jrN9qj5uZiU7Rrwo/D/ABqjSUtd6ioqyRYUUUUAFbemeKNQ03CF/tEI/wCWcpzgex6j+XtWJRUShGSs0B6rofjG2uHX7PctbXB6xSHG76dj/Ou3svEcb4S7XYf76jI/LqK+dK29L8UahpuEL/aIB/yzlPQex6j+VebXy+M9YmcqaZ9FxyJKgeNldT0IORTq8r0PxjbXDr9nuWtpz1ikON307H+ddvZeI43wl2mw/wB9eR+I6ivIq4WdN7GMqbRu0U2ORJUDxurqehU5FOrnMxKKWigBKKKKACiiigYUlFLTASiiigBKKWkxQAUUUUDEopaMUwEooooAKSlooASilpKADFJS0UwEopcUlAxDRS0YoASiiigDUooormICiiigAooooEFJS0UAJRS0lABRRRQAlFLSUDCiiimIKKKKACiiigBKKWigBKKq3moWtiu6eVVPZerH6CuZ1PxXIY3MJW2hXrI5GcfXoK1p0Z1H7qKUGzprvULWxTdcSqp7KOWP0Fczqfit/LcwlbaEDmRyM4+vQV53q/jm3jdxZg3Ux6yvnbn+Z/T61xWoate6pJuu52cDonRV+g6V7GGylvWZtGkup2mr+OYI3cWYN1Mesrk7c/zP6fWuM1DVr3U5N13OzgdE6Kv0HSqNLXtUsNTpL3UbJJBRRRWwxaKSlpAFLSUUgFooopAFFFFSAZpaSlpNAb2meLNQsMJK32mEfwyH5h9G6/nmu80HxhBOw+x3RhlPWCTjP4dD+HNeS0dORXLVwtOothOKZ9I2PiWCXCXS+U/94cqf8K20dZEDowZT0I5Br5x0zxZf2G1JW+0wj+GQ/MPoev55rvNB8XwTuPsd0YZT1gkOM/h0P4c149fLpR1iYSpdj1SisKy8Swy4S6Xyn/vDlT/hW2kiSIGRlZT0IORXnShKOjRi4tbjqKKKkkKKKKBhRRRQAUlLRQAYpKWkoAKKKKACiiigApKWigBKKWigBKKKKACiiigBKKWq91eW9mm6eVUHYdz9BTWuiBE9QXN5b2ibp5VX0Hc/QVzuoeJ22N9nAhjHWWTGcfyFefax44toncWxa8nPVy3yA/Xqfw/Ou2hgqlV7Gsabe56DqHidtjfZwIYx1kkIzj+Qrz/WPHFtE7i2LXk56uW+QH69T+H51xOpazf6q+bmclO0a8IPw/xrPr28PlsKesjaMEjQ1HWb/VXzdTkp2jXhB+H+NUKKK9FRUVZI0ClpKKAFooopALRSUtIAooopAFLSUUgFra0zxRqGm7UL/aIB/wAs5TnA9j1H8vasWionCMlZoD1TQ/GNtcOv2e4a2nPWKQ43fTsf5129l4jjfCXaeWf76jI/Edq+dK2tM8UahpuEL/aIB/yzlPQex6j+XtXnV8vjPWJnKmmfRkciSoHjdXU9CDkU6vK9D8Y21w6/Z7hra4PWKQ43fTsf5129l4jjfCXa7D/fXkfiOoryKuFnTexjKm0btFNjlSVA8bq6noQcinVzmYlFLRigBKKKKAEpaKKBiUUUtMBtFLRQAlFKaSgAooooGJRS0lMAooooAKSlooASilpKAEopaKYCUUUUDNOiiiuYgKKKKACiiigQUUUUDCiiigQlFLSUAFFFFACUUtJQMKKKKYgoqreaha2KbriVVPZepP0FcxqfiyTy3MJW2hXrI5GcfU8CtKdGdR+6ilFs6e81C1sU3XEqqeyjkn6CuY1PxXJ5bmErbQjrK5GcfXoK861fx1bxu62YN1Mesrk7c/zP6fWuK1DVr3VJN13OzgdE6Kv0HSvawuUN+9M2jSXU7XV/HUEbutmGupj1lcnbn+Z/T61xeoate6pJvu52cDonRV+g6VRpa9ylhadJe6jZKwUtJRWwxaSlpDSAWikpaQBRRRSAWikpaQBS0lFIBaKKKQBRRRUgGaWkpaQBQPUGiik0BvaZ4sv7DCSt9phH8Mh+YfQ9fzzXeaD4wgnYfY7owynrBIcZ/Dofw5ryWgHHIrmq4WFToJxTPpGx8Swy4S7Xyn/vDlT/AIVto6yIGRlZT0IORXzjpniy/sMJK32mEfwyH5h9D1/PNd5oPi+Cdh9jujDKesEhxn8Oh/DmvHr5fKOsTCVLseqUVg2PiWGXCXS+U394cqf8K3EkSRAyMrKehByK86UJRdmjFxa3HUUUVJIUUUUDCiiigBKKWigBKKWkoEFFGKKBhRRRQAUUVXur23s03TyqnoM8n6Cmk3sOxPUFzeW9mm6eVU9B3P0Fc7qHihtjfZwIYx1kkxnH8hXnuseObaJ3FsWvJz1kJ+TP16n8PzrsoYGpVexpGm3uehah4nbY32cCGMdZJMZx/IV57rHjm2idxbFryc9XJ+TP16n8PzriNS1q/wBVfN1OSnaNeEH4f41Qr3sPlcKeszaMEjQ1HWr/AFV83U5Kdo14Qfh/jVCiivSjBRVoosWikpaYxKWkNFIBaKKKQBS0lFSAtFFFIBaKSlpAFFFFIApaSikAtFFFIArb0zxRqGm7UL/aIB/yzl5wPY9R/KsSis5QUlZoLHqmh+MLa4dfs9w1tOesUhxu+nY/zrt7LxFG+Fu02H++vI/EdRXzpW3pnijUNOwhf7RCP+Wcp6D2PUfy9q8+vgIy1iZyppn0XHKkqB43V1PQg5FOryvQ/GFtcOPs9w1tOesUhxu+nY/zrt7LxHG+Eu02H++vI/EdRXk1cNOmzGUGjdpKSOVJUDxurqehByKdXOZiUUuKSgApKWigYUUUnegAopaMUAJSUtFMBKKWkoAKSlopjEopcUlABRRRQAYpKWjFACUUUUAaVFFFc5IUUUUAFFFFABRRRQAUUUUCCiiigBKKWkoAKKq3moWtim64lVT2UcsfoK5fVPFknluYSttCvWRyM4+p4Fa06M6j91FKLZ095qFrYpunlVT2UcsfoK5jU/FcnluYSttCOsjkZx9egrznWPHdvG7rZhrqY9ZXztz/ADP6fWuK1DVr3VJN93OzgdE6Kv0HSvbwuTyl70zeNPudrq/jqCN3WzDXUx6yvnbn+Z/T61xeoate6pJvu52cDonRV+g6VRor3qOFp0vhRqkhaKSlrcYUUUUgFopKWkAUtJRUgLSUtIaQC0UlLSAKKKKQC0UlLSAKWkopALRRRSAKKKKkAzS0lLSAKKKKQBS+4/SkopNAb+meLL+w2xyt9phH8Mh+YfRuv55ru9C8XwTsPsd0YZT1gkOM/h0P4c15NR05rmq4aFToJxTPpCx8SwS4S7Xyn/vDlT/hW2jrIgdGVlPQg5FfOWmeK7+wwkrfaYR/DIfmH0PX8813eheL4J2H2O6MMp6wSHGfw6H8Oa8ivl8o6xMJUex6pRWDZeJYZcJdL5T/AN4cqf8ACtxJElQOjKynoQcivOlCUXZoxcWh1FFFSSJmloooGFJS0UAFJS1Xur23s03zyqg7DufoKEm9gsT1BdXtvZpvnlVB2Hc/QVzmoeKH2N9nAhjHWSTGcfyFeeaz46tYncWxa8nPWQn5Afr3/D867sPgKtZ6I1jTb3PQ9Q8UNsb7OBDGOskmM4/kK881jxzawu4ti15Oerk/ID9ep/D864nUdav9VfN1OSnaNeEH4f481n17+GyqFPWZtGCRoalrV/qr5upyU7Rrwg/D/HmqFJRXqRgoq0VYsWiiimMKWkoqQFooopALRSUtIBKWkNFIBaKKKQBS0lFSAtFFFIBaKSlpAFFFFIApaSikAtFFFIAoooqQFra0zxRqGnbUL/aIR/yzlOcD2PUfy9qxKM1EoKSs0Fj1TQ/GFtcOv2e4a2nPWKQ43fTsf5129l4ijfCXabD/AH15H4jqK+da2tM8Uahp2EL/AGiEf8s5DnA9j1H8vauCvgIy1iRKmmfRccqSoHjdXU9CDkU6vK9D8YW1w4+z3DW056xSHG76dj/Ou3svEcb4S7TYf768j8R1FeTVw04MwlTaN3FJSRypKgeN1dT0IORTq5zMSiiigAooooGJ3paKSgAopaSmAlFLRigBKKKKBiUUtFMBKKXFJQAUUUUAaVGKKK5iRKKWkpgFFFFABRRRQAUUUUCCiiigArl/EGvXFncS28TLCiKGaQnnGMn6V0/avO/Gn+s1H/r3b/0CunCU1OolI0pq71OK1jx5bxu62Qa7mPWV87M/zP6fWuK1DV77VJN93OzgdE6Kv0A4qjRX3FDCUqK91HUkkLRSZpa6Bi0UlLSEFFFFSMWikpaQBRRRSAWikpaQBS0lFSAtJS0hpALRSUtIAooopALRSUtIApaSikAtFFFIAoooqQDNLSUtIAooopAFLSUUgFo6UUVLQze0zxXf2G1JW+0wj+GQ/MPoev55rvNA8WxXLYsrhopurQP3/DofwryWt/wf/wAjDH/1zb+VctehCUW7Eyimj6A0q+a/shM6KrZKnHSr1Yvhv/kG/wDA2rar5uokpNI4pbhRRRUEhRRRQBga7rM9nN9ng2pldxkPJ79O1eYaz47tYXcWxa9nPWQn5Afr1P4fnXdeKf8Aj+b/AK4/418+19FlOEp1Y80lsdVNKxoalrd/qz5upyU7Rrwg/D/HmqFJRX0cYRgrRVkai0tJRQAtFFFIApaSikMWiiikAUtJRUgLRRRSAWikpaQCUtIaKQC0UUUgClpKKkBaKKKQC0UlLSAKKKKQBS0lFIBaKKKQBRRRUgLRSUZpALW1pnijUNOwhf7RCP8AlnJ2Hseo/l7Vi0VEoKSs0G56poPi6C6kC2s7wXB/5ZP/ABfTsf516HpN+9/al5FVXVtpx0PAOa8A8Lf8jJZ/Vv8A0E17p4a/485f+uh/kK8bH0Yw2MasUjbooorzDnDFJS0UAJRRRQAUUUUDCkpaKAEoxS0lMBKKWkoAKKKKBiUUtFMDRooormJCiiigApKWigBKKWkpgFFFFABRRRQIQ9K878af6zUf+vdv/QK9EPSvO/Gn39S/69z/AOgV2YH+MjSnueDUtNzS19/0OoWlpKKQxaKTNLSAWikpaQgoooqRi0UlLSAKKKKQG54T8OnxRr0eli6FtvRn8zZvxgZ6ZFQeI9Dm8Oa9daXO29oWG2TGA6kZBx24PvjpXSfCX/kfrf8A64y/+g1ueLtMk8aWGhazZKDdyTf2dd4H3XDEBiB0Gdx+jCvJq4uVLF8kn7lvx1/yIcrM5uz8BT3HgSfxPLeiFUVnjt/KyXUHGd2eOc9j+tYt1pljD4dstQi1WKW8nkZZbIL80QBOCTn2HYda9h129g/4RLxPotnj7JpNpBbr/vYJbn6bR9Qa5RdMg1H4f+CrR1Crdak0cjrgEqZHB59cVz0sdUa56j05vLa1xKTOB0axTU9csLCRmRLm4jiZl6gMwBI9+as+J9Kh0PxJfabbvI8Vu+1WkI3EYB5wMd/SvTbjxlJpvxBtfDNnp1kmlRXMVuI/K+YMdvzg9iCeOO1YHiTw3b6z4y1uebXtM04rc7BHdS7Wb5FOR7c4/CtIY2TqqVRcsWr9+o1K7MC68OW1v8PrHxCs0pubi8MDRkjYFG/kcZz8vrXPQIktxHHJIIkZgrSHkKCeTXrI1d/CHwus3tBZ30qajJBDOw3xg7pPnX14BA+tUvFMsOuaZ4P16W1hjvLufy59i4D4YdfbIPX1pUcZPmaktG2k/wAdgUmcDrun2mmatLaWOox6hAgG24jGA2QDjqeh4rNr2mSwsE+JXiXVbq1SZNLsknjhKjG7ywc49cA/nmqnh7xZc+K9F8SrqNnZ+bBp8jxSxR4ZQVb5ec8cCkswkoJqN7JXd+4c2hw2q+HLbT/Bei61HNK09+7iRGI2qFJ6cZ7etc3XrDeJbjwz8L/DlxZ21tJcyNIqyTpu8sBmJwPU8Vj/ABLMN7Y+G9bW3jhudQtC8/lrgMQEP/sx69sVWGxVRz5JrRuST9AjLWx5/S0lFekWLRRRSAKKKKkAzS0lLSAKKKKQBS0lFIBa3vB3/Iwx/wC4/wDKsGt/wd/yMMf/AFzb+VZVfgYPY918Nf8AIM/4Ga2qxfDX/IM/4G1bVfKVfjZwy+JiUUtFQSJRRiigDjPFP/H63/XH/GvnuvoTxT/x+t/1x/xr56r63JP4b+R2U/hHUUlLXtmgClpKKQC0tJRUiFooopAFLSUUmMWiu4tPAFrDo9rqPiDxBb6T9rTfBC0ZkdlIzkjI9QeM4z2pj/D97TxRpFhPeJcabqZzDeW2PnXGTgc4PI9RzXD9foXaT2v07dn1J5kcVS10lz4d02C78RQyauts+mSMltDKuWucFhgHI54HQd+1c1W1OtCorx/rqNO4tFa/hbSIde8TWOmTyPHFO5DMmNwAUnjP0qrrFmmna5qFjEzNHbXMkKsx5IViMn34pe2j7T2fW1wvrYp0Vp2egXt7oV9rEPl/ZbJlWXLYbLEAYHfrWjN4ctovh9b+IRNKbmW8NuY8jYFw3PTOePWoliKcXa/W3zC6OapaQ0VqwForpPG3hy38Mara2ltNLKstok7NLjO4lhgYHTiubrKlVjVipx2GncKWkrpdR8OW1n4F0jXkmla4vZnjdCRsUKWHHGc/L60p1YwcU+rsJs5uiiir0GLRSUtIAooopAFLSUUgFooopAFFFFSAtFJRmkBs+Fv+Rks/q3/oJr3Tw1/x5y/9dD/IV4X4W/5GSz+rf+gmvdPDX/HnJ/10P8hXkZkZVdjcooorxjmEopaMUAJijFFFMBKKWkoAKKKKBhRRRQAlFLzRTASkpaKAEopaSgDRooornEFFFFABRRRQAUUUUwEopaSgAooooAQ9K878aff1L/r3P/oFeiHpXnfjT7+pf9e5/wDQK7MB/GRdPc8Fooor9B6HWLS03NLSAWlpKKkBaKTNLSAWikpaQgoooqRi0UlLSA6PwRr9r4a8SxaleRzSQrG6lYQC2SPcitvwV8QYfDDarHcQTzW9y5mgRAPlk565IwCMZIz0rgaK5K2DpVm+frb8CXFM63S/FkFv4c8SWV6s8t5qxDrIgBXdkkliTkcnsDSzeLYV8IeH9NtEmW/0u6a4MjqNhO9mGOcnqOorkaWpeCpN387/AIW/IOVHpz+M/Bd1rdv4iu9I1AaqpRnSMqY94wA33hkjHHToOO9cT4p1WDXPE19qVskiQ3D7lWQAMBgDkAn0rHopUcFToy5ot7W17AopHT3niO0uPh5YeHkjnF3b3ZnZyB5ZU7+Ac5z8w7VYufFVjN4c8N6csNwJtLnMszFV2sN2flOeTj1xXI0ho+qU/wAW/mwsj1HSfFMusfEfU9Q0vSri9sbu1C3Nq21ZPLVVUnGcE54AzzmtvS7bQ9O8J+J7jTtJ1KwRrR1eXUF2liVbCKCc8E/mRya8as7260+6S6s55IJ0+7JGxUitLVPFWu61bi31HU554Rg+WSApI6EgAZ/GuGrl0pSSg7R0/ATj2L+r+I7TUPBWiaNFHOtzYM7Ss6jYdxP3TnPfuBR4l8R2ms6B4esLeKdZdNt2ilMgADEhB8uCcj5T1xXMUV2xwsItNdG395VkLRSUtbjClpKKQC0UUUgCiiipAM0tJS0gCiiikAVv+Dv+Rhj/AOubfyrArf8AB3/Iwx/9c2/lWVb4GD2PdvDX/IN/4G1bVYvhr/kGf8DNbVfJ1fjZwy+JhRRRWZIYpMUtFMDi/FP/AB+t/wBcf8a+eq+hfFP/AB/N/wBcf8a+eq+uyP8Ahv5HZT+EKWkor3DQdRSUtSAClpKKQC0tJRUiFooopNAekpr3hrxNo+n6d4rju9PvrOERw3kSkhlwACRg9cemPcZq5aaLqOh+LvC0P9rf2lokkpaykU/KvByMZOOv41lP4t8MeI7OyHinTr0X9rGIvtNmw/eKOgYE/wCPOeRmpLj4gaWNX0COw0+e30XSHLqhIaVyRj1x39ec1866NbWEINLW6eqWj2ZnZ9DTgiR4vic7IpZZDtJGSPmlpt/rbeAfCfh+30i0tTcX9uLm5mmj3F8hTj6c49gBWDD4ysI4vGKmG5zrbbrfCr8gy5+f5uPvDpmt+2e31fwZosXiTw5q1wsClLO509Q/mRjACkA5XIAHPXGQaznTlTs6q92607+6vyYW7mxdTR3XjPwHdxW0VuLi1aXy4wAF3R5wPYZo0nxY+s+P9R8MXOm2X9ltJPHsEXLMpOWY9DuwT071U8ZaxY+HvF3hO4kt5I4bG1Ytax4Z41K7VXrjjGOvauL0PxTZaZ8Q7jxDNFcNaSTzyBEUF8PuxkZxnnnmopYZ1aXOo/ZdvW7BK6Ox0HxHf2Hw81/yvIzpUqwW2YhjbuA+Ydz71mxam9l8L9J1QorvFrfnMmBhvvkjHvWT4c8VaPbWevaZrNvdPYalIJFMAG9SCTg5P0/Kqd14hsZ/AkPh21iujPHfmdWdVwUO4AcHO7kdq3eFlzuPLvJO/lb/ADuOx6F/wj1mnxLPiPav9kfYDqG/b8m7bt6fT568e1O+bU9Uur51CtcStJtHRcnoP5V6Zqmr3+kfBiy0+/Roby7Y28aPw/khickHpxhfoRXlNbZdCTUpyd7e6vRDiezeN/HF54Y1fTrWzs7Rw9nHJM8qZaRSWGzPYcH86ePCOkXPxUjlNrGLNtPGoGDACeZu28jpjvj1rE1Xxh4H8Q3VpcappeptLaxKisu0eYBztYbumf5npWY3xJm/4Tw6+tnmz8n7L9mJGTDnOM9M55/T3rhhhq3JanFxdnfzJSfQ7ue3utZ0nVbXxJJoTQmJmsjaygvCwzjkjtx/k1y5sF1T4d+CbByQlxqLxsQcEAyODj8Kx7zVvAkNtevpuiXst3cIVjS7YCOEnuuGJ4/yRVWbxbCvg/QNNtEmS/0u6a4MjKuzO9mXHOT1HUCrp4arZcqa17Wto9dwSZ1up+M/7C8YDw5Z6XZDRYJEt5ITECZAQMnPrz369+tWG0SzhvfGfhW2iTbJbre2iYGVIUErn03bQPaseXxh4Nv9Wh8QX2j341ZNrNFGymF3Xox5zxgdvwNYmm+N5YfiD/wk17GxWRiJYoeTsK7QBnGcYX0yRRHDVHF8kWmlr5yQWZ2epeHbdvhouhwxg6vY20WoOgHzZctuGevA3D8q5n4mNFZ3+l6FAE2aZZojlRyXYDOfwCn8aksfiFHb/Ee78QyxTmxuEMJiUDeIwBt4JxnKgnnua5PX9VbW9fvtSIYC4mZ1DdQvRQfoMCtcJh60aqdTbf5voOKd9TOopKWvWNAooopAFLSUUgFooopAFFFFSBseFv8AkZLP6t/6Ca918Nf8ecv/AF0P8hXhXhb/AJGWz+rf+gmvdfDX/HnL/wBdD/IV4+ZmVU3KKKK8Y5gooooAKMUlLQAlFLSUwCkpaKAEopaSgApM0tFAwoxRRQAlFLRTAv0UUVziCiiigAooooAKKKKACiiigBKKWkpgIeled+NPv6l/17n/ANAr0Q9K878aff1L/r3b/wBArswH8ZGlPc8EpaSiv0LodQtFFFIBaWm5paQC0tJRUgLRSZpaQC0UlLSEFFdV4Z+H2t+KIxcW8aW9mT/x8TkgN67RjJ/l712J+Bs/l5GvR+Z6fZTj8939K8+rmWFpS5Zz1E5xXU8lorpfE/gTWvCoEt5EktqTgXEBLJnsDxlT+nua5qumlVhVjzU3dDTT2Ciiu28NfDDXPEFsl25jsrSQApJMCWceoUdvqRmorV6dCPNUdgbS3OKor1qT4HTCImPXkaT+61qVH57j/KuD8S+DtY8KzKNQhUwucJcRHdGx9PUH2OK56OPw9aXLCWv3CU09jBpaSvRNA+EWratZR3d7dR6ekgDKjIXfB7kZAH0zn1rWviKVBc1R2BtLc88pK9B8RfCbVtEsZL21uY7+GIFpAilHVRyTjJyPxzXnxpUcRTrx5qbuNNPYWikpa1GFFFFIBaKSlpAFLSUUgFooopAFFFFSAZpaSlpAFb/g7/kYY/8Arm38qwK3vB3/ACMUf/XNv5VlW+Bg9j3fw1/yDf8AgZrarF8Nf8g3/gZraPWvkqvxs4ZbhRRRWZIUUUUAcV4p/wCP5v8Arj/jXz1X0N4p/wCP5v8Arj/jXzzX1+Rfw38jsp/CLRSUte6aBS0lFIB1FJS1IAKWkopALS0lFSIWiiikAVs6X4r13Rbc2+nanPBCcnywQVGepAOcfhWNRWc6caitJXXmBYvL261C6e6vJ5J53OWkkYsT+NQUUU1FRVkAVLb3EtpcxXEDlJYnEiNjO1gcg/nUVFJpPRjNDVtb1LXblbjU7yS5lUYUtgBR6ADgfhVCiiojBRVoqyELRSUtMYlLSGikAtFFFIApaSipAWiiikAtFJS0gCiiikAUtJRSAWiiikBseFv+Rks/q3/oJr3Xw1/x5y/9dD/IV4V4W/5GWz+rf+gGvdfDP/HnL/10P8hXjZmZVTcopcUleKcwUUUUAFFFFABRRRQAYpKWigBKKKKYBikpaKAEopcUlABRRRQMv0UUVgIKKKKACiiigAooooAKKKKACiiimAh6V5141+/qX/Xuf/QK9FPSvOvGv39S/wCvc/8AoFdmA/jI0p/EeCUUlLX6H0OoKWkooAWiiipAWlpuaWkAtLSUVIC10PgjQF8S+KrSwlz9n5knwf4F6j8TgfjXO5r0z4KBP+Epvifv/Yzj6b1z/SuLMKsqWGnOO9iZOyPa5ZbXStNeR9kFpbRZOBhURR6DsAK8xX422p1Ty20iQWG7b53m/vMZ+9tx+ma6v4m+b/wr3VfJzu2x5x/d8xc/pmvm2vncpy+liacp1dehlCKauz60dLPWNL2sqXFndRZwRlXRh/hXzJ4p0RvDviS90wlikT5jY9ShGVP1wfzr3j4ZXDXHw+0tnOSqumfZZGA/QV5r8aIVj8X2sqjBks1z7kO3P8qeUydHFyoX01/AIaSsY3w48Px+IfF0MVyge1tlM8ynowBAA/Mjj0zX0Fq+qW2haRcajdkrBbpubb1PYAe5OBXlXwOiU3WtykDcqQqPoS+f5V03xhlMfgcoOklzGp+nJ/pU5jevj1Rk9FZBPWVjI0j4zw3usxWt7pn2W1mcIJhNuKZOAWGBx6+nvXo+r6Va63pNxp92gaGdCp45B7Ee4ODXzX4a8Kap4pvfIsIsRKR5tw4wkY9z3PsK+noI2jt443beyqAWxjJx1rHNKFHD1I+wdn18hTST0PmPRdLMXjyy0u7VWMWopDKvY7ZMEfTivb/iRr1/4e8Jm505/LuJJkiEgUHYCCSeeO2PxryLxncNpHxQvbuADfb3cc6g9CQFb+dezRXnh34heHhA0iTQygF4d+2SJhz9QR69D7iurMG5So15q8bK5UujYz4e61eeIPB8F3qDCS4DvG74A34PXA9q8k8O+EF1z4iXmnlD/Z1lcyNNjgbFcgLx6nj6Z9K9cvNT0D4feHBbRvHGkKnybYPmSVjzj15Pc8Cqfhmzi8HeELvV9VGy7uN15eHHO48hB7jOMepNclKvKl7SdJW59F/XkSna9jzH4meHdE8Oavb2+ktKssqGSWAtuWMZwuCeeeeDmuGq9rOq3Gt6xdaldHM1w5YjPCjoF+gGBVE19Nhqc4Uoxm7vqbLRai0UlLWxQUUUUgFopKWkAUtJRSAWiiikAUUUVIBmt/wd/wAjFH/1zb+VYFb/AIO/5GGP/cb+VZVv4bB7Hu/hr/kG/wDAzW3WJ4a/5Bv/AAM1t18jV+NnDLcKDRRWZIlFLRQBxXin/j+b/rj/AI18819DeKf+P5v+uP8AjXzxX2GRfw38jspfCLRRRXumgtFJS0gClpKKQDqKSlqQAUtJRSAWlpK3dF8Ha/r5VrDTZWiP/LZxsj/76PX8M1lUqwpq83b1E2YdFew6N8FFULJrepFj1MNqMD/vpv8AAV5PqUCWuqXdvHnZFM6Lk84DECubD42jiJuNJ3sJST2K1LSV2ngv4d3/AIsH2qST7JpqtjziuWkI6hR/U8fXkVpXr06EOeo7IbaWrOMor6FtPhL4Tt4gs1rPdMOry3DAn/vkgVW1T4PeHbuFhYm4sZcfKyuZFz7huT+BFeUs8wzdrMj2kTwOlrV8ReHb7wxqz2F8o3Abo5F+7IvYj/PFZNetCcakVKLumWncWiu28D/Du68Vg3lzK1rpqtt8wLlpSOoX/E9+x5x6lb/CjwjDEEewlnYDl5LhwT/3yQP0rzsTmuHoT5HdvyJc0j54or23Xvg3pk9u8miTyWtwBlYpW3xt7ZPI+uT9K8ZvbO4069ms7uJoriFikiN1BFa4XG0sSv3b26dRxknsV6WvQvh78O08TQPqWpSSR2KvsjjThpSOpz2A6e5z0xXoE3wq8IzwtDFbSxSKMF47hiwP0JI/SuevmtClUcHd23sJzSdj59ore8XeGJ/CmttYyv5sTKJIZsY3qfbsQeKwsEAEg4PTiu6FSNSCnF6MpO4lLSUVQxaKKKQC0UlLSAKKKKQBS0lFIDZ8Lf8AIyWf1b/0E17t4Y/485f+uh/kK8I8K/8AIy2f1b/0E17v4Z/485f+uh/kK8XNDGtsblFLRivEOcTFJS0UwEooooAKKKKACiiigAooo5oASilooASiiimAlFLRQBeooorAAooooAKKKKACiiigAooooAKKKKAEPSvOvGv39S/692/9Ar0U9K868a/f1L/r3b/0Cu3AfxkaU9zwOiiiv0XodQtFJS0gClpKKQC0UUVIC0tNzS0gFrp/AOvx+HPF1reTtttnzDMfRG7/AIEA/QVzFFY1qUa1N05bPQTV1Y+uZ4LfUbGSCZVmtriMqw6hlYf4GvMH+CFm2oeYmsTLZFs+T5ILgegbOPxxXB+HPiPr/hu3W1hljubRfuw3ALBB6KQQQPbp7V00Xxb8TaxcxafpemWi3c7BEwGc5Pcc4H1PAr5ZZfjsI5eyl7vf/hzHlktj2PTdPttK0+Cxs4hFbwKERB2H9TXifxqk3eLbSMfwWSk/i7/4V7XpsNzb6bbRXk/n3KxgTS4xvfHzEegz2r5x+IGrprXjXULmJt0KOIYz6hBgkexIJ/Gsclpyni3PtcVP4rncfAz7+u/S3/8AalejeJ/Ddv4p0+Gxu5XjgSdZXEfVgAflz269a8z+B9wqahrFsT88kUbgeylgf/QhXefEXUtS0nwbd3mmSGKZWQNIFyVQnBI9DyOanMIzeYtQdm2rfcglfmM7xF4x0LwBp66XpsET3SLiO0i4VPdz29fU/rXZadcPd6ba3MgUPLEjsF6AkA8V8nFpbmcli8ssjck5LMSfzJzX1lYQG1022gPWKJUP4AClmeChhYQ1vJ3uwnFJI+dPiT/yULV/99P/AEWtcsCQcjII710fj+4W58d6xIhBAn2Z91AU/qK56KKSaZIokZ5JGCqq8liTgAV9PhUlh4X7I2Wx2/wv8MnXvEgvLhN1nYESPno7/wAK/wBT9Md66f4q6veavfxeFtIgnuWixNdJAhc5/hBx2AOT9R6V09jDa/DX4eNJMFaeNPMkwf8AWzt0H0zgfQZq34Qt4NM8IJq9yd1zeRG/vJyPmcsN5/AA4Ar5uti+av8AWLXSdor9TJy1ueDXvhLxBp0BnutHvI4lXcz+USqj1JHT8ayYo3mmSKNSzuwVVHcngCvovwd48tPGM15BHZyW0luAwV2Db0Jxnjofb9TXlXj2wh8K/ESO5solWMmO9SIcKDuOQPQZU8V6eGx9WpUdGrG0rXLjJt2Z22j/AAp0HStL+1+I5RNIFDSlpjHFF7ZBBPpkn8KuReBvh/4hhkXS/JZ1GGe0uyzJ6HBJH5ithLvw98RfDr2oud8Uqq0kSvtliYcjI9QfqD71zMXws1DQrp73wz4he3uShQCeENkHsWHHYfw146r1JN+1quM+2tjO76vU828aeE5vCOsC1aXzreVd8EpGCw7g+hBrnK6Xxpc+JjqUdj4mlaSe3BMRKKAQ2MlSoGQcf55rmq+mwzk6UXNpvuuptHbUKKKK2sULRSUtIApaSikAtFFFIArf8G/8jDH/ANc2/lWBW/4N/wCRhj/65t/Ksa/8Ng9j3fw1/wAgz/gZrbrF8Nf8gz/gZrar4+r8bOGW4UUUVBIUUUUAcV4p/wCP5v8Arj/jXzxX0P4q/wCP5v8Arj/jXzxX2OQ/w5fI7KXwhS0lFe8aC0UUVIC0UlLSAKWkopAOopKWpA9U+C+l2F/c6tPeWkM8luITE0qBtmd+SM9DwOa9Yv8AxFo+lTxW95qFvFPIyokW7Lkk4Hyjn8a+YbDWdS0uG4hsL2a2S42+b5TFS+M45HPc0/RGL+ItOZiSxu4iSepO8V8/jcplXrTrTlp0XyMpQu7s+sD0r5O1r/kPaj/18yf+hGvrH+H8K+TdaP8AxPtQ/wCvqX/0I1x8PfHP0RNLqM02zbUdUs7FTta5mSEH0LED+tfVljZ2+n2EFpbIEghQIijsAOK+TYJ5bW4jngkaOaNg6OhwVI6EH1rY/wCEy8S/9B7UP/Ahq9HM8vq4tx5WkkXOLkdZ4o+K2uS6zcQ6PcLaWcMhRCIlZpMHqSwPX0GOK7v4Z+M7vxVY3UOoBDeWhXMiLtEitnBI9cg5xx0r58JJOTkk17/8KfC82haFJe3iFLq/2t5Z6pGM7Qfc5J/EVx5phcNh8KkklLp3JmkkU/jRYRzeG7S+2jzoLkIG/wBlgcj8wv5V4jbwPc3MVvGMySuEX6k4FexfGvWIlsLDRkbMzyfaHA7KAVGfqSf++a8u8MKG8WaMp6G+gB/7+LW+VuUMC5PzaKh8J9O6Xp8Gk6VbWFsMQ28YRffA6n3PWvFPF3xM11vEV1BpV6bWztpDEgRFJcqcFiSD1Pb0r3b+H8K+YtK8Nar4q124gsIS371jLM/CRgk8k/0HNeVlUKU5Tq19bd/MinZ3bPdPh/4nl8VeG1urkKLuGQwzFRgMRggge4I/HNcB8atISDUrDVY0w1wjQy47lcFSffBI+i16R4Q8J2vhHSTaQSvNJI2+aVuNzYxwOwrkvjYo/wCEc09u4u8f+ON/hWeDqQWPTpfC3+Aotc+h0Hwy2f8ACvNL2Y6SZ+vmNmvPPhi1+fiVfecZS5Sb7VnPXcOvvuqv8PPiJH4agbS9TSR7FnLxyJyYieox3B68dPfNegyfE/wbbRvcQ3ZklcZZYrZw7EepIA/M1tWo16NSrFQ5lPZjaab8znfi5p0ura/4esLNA13ceZGB7ZXBPsPmP51reM4dH8KfDdNNe1huGCeRbLIgJ8wj5pPY9WyO/HerPg1pvFGrXHjG9gMMe022nwsc7Iwfnb6k8Z+oryz4jeJ/+Ek8TSeS+6xtMwwY6Nz8zfif0AqsNTnVqQw72hq/X+tPvHFNtLscjRRRX0ljYKWkopALRRRSAWikpaQBRRRSA2PCv/Iy2f1b/wBBNe7+Gf8Ajzl/66H+Qrwjwr/yMtn9W/8AQTXu/hj/AI85f+uh/kK8TNehjW2NyloorxDmCkpaKBiUUtJQAlFLRTASiiigAooooAKKKKACjFFFACUUtJQBfooorEApKU0lABRRRQAUUUUAFFFFABRRRQAh6V5141+/qX/Xuf8A0CvRT0rzrxr9/Uv+vc/+gV2YD+MjSnueBClpKK/R1sdQtFFFIBaKSlpAFLSUUgFoooqQFpabmlpAem/DLwRo/ijTLy61NZnaKcRqEkKjG0Ht9a9e0Xwzo3h2MrpljFblvvPyzt9WOTj2zXzpoPjPW/DVpLbaVcpDHK+9sxK5zjHek1Txr4k1mMx32r3DxkYZEIjVh7hQAfxr53GZZi8RWl7/ALj83+RlKEm99D1X4ifEi2sLObSdGnWa+lBSSeNsrAOhwR1bt7V4bSZpa9PBYGnhIcsN+r7lxikjofBfiI+GPE9tqDbjb8xzqvUo3X8jg/hX0n/oOt6Wf9VdWV1HjruV1Ir5Lrb0TxZrnh3I0zUJIoycmI4dCf8AdOQPqOa4cyyt4mSqU3aSJnC+qPbtK+FnhzStWTUY0uJXjbfHHNIGRCOhAxk49ya2/FXiW08L6JNe3DqZMFYIc8yP2A9vU9hXi0nxc8VvFsWe2Q/31gGf1yK5HU9X1DWbs3Oo3ctzMeNznOB6AdAPYVwwyjE1ailiZ3S87kqDb1IJ55Lm4lnmcvLKxd2PUknJP51NpuoT6VqNvf2pQTwOHTeoYZ+hqpS19E4RceVrQ1Or8W+PNQ8XWtnBcwxwJb5ZliY7ZHPG7B6YGRjnqea9p8I3Ft4h+HlnCsmVazFpNt6qwXY3+NfNdauieJdX8OzPJpd68G/76YDK31U5GffrXlYzLI1KKhR0cXdEShdaHtfw/wDAN14Qvb+5u7uGYzKI4hED90HOTnoenHP1rifH2paTffFO2W+Am0+2WO2usMwwMsW5U543dvTFY998UfFd7bmD7ekCsu1jBEFY/j1B+mK45mLsWYksTkk8kmssNl9f2sq2Ilq1bQFF3uz3TXfhZpN3pUc3hcJZ3oYSRymeRlkXHTOTjqCCP61a8C6D4y0i+c65qgmsdhCwvMZW3diCRwPx/CvHtG8Z+INAh8nTtSljg/55OFdR9AwOPwxWnd/FDxbdxGP+0hCpGD5MKqfzxkfhWE8vxji6bkpJ9XuJxlsdF8a7y0m1XTbWJla5gjczYPKhtu0H8ifxry2nzTS3EzzTSPJI53M7sSzH1J6mmGvWwtD2FGNO97FxVlYWikpa3KCiiikAtFJS0gClpKKQC1v+Df8AkYY/+ubfyrArf8G/8jDH/wBc2/lWNf8AhsHse8eGv+QZ/wADNbVYvhr/AJBn/A2rar4+r8bOGW4UUUVmSFFFFAHFeKf+P9/+uP8AjXzvmvojxV/x/P8A9cf8a+d6+xyH+HL5HZS+EWikpa980ClpKKQC0UUVIC0UlLSAKWkopAOrQ0L/AJGHTP8Ar6i/9DFZ1aGhf8jDpn/X1F/6GKxrfw5egmfWX8P4V8m61/yHtR/6+pf/AEI19Zfw/hXybrX/ACHtR/6+pP8A0I18xw98c/RGVLdlGlpK9J+G3w9OtSprGrRY05GzFEw/15Hc/wCyP1/OvoMViaeGpupNmjaSuXvhl8PDdtFr+sQ/6OpD2sDj/WH++w9PQd+vTr6b4p8T2PhXSHvbs7nPywwg/NK3oPb1PapfEGv2HhfR3vr1tsaDbHGvV27Ko/zxXzf4k8R33ifVnv71vaKIH5Yl7Af49zXzNCjVzOv7WrpFf1ZGSTm7sq6vq13rmqT6jeyb55mycdFHZR6ADirPhb/kbtF/6/4P/Ri1kVb0u6Fjq1ldnJEE6S/98sD/AEr6WpTXsXCHaxt0PrQdK4jxB4t0D4f6f9hsoI2uuWS0hOOT/E57fU5JrtEdZI1dGBVgCCDwRXy74s0+60zxTqNtdh/M892V3zl1JJVs98ivkMrwsMRVcaj0Wtu5zwim9T2T4X+ItS8Sx6vealPvYTIEReEjGDwo7fzNU/jZ/wAizYf9fg/9AarHwd0yay8KTXUyFPtk5ePIwSgAAP55rK+N96gtNJsQQXaR5iM9AAAP5n8q2pwj/aSjTWif5IpfHoeOVqeHdEn8Q67a6ZBkGZvncD7iDlm/AfrxWXXuHwm8Ox6ToUuv3m1JbpSUZuNkI5z7ZIz9AK9/MMT9XouS32RrJ2RseMLiXR/Dlr4c0CBmv7xPs1tEh5SMD5mz2wOMnuc9q4OL4La08BeXULGOXsg3MPxOP6Gut8Cawvirxhr+tMuY4Vit7TI5WIlifoSVBNUPF3xA1bRvH9vpdr5QsozEJY2QEybsE89uDxjv614FCWJpTdGlbmtdmS5lojzDxH4V1XwtdrBqMShXB8uaM7kkx1wev4HBrFr6E+LFpFceArqd1Be2kjkQ9wS4U/oxr56r28uxUsTR5pbp2NISuhaKKK7iwpaSipAWiiikAtFJS0gNjwr/AMjLZ/Vv/QTXu/hj/jzl/wCuh/kK8I8K/wDIy2f1b/0E17v4Y/485f8Arof5CvEzXoY1tjdooorwzmCiiigAooooAKSlooGJSU6koASilpKYBRRRQAUUUUAFFFFAF6iiisQCiiigApKWigBKKWigBKKKKACiiigBD0rzrxr9/Uv+vc/+gV6KeledeNvv6l/17n/0Cu3AfxkaU9zwKiiiv0dbHUApaSigBaKKKkBaKSlpAFLSUUgFoooqQFpa6DSvAviTW9Pjv9P00zWshIWTzo1zg4PBYHqKztW0TU9CuRb6nZy20jDK7xww9QRwfwrCOIpSnyRkm+19RXRQpaStDQ9GuvEGsQaXZmMXE27aZDheFLHJAPYelVOUYRcpOyQFCittfC2oNpWq6iGg8jTJvJm+Y7mbdt+UY5GT3xWJUwqQqX5XewC0UlLVWAKK1tO8PXmp6PqOqQNELfT1Vpt7EMc5+6AOenfFZNZqcZNpPbcBaKSlpjCiiikAtFJWto3h+81yC/mtWiVLGAzy+YxHygE4GByeKznOMI80nZCMqlpKKYxaSlpDSAWikpaQBRRRSAWikpaQBXQeDf8AkYo/+ubfyrn63/Bv/IxR/wDXNv5VjX/hsHse9eGf+QX/AMDato1i+GP+QZ/wM1t18bV+NnDLcbRS4pKgkKKKKAOK8Vf8fz/9cf8AGvnevojxV/x/P/1x/wAa+dq+yyD+HL5HZS+EWjNFFe+aC0UlLSAKWkopALRRRUgLRSUtIArR0L/kYdN/6+4v/QxWdRWc4c0XER9hZG3qOlfJutf8h7Uf+vqT/wBCNUKWvKy7LPqcpPmvfyJhDlJbdQ1zErAEF1B/OvreFI4YUjiVUjRQqqowAB0AFfIdFPMcteMcfeta/S+4ThzH11cWlrd7ftFvDNtzt8xA2PpmoP7H0v8A6B9p/wB+V/wr5NorzFw/NbVfw/4JHsvM+mfFml6bF4Q1l47G1V1spirLEoIOw8jivmeiivUwGBlhYyTlzXLjHlPa/ht8Q7OTTYNE1e4WC5gAjgmkOFkQcBSexHT34716Nd6XpmpmOS8sbS6K8o00Svj6ZFfJ1WoNSvraPZBe3ESf3Y5WUfkDXBickU6jnSly3JdPW6PqDWNe0rw5Yme/uYoI1X5Ixjc3oFXv+FfOXi3xJN4p1+bUZVKR4CQxn+BB0H15JPuaxZJZJpC8rs7nqzHJP4mm104HK4YVubd5DjBRCtK217VbPTp9Ot7+dLOdSkkG7KkHrgHp+GM1m0V6E4RnpJXLPQPhT4ntNB1u5tb6VYbe9VV81zhVdc4yewOSM/SvV9V8EaHruuWut3KyG4h2n924CS4OV3DHP4Yr5pqeO+u4YTFFdTpE3VFkIU/hnFeVissdWr7WnPlb3IcLu6PZPi74ns00X+wbeZJbqZ1Myo2fKVTuGfcnHHp+FeK0nelrrweEjhqfs07lRjZWEpaQ0V0lC0UUUgClpKKkBaKKKQGz4V/5GWz+rf8AoJr3fwx/x5y/9dD/ACFeD+Ff+Rls/q3/AKCa948Mf8ecv/XQ/wAhXh5t0Ma2xu0UtGK8M5hKKKKACiiigAooooGFFFFAhMUUtFAxMUlLRTASiiigAooooAv0lLSVgMKKKKYgooooAKKKKACkpaKAEooooAQ9K858a/e1L/r3P/oFejHpXnPjX72pf9e5/wDQK7MB/GRpT3PAqWkor9J6HULRRRQAClpKKQC0UUVIC0UlLSAKWkopAej6jcTW3wT8PvBNJE/26Qbo3Kn70vcVNp97N4o+FOtR6q7XFxpTrJb3EnLqD2z34BH0PsKktLXTNf8AhXo2kv4g0uwuYLmSWRbm4VWA3SD7uc5+YGqesanofhjwVP4Z0W/XUry9kD3d1GMIoGOAeh6Y4J7nPavmVaTdOC9/nb22V+/oZj5tF8JeEdN01fEVpd6hqN7CJ3jhkKCBT7AjJ7c9SD0rV0Xw1aaB8U9An02ZpdM1CCWe2Z+oHlNxnvwQfxqprEGj/EGz0vU01+x06+t7Zbe7hvHC4CnOVz15J9jkcgirsPibRf8AhYfhuztb6IaVo9rJb/a5nCIzGIjOT24UZ7mspzrShJXblaXMtbLtb/gC1KUX/IgePP8AsIj/ANGrUOiaP4R/suwLaVquu3NwoNzLaRyhLZjjI+XGcZ9+n0FRRanYDwP40tze2wmub8PBH5o3Sr5inKjPIxzkV0kt5Y6roejNpPjK30TT7aBVubZJAkoIxnuCT1H155zSqSqQUkrq8vP+VdtQ2Mmz+H+kxfE+40K5Es2ni0NzGC5DDOBgkdcHP6VzmqaZp2vXSw+CtGv3jtQRcSMSxkyflbBJx0Pp9K9BOuaOPi5/aA1ewNo+lbfP+0JsDbvu5zjPGcV41Zanf6cXNjfXNrvxv8iVk3Y6ZweetdODdeq+e7uox3va7ve41dnpngfT4tM8MeLLXxFb3EEMawtcRAYk24YgD68fn2rLv9E8M694Pvta8OWtxY3GnMPPt5ZC+9D35J7ZPHoeOhqfwRqFlqXh3xLZ67rqW818IkWa6nBc4BAPzHJA4z7elPlGleC/AurafHrNpqWo6qVQLaOGVEHcntwW6+oHvWEnONeVm+fmjor2eiuLW5LpGg+D3i0+2j0nVtae4Cie/gSVYoWJweBjgH64Hr0qDTPh/pz/ABI1LQ7meWSzsovPRFIDyghSFz7bsEjH4ZrqLy/sNRm0q+0zxnbaVolvGgexSQI/ynO3Gc8jAwfTvWHqc/h+/wDihf3E2u/ZhLbobS/tLgbI5AgUhmH09QOx61jTrV25+81dPu7O6/rQE2ZHiHTvCT6Hcy2lne6Hq1uw22d4XJnXI5G7Pb6citWDwhoeg6PpravomqaveXyCSRrRX22ynHHykZPPTnOD04q14i1OCHwDe2Gu6/p+t38jg2ZtirOnIwSR078+nGTVmXxA/ibSdOutJ8YW2jXEUQju7W5kCDI/iGev8iMdCKHVrOkrN8t3rd9u9r2C7Mo/DbT7XxteW91cSjRbW0+3MSfn2ZI2k49VbnrgVoeHbnwtdaD4ofw/YXVlKunyCRJpCwddrYYZJwfbPeqtj4i0yPxVqOlaj4il1GwvrD7G1/KoUI/OQCONvzNz0Gfxp2jaVo/hTRfESyeJ9Mu7m7sZI4o4ZlGRtbHf7xJHA/WpqyqShaq23ZW3s+/9MNep5RRSUtfSpaGgUtJRSGLSUtIaQC0UlLSAKKKKQC1v+Df+Rij/AOubfyrn66DwZ/yMUf8A1zf+VY1/4bE9j3nwz/yDP+BmtysTwx/yDP8AgZrbr4yr8bOKXxBSUUtZkiUlLRTA4nxV/wAfz/8AXH/GvnavonxV/wAf7/8AXH/GvnavsuH/AOHL5HZS+EWikor6E0FozRRUgLRSUtIApaSikAtFFFSAtFT2NpJqGoW1lDt824lWJNxwMsQBn2ya7aT4S68rvFHe6TNcIMmCO5O/pnoVGPxrlrYujRko1JWuJtI4KlqW7tLiwu5bW6ieKeJijo4wQRUNbJpq6AdRW7p/hpr/AMJ6prwugiWDonk7Ml9xA6546+9HiDw0+g2Gj3TXQm/tK2FwFCbfLBAOM556+3SsPrNJz9nfW9v1C6MIUtJRWoxaWkre8R+Gm8PQ6XI90s/2+1W4wE27M9uvP14rOVSEZKDer2EzCoooqmAUtJRSGLRRRUgFLW7e+GmsvCGm6+bpXW+leMQ7MFNpYZznn7vpWDWcKkaibi9m19wri0UUVVhi0UlLSASlpDRSAWiiikAUtJRUgbPhX/kZbP6t/wCgmvefDH/HnL/10P8AIV4N4V/5GWz+rf8AoJr3nwx/x5y/9dD/ACFeFm/Qxq7G7RS4pK8I5goxRRQAlFLSUwCiiigAooooAKKKKACjFJS0AJRS0UDExRiiimBeooorAYUlLSUAFFFFMQUUUUAFFFFABSUtFADT0rznxr97Uv8Ar3P/AKBXo56V5x41+9qX/Xuf/QK7MB/GRpT3PAqKTNLX6X0OoKWkopALRRRSABS0lOjR5ZFjjRndiFVVGSxPQAetS7JXYCUV1B+HPi4LG39iT4k+786ZHfkZ4/HFUtO8Ia/q3n/YdNln+zy+TLtZflfuOT/9auZYvDtNqasvMV0YtFbcPhDX7jWLjSYdMlkvbfHnRqykJkZGWztH51W1jw/q3h+ZItUspbZnyVLYKt64YEg/gaaxFFyUVJXfS47ozaWujg8A+KbmwF7Fo07QMu5clQxHrtJ3H8qzNL0HVdavXs9OsZZ50zvQDGz/AHieBz61CxNBptSWm+qFdGfRWtrXhrWfDzRjVbCS2EmdjEhlJ9NwJGfaq+laRf63efZNNtmuJ9pfYpA4HU8nFUqtNw9omuXv0C/UpUtbN54R16wurO1udMlS4vM/Z4gVZnx14BOPxxUuo+CfEmkpE97pU0aSuEVlZXG4nABKk4JPHNZfWaGnvLXbULowaWu38Q/Di/0XwzY6mIpmmMbPfIzJiDpjGDz196xtM8FeI9YsBfWGlSy2xztcsq7u3AYgn8KzhjKEoc6krXsLmRg0VpWPh7V9SvbiytLCaS6tlLTQ4wyAHByD3yenWrmo+CfEek2P2290qaK34BfcrbcnjIBJHPHOKt4iipcrkrvzQXRhUV3Op/DXUdP8H2+rGCf7aDI13AzJthjXcd3XngA9T1rJ8R2Nvb6foTW2jT2Mk9qGeSSTf9pYgfMoycdc9uvTisIYyjUklDXVrp0C66HOUV0U3gTxRBYG9k0a4EAGT0LAepQHd+lU9L8M61rVs9xpuny3MSOI2ZMcMccYz79egrRYii48ykrId0ZVFa2teF9a8PLG2q2ElukvCNuVlJ9MqSM+1VNN0y81e+SysIDPcyZ2xqQCcDJ68dBTVSnKPOmrdwuipRW3eeD/ABBYSWcdzpcySXjFYIwQzORjI2g5HXvin6n4L8RaNYm9v9LlithjdIGVguemdpJH41n9Zou1pLXbULowqK7qT4aakng1NV8if+0DIS9tuTCw4J3devHTP4Vz2j+E9d1+B59M06SeJDgvuVRn0BYjJ9hURxdGSclJWTsLmRjUtT31hd6ZeSWl7byQXEZwyOMEf/W96r1smmroYtJS0hoGLRSUtIAroPBv/IxR/wDXNv5Vz9dB4N/5GKP/AK5v/Ksa/wDDkJ7HvXhj/kGf8DNbdYnhj/kGf8DNbdfF1fjZxS3CiiisyQpKWigDiPFX/H8//XH/ABr51619FeKv+P8Ab/rj/jXzrX2nD/8ADl8jspfCApaTrS19CaC0UlFIBaM0UVIC0UlLSAKWkopAa3hj/kbNG/6/oP8A0YtbnxFuJbX4malPbyvFNHJEyOhwVIjTBBrntBuobLxFpl1cPshhu4pJGwTtUOCTgdeB2r0PWZ/h3qnia41681y6ufMZXNnFauobaoGNxUcHHqK8fFP2eKU3FtcrWivrcl7mrrfh2DxZ448ONdrsFzpouLtU4LBece2SwGfSszRtQ8J+Ldck8ODw1bWlvMHW0u4eJcqCcscZ5AzyT6c1lj4lF/iJDr72rJYRx/Zlt1I3CH19M55x+Ge9X9PvvAfhbV5vEGnancX1wFc2lj5LJ5bMCMFiOmDj6eteZ7CvTgoTUr8vu2vo7ve3y3JsyDTLR7H4YeM7Nzl7e8SJiO5V1H9Kn8VR2ksfgKO+inltmsIw8duu6R/lT5VHuePWsWw8SWR8B+JbO7uNupajcpNHGEY7/nVmOcYHfqa138Z6Lb6r4Ku1c3MemWYhu1EbAxsUC8ZAzg88Z6VpKlXVVy5W3eX/AKSv1CzOtsfDFrrU11p934Hg0zTGjP2e8DxicHjBYA7ge/fGMHNcp4aTQ9I+HFzrepaJb6jcxXxiQSAcnCgAkg8dTjB/rW1puveB9K8VXGut4kvLue637VeGQrAGOSPu59gO361xkut6Wvw2vNFju9942pGaNPLYbo+MNnGB06da5qNKtP3GpWbj0a733/ESuJeeCdb1O1n8QwWNpbWMyNdrDHMoCRkbgAB7dq7HxP4g0nRNK8Ni88P22qXElhH81xghE2jgAg8nnn+deOV6nql74H8T6dosV9rs9pc2NokcjJbuQ3A3LyvUEdffvXbjKM4zp+1vKKvsnppp1Y2irr3h/QbTxlol1HZXL6RqkAuBZ2y5csRkKoz0OV4HvXVDwxBrNjqdvfeC7bSLdIXezuo3j8zI6bgpznvzkdq51vH+jR+P9MuoYn/sbT7Y2kTlDuAIxvA646D1xn6VpaTrPgfRdW1C9PiW8vJ7+J08yWGRhGrEHH3ck9Py7VwVo4nljdSukrbvr5dbdxO5Q8FaPYv4Jk1Oy0K01zV/tBWWC4df3adsBuOnPqc+2Kp32haN4g8daRptnp11pElwpa/tXj2BCq7vkz64IyOOhxVLw5c+FZtCht7q/udD1mCQn7fbhz5qknj5enYdug961tc+IOnxeKvD15p7S38elxtHPcupVrgMArcHHOATzjk1s44hV5uCld37rpp5Nduoa3OpTwrZ6hqV3o9x4Lt7LS1Rkg1GN080kcBuDu56859+9cna6fpHgzwYmrajpMGqajd3TwRpcDKRqjMuccj+HPryPSpLy+8GSX9xqp8T6vJFLukGnRiRWDnnaG6AZ/8A1mqOl614d17wcnh/X72ewktJ2ltbnYZdwYkkNgcn5j6dvpWVOnVUdeblurqzv1v5+tgVy744vLPUPhn4eurCyWyt5LiQrbqchD8+7Htuya8xrvvGGr+HJfBmkaJoV9Jc/Y5mLeZEysQdxLcgDknOPeuBr1sug40WmmtXvva5UdgpaSiu0sWiiikAtFJS0gEpaQ0UgFooopAbPhX/AJGaz+rf+gmvefC//HlL/wBdD/IV4N4V/wCRls/q3/oJr3nwv/x5S/8AXQ/yFeDm+6Ma2xvUUUV4JzBSUtFACUUUUAFJS0UAJRS0lMAooooAKKKKADpRRRQAUYoooGXaKKKxGFFFFABSUtJQAUUUUxBRRRQAUUUUAIelec+Nvval/wBe7f8AoFejHpXnPjb7+pf9e5/9ArtwH8ZGlPc8AopM0tfpfQ6haKTNLQAUtJRUgLXXfDCOKX4h6UswUgGRlB6bhGxH6jNcjWhoLmPX7BxfjTysyn7UV3CLn72O/wBDx68VzYuHPQnFO10xPY9H8Ka1rVx8Zbi3ubu5MbzXCSwsx2Kqhtox0ABC4/8Ar060v7rTfh942ubKd4J11UqsiHDKGdFOD2OCea6+y1W/06+l1TWr3w4mnJGd15ag+dcgDCjqfY4GecAV4xN4tu20nWNJiihFnqd0blyynzFO4MADnH8I6g181h6UsVO8YJJcl+zs9f8AhiErnWLfX1r8FzfWVxN9qu9QK3twGO8LyBluvZB+PvSxXF5qfwZaXUN9zcQakiWBlBdn5UYHcjlx+nauT8N+MtT8Mxz29stvcWdx/rbW5TfGx6Zxkc449/fil8Q+NNU8RJbwzeRa2tsd0NtapsjQ9j16/wAvxrteAq+05VFW5ubm8u1h8rueovqsGv8Aiez26nqnh7xGkQRbG4jLwucE/d6HIPUkduM1haFql5ol/wCLYddsrtoLiXZeahpy48l+RuB7A7s+o9OaxYvixriRxtNZ6ZPeRJsS8lgPmgY65BHP0wPasjRvHOtaLf3t3HJFc/biWuYrlN6SHnnGRjqenauaGW11CUXFW0tr530dvzuLlZ1Hi63uv+EBtp9O11tW0D7R8v2iIiaJuR948kdR0GM+lVPg4SPG0h/6c5P5rWH4i8b6j4isYbCSC1s7GFty29pGUUn1PJ9T7VS8N+I7zwtqjahYxwSTGMxYmUlcEgnoRzxXXHB1vqU6TXvO/b8fMaWljv8A4XajPqms61qeqXlzc3cNoTGSd7qCctsB4B4AAAx2p8HiTw3a+GtdsrfVda1FrqAkG7jLiJ8EK2cfL8xXk9wK840PXb/w7qaahp0ojmUFTkZV1PUEdxW9qnxG1bUtOubKK00+wjuxi4a0gKNLnqCST1/P3rCvls5V7xXuu3W1rfL8hOOpseMLmd/h74P33EoWWOQSksfm+719a6/xjfaFpOt6XHeatq2n/ZIEaCCzXELKD16c9MEegry1fGt9/wAIj/wjk1pZz2ygiKWWMmSME54OcA571fsfiXrFpp9tZ3Frp1+LUYglu4C7x4HGDkfn1rOpl9dpK3wuXXdPqHKzutJ1i1vviB4h1PTElib+ydzebFsYSDHJB9gvWue8F6rf6l4U8aR315PcqLEyr50hfa21+Rk8dB+QrmYPHWsxavqGqOYJ7m+gMEnmqdqoccKARjGPeqOj+I7zRLHU7S2jgaPUYDBMZFJIXBGVwRg/Meuar+zaihJW1923y31DlOv1y7uT8GvDrm4lLSXUyu285YbpOCe4rpreGCfxF8O1uACq6ZvVSOCwiBH6jP4V5vZeNL608KzeHntbO5s337GnjLNEWzkqc4BBJIPrUF/4t1O+/shsxQSaTEsdtJCpBwuME5JBPHsKTwFaTcbWV5a/4tg5WdfoOt69L8XmikuLlt93LFLAzHYIxnjb0AAGR9K1JLhtI8G+OpNKlNuY9VKRtF8pQF0VgPTqRxXMS/FTXJI3aO106G9kTy3vYoMSkYx1z1/T2rBg8S30Hhu/0MLC9vfSrNLI4YybgVPBzjqo6g1P1GtNqTilblVu9nqw5WdZcXlxqHwU8y8mknkh1IKjysWYDHqef4jWf8Kf+Sg2P/XOX/0BqwV8RXi+Fm8PiOD7I0/nl9p8zdxxnOMcelR+H9duvDmsRanZpC88YZVWUEryCDwCPWur6rNUKtNL4m7fMdtGdn4XufEGv/Ea5aLV5I3h85mllUSiOPcAQingHlRxjH6V0Wi3mk3nh/xZFpuo6zqA+xSNK9/gx52vgpxkE/09q8v0fxLqGh662r2TRrcOW3owyjBjkqRnOM10kvxW1l4J7ePT9LignRkkjSBhu3DBP3utceKwNaUkoRVrLstu/cTi+hZnu7n/AIUrbSfaJt51IqW3nOMNxn0ro9Vk0Wx8E+F7e91PU9Pga2WVG08YEjFVJLHHXJJ/E155o3jO90fQrnRxa2d1ZzsW23MZbYxGDjnH/wBeptH8fappOkrpclvY39nG26OO8h3+WevHI7nvnHalUwNZ3stpN773/wAgcWXfiTrena5f6bcWP2hnW2CSSTxbGcZ+VvfOTyOK4mtXX/EWoeJb8Xd+6ZRQkcca7UjX0ArKr1MLSdKioPp8y0rIKWkorYYtJS0hpALXQeDP+Rij/wCub/yrnq6Dwb/yMUf/AFzf+VY4j+FIT2Pe/DH/ACDP+BmtusTwx/yDP+Bmtuviqvxs4pbhRRRWZIUUUUAcR4r/AOP9/wDrj/jXzrX0V4r/AOP9/wDrj/jXzpX2vD38OXyOyl8Ioo60UV9CaAKWk60tIBaKSikAtGaKdEhklSMEAswX86l2SuwEor0yb4SwWmox2F54rsYLmfH2eIx/PJ+BYY54HXP6VzNn4G1W88Xz+HECC4t2PnTZ+REGPn/EEYHvXBDMsNUTcZbK/VaC5kczS13N78O4V02XUNJ8RWepW9tIq3ZjQqYQTy3BOQOvbgH0rV8X+FNAsPA+kXVpqVos6xOVlSEg3x46c8Y9/Ws/7ToOUYxu+Z22egudHmNFbHhbw+/ifX4NKjuFgMoY+Yy7gNqk9M+1b978OmTWbPR9N1m11HUJWcXEcQwtqFxkscn16YBz2rWrjKNKfs5uztf5DbSZxNFd1f8Aw5RNMvrrR9ftNVlsBuuoIk2sgGc45Oeh9M4Petifwh4eT4aRXI1ey8/zy328Qn5ztP7oc5/H26VzyzOgknFt3dtnoLmR5bS12WkeAlutEh1bWdattHtrlsW3nruMvvjIwPf8fTMsHw0v38Xnw/NeRRk25uYrlULLImcDj1z+XvVvMMMm1zbevQOZHE0V3tz8NUGl31xp/iGyv7ywQvc2sK/dwDkbs8ng9QOlaml+EfD9x8NZ7mbVrJZ3nRmvzCSbclUzF1yev/j1YzzOgknG71tsw5keX4OM4ODRXaalbarL8NPDoaaGW1mupFt4EhxIG3OOWzzzngAde9XE+GCpLDYXviOwttYmQMliRuOSOAWzwfoD7Zqvr9KKvN21a6vZ+gcyPP6Wuw0P4eX+r6nq2nT3MVlc6aBvEqkqxOcc9hgZzzwak1fwDHZ+HZta0vXrTVYLZgtwIVxsyQODk56j045pvHYdT5ObXT8dtQ5kcXRV3SNPbV9Ys9OSQRtczLEHIyFycZxXY6h8Mja30GmW2u2d1qs0oT7KF2lE2lt7HJIGBnGO/enWxdGjJQm7PcL2OBpa725+GsZs75tL8Q2eoXtipa4tUTaVx1AOTk8eg54rT0vwj4fn+G09zNq1ks7TozXxhJNuSEJiPOT1/WueWZUEk43ettmLmR5fRXW6H4IGoaL/AGzqurW+kae7+XDJMu4ynnoMjjg/keKoeKfC1z4XvYYpZo7i3uI/Mt7iL7si/wCP59RW0cXRlU9mpajujBpaSityhaKKKQC0UlLSASlpDRSA2vCv/IzWf1b/ANBNe8+F/wDjyl/66H+QrwXwp/yMtn9W/wDQTXvXhf8A485f+uh/kK8DN90Y1tjeooorwTmCiiigAooooASilpKACiiigQYpKWimMSiiigAooooAKMUUUAXaKWkrEoKKKKACiiigApKWkoAKKKKYgooooAQ9K858bff1L/r2b/0CvRj0rznxt97Uv+vdv/QK7cB/GRpT3PAKSilr9N6HUFFJmlpALRSZpaQBS0lFSAtFFFTYAFLSUUALRRRUgLRSUtIApaSikAtFFFTYBaWm5paQC0tJRUgLRSZpaQC0UlLSEFFFFSMWikpaQBRRRSAWikpaQBS0lFSAtb/gz/kYo/8Arm/8qwK6DwZ/yMcf/XN/5VhiP4UhPY968Mf8gz/gZrcxWH4Y/wCQX/wM1uV8VV+NnFLcSilpKzJCiiigDiPFf/H+/wD1x/xr51r6K8V/8f7f9cf8a+dK+14d/hy+R2UvhClopK+jNBRR1ooqQAUtJ1paQC1Laf8AH5B/10X+dQ0qsVYEEgjkEGokrpoD07x4xHxk08g8iW16H/aFdXpt1CnxY8W2m2Fru5tYvs6SnCuREuVPscjPsDXh9xqN9dXi3lxe3E10pBWaSVmcEdMMTnikl1C8nvftst3PJd5Dee8jGTI4B3ZzkYFeJPKZSpxg5bR5fndP9CeXSx6zLea7ZeHNeVPBOn6TatbtHcybxHvBBX5ezY3EjsfxAOP4osrq/wDhZ4Vu7WF5re0ikE7oMiPkDn8QRXDXuu6tqUQhvtUvLqMchJp2dc+uCetNj1jUodOfTor+5SyfO63WVghz1+XOKKWW1KbjNWunfrta3VhynU/Cf/koVj/uS/8AoBrX+GV3Db/EnU0lZFmnjnjh3nhn3g4/IH8q84tby6sLhbizuZredcgSQuUYZ64Ipnmyed529vM3bt+47t3XOfXNb4nAOvKo27KSS+5tg43PZYLrXtNh1YweBtN05I4HE8+8Rq6gdA38Xr6Vz9vY3OqfBRI7GB7iS31FpJUjGSqhSScfQiuIu9f1jULf7Peare3EP/POW4Z19uCaZZaxqenQSwWWoXNvFN/rEilZVbjHIB9K5IZZUjC6aTun16erFynsd1cyXfgfw3cad4atNfgjtlidZF3NA4VVIAx6qQT7VZ0e91S5+IVjFqunWthLFpUnlxQSh8KWXAPpjHSvFLDWdT0sOun6jd2qvywhmZA31APNJFq+pQ3r3sWoXaXbja06zMJGHoWzk9KxeTztKKatrZ631+dg5DtPhYT9p8QDPB0uT+Yqx4esrnVPg5rNnYwvcXI1FZPKjGWK4j5A79D+Vef2t9eWJkNpdz25kTY/kyFNy+hweR7GpdP1jUtK8z+z7+5tfM+/5MpTd6Zwa6q2AnKcpxaveLXyBxPSIbqCy8A+A7q5IEEOqM8hPRQJX5/DrR4h8Ha9f/E8Xtrbu9pcXEU6XinKIgC8k9iMdO/GK8ze+u5bOKzkup3tYiWjhaQlEJ6kLnA69qtRa/rMFl9ji1W9jtgMCJbhgoHoBnp7Vl/Z9aEnOEld82/Zu/3hys9buL63v9W+Istq6ui6YI96nIZliYH9ePwrk/CBP/CtfGI7bYv61w9vf3lpHNFbXc8Mc67JljkKiRfRgDyOTwaIb67t7aa2hup44Jv9bEkhVZMf3gDg045a4RcU+sf/ACW3+Qcpq+DD/wAVro3/AF+R/wDoQrr4tJstb+NV7aX7nyfPkfYGKmQheFz/AJ4Febwzy20yTQSvFKhDI6MVZSOhBHQ1I17dSXhvHuZmui28zlyX3eu7Oc+9b18JOpUc4u142G0e8eHLTUV1DV1fwrp+kWiwSRxSwoBLKc8DcPvDAz064rh/D9lc6p8HdYs7GF7i5GoK/lRjLEYj5A/A/lXHt4p8QPIsja3qRdQVVvtT5A/Oq1hrGpaX5n9n39za+Z9/yZWXd6Zwa4IZbVgm7q901vbQnlZ63bXLXfw10OTTvD9pri248qeCQbmiccEgfXr9Qelcp8RbzVZrXRLfU9JtdNWKJzBDBJuKodowy/w42j/IOOOsNW1HS2drC+ubUv8Ae8mVk3fXB5qG5u7m9nM93cSzzN1klcux+pNa0MvdKtzuzV2+t9fwGo2dyKiiivULClpKKkBaKKKQC0UlLSA2PCn/ACM1l9W/9BNe9eF/+POX/rqf5CvBfCv/ACM1n9W/9BNe9eF/+POX/rqf5CvAzjdGNXY3qKU0YrwDmEooooAKKKKACiiigApKWigBKKWkoAKKKKAEopaMUwEooooAvUUUViUJRS0lABRRRQAUUUUAFJS0lABRRRTEIelec+N/v6l/17H/ANAr0btXJeIdGmuriWdFWVHXa0ZHOMYP1rqwdSMKqlIuDsz5mor0fWfAFtMzvYMbWYdYnyUz/Nf1+lcNqOj3+kybLy3ZAfuv1VvoRX6LhsdQxC916nWmmUqSilrrAKKTNLSAWikzS0gClpKKkBaKKKQAKWkopALRRRUgLRSUtIApaSikAtFFFSAtLTc0tIBaWkoqQFopM0tIBaKSlpCCiiipGLRSUtIAooopALRSUfQVLAWug8Gf8jFH/wBc3/lSaX4S1DUMPKv2WA/xSD5iPZev54rvdB8J29mwNnA0s3RpnPP+A/CuDF4qlGDjfUltWO/8Mf8AIL/4G1blZmjWb2NkInYM2STjpWnXyFRpzbRxy1YUUUVAgpKWigRxHiv/AI/n/wCuP+NfOVfTuv6VPdXHnxbXG3aU7968u1nwDaXDO1nmyn7xkfIT9Oo/Dj2r6rJMdSoRcZvc66UlY80pav6noeoaQ+Lu3ZU6CReUb8f6Hms+vrITjNc0XdGoUtFJVAKKOtFFSAClpOtLSAWikopALRmiipAWikpaQBS0lFIBaKKKmwC0UlLSAKWkopAOopKWpABS0lFIBaWkoqRC0UUUgClpKKQxaKKKQBS0lFSAtFFbel+FtR1LDlPs8B/5aSjGR7Dqf5e9ZznGCvJ2Fcb4U/5GWz+rf+gmvevC/wDx5S/9dT/IVweheEbaykVraFp7kf8ALV/4fp2H869G0SxextWSRgWZt3HbgCvm8zxEKr90wqyVjVooorxzADSUtJQAtJRRQAUUuKSgAooooAKKKKADFJS0lABRRRQAUYoooAu0UUVkUFFFFACUUtJQAUUUUAFFFFABSUtJQAVG8QapKKYjKvdLgulxLGCezDgj8a5nUvDL+W6qi3ELfejdQTj6dDXdEZqN4g1a0q86bvFlKTR4JrPgC3mZ3sGNrMOsTglM/wAx+v0rhtR0e/0mXZeW7Rg/dfGVb6HpX1Je6XBdLiWME9mxgj8a5nUvDL+W6qi3EJ+9G6gnH06GvosFn84WjU1X9dTaNXufOlJXpGseALaZnewY2sw6xPkpn+Y/X6VwupaRfaVJsvLdowej4yrfQivp8PjqOIXuvXsapplKikzS11jFopM0tIApaSipAWiiikAClpKKQC0UUVIC0UlLSAKWkopALRRRUgLS03NLSAWlpKKkBaKTNLSAWikpaQgoooqWMWjr0rf0vwjqOobZJV+ywH+KQfMR7L1/PFd5ofhC1tGU2lsZph1mkGSPp2H4c1w18dSpLe7Jckjg9L8I6jqGJJV+ywH+KQfMR7L/AI4rvND8I2tqym1tjNMOs0gyR9Ow/Dmu0svDqLhrg+Y390cL/wDXrfhtEjUKqhVHQDivAxOazqaR2MZVexgWXh5FIa4PmN/dHC//AF63obRI1CqoUDsBirIjC9qdXkzqSm7tmLk3uIqhRS0UVIgooooAKKKKAGPGGqhd6bDcriWMN6HuPxrSoxmhNrVAmcTf+HHCOIws0RHMbgdP6157rPgG0nZ2s82c/eMg7Cfp1H4flXujxBhVC702G5XEsYb0OOR+NejhcyrUHdM1jVa3PmDU9D1DSHxd27KnQSLyjfj/AEPNZ9fRl/4cfY4iCzRMOY3A6fyNefaz4CtJ2drTNnP3jIOwn6dvw/KvqcHnlOorVNH3N41EzzOlrQ1PQ9Q0h8XduypnAlXlD+P9DzWdXtwnGouaLuixRR1oop2ABS0nWlpALRSUUgFozRRUgLRSUtIApaSikAtFFFSAtFJS0gClpKKQDqKSlqQAUtJRSAWlpKKkQtFFFIApaStzSvCuo6nhyn2eA/8ALSUYyPYdT/L3rOpUjBXk7BcxK3NL8K6jqW1yn2eA/wDLSUYyPYdT/L3rutE8H2lo4MFubm4H/LWQZ2n2HQfz967Wz8PgYa5bcf7q9Pzrx8TmsYaQIlUSOK0TwfaWjKYbc3M4/wCWsgzg+w6D+ddrZ6AvDXDbj/dXp+dbsFmkahUQKo7DirKxgV4NbGVKr1ZhKo2VoLRIlCogUDsOKtKoUUtFcu5mFFFFAgooooGFJiiloAKSlooASiiloASijFFABRRRQAUUUUAJRS0YoAuUUUVkUFFFFABRRRQAlFLSUAFFFFABRRRQAUlLSUAFFFFMQEA1G8IapKKAMq90uC6XEsYJ7N0I/GuZ1Lwy/luqotxCesbgE4+nQ13RGajeIN25rWnXnTejKUmjwTWfAFvMzvYMbWYdYnyUz/Mfr9K4bUdHv9Jk2XluyA9H6q30PSvqS90uC6XEsYJ7N0I/GuZ1Lwy/luqotxCesbgE4+nevosFn042jU1X9dTaNXufOlFej6x4Bt5md7BjazDrE+Smf5j9fpXDajpF9pMmy8t2QHo/VW+hr6bD46jiF7r1NU0ylRSZpa6xhS0lFSAtFFFIAFLSUUgFoooqQFopKWkAUtJRSAWiiipAWlpuaWkAtLSUD0qWAtA5rf0rwhqOo4klX7LAf4pB8xHsvX88V32heELW0ZTaWxmmHWaUZI+nYfhzXBiMfSore7JckjgtK8I6jqOJJV+ywH+KQfMR7L1/PFd7oXhC1tGBtbYzTDrNIMkfTsPw5rtbLw6i4a4PmN/dHC//AF63obVI1CqoUDoBxXz2KzadTSOxjKr2MGy8OouGuD5jf3Rwv/163obRY1CqoUDsBVlUC9qdXkTqSm7tmLk3uNVAtOooqBBSUtFACUUUUAFFFFMAooooAKKKKACiiigRG8QaqF3psNyuJYw3oe4/GtOihNp3Q0zib/w42xhEFmjYcxuB0/ka8+1nwFaXDO1pmzn7xkfIT9Oo/D8q9zeINVC702G5XEsYb0PcfjXo4XMq1B3TNI1Wtz5g1PQ9Q0h8Xduyp0Ei8o34/wBDzWfX0Zf+HH2MIgs0bdY3A6fyNefaz4CtJ2drTNnP3jI+Qn6dR+H5V9RhM8p1Vapo+50RmmeaCjrWhqeiahpD4u7dlTOBIvKN+P8AQ81n17cJxmuaLuiwFLSdaWmAtFJRSAWjNFFSAtFJS0gClpKKQC0UUVIC0UlLSAKWkopAOopKWpABS0lbuleFNR1Pa5T7PAf+Wkoxkew6n+XvWVSpCmrydhXMOt3SvCuo6ntcp9ngP/LSUYyPYdT/AC967vQ/B1paOpgt2ubgf8tZBnafYdB/P3rtbPw+Bhrltx/ur0/OvGxWbxhpTIlUSOK0TwdaWjqYLc3NwP8AlrIM4PsOg/nXa2fh8cNctuP91en51vQWaRIFRAqjsOKsqgUdK+fr4ypVd2zCVRsrQWiRKFRAqjsBirIQKKdRXLuZhRRRSEGKMUUUwEooooAKKKKACiiigAooooGFFFFAB2pKWkoAKKWkoAKKKKACiiigC5RRRWRQUUUUAFFFFABRRRQAlFLSUAFFFFABRRRQAUlLSUAFFFFMQUUUUABANRvCGqSigDKvdKgulxLGCezdCPxrmdS8NP5bqqLcQt96N1BOPp0Nd1jNRvEGrWnXnTejKUmjwXWPANtMzvYMbWYdYnyUz/Mfr9K4bUdIv9Kk2Xlu0YPR+qt9COK+o73SoLpcSRgnsehH41zOo+Gn8t1VFuIT96N1BOPp0NfQ4PPpxtGpqjaNXufOtFejax4Bt5md7BjazDrE4JTP8x+v0rhtR0e/0qTZeW7Rg9H6q30I4r6bD42jXXuvU1TTKVLSUV1DFooopAApaSikAtFFFSAtFJS0rAFLSUDnpUsBaUV0GleD9R1HEkq/ZYD/ABSD5iPZev54rvtC8H2toym0tjNMOs8vJH07D8Oa8/E5hRop63ZLkkcFpXhDUdRxJKv2WA/xSD5iPZev54rvtC8H2toym0tjNMOs0oyR9Ow/Dmu1svDqLhrg+Y390cL/APXrfhtEjUKqhQOgAwK+bxeb1KmkdjGVXsYFl4dRcNcnzG/ujhf/AK9b0NqsahVUKo6AcVZWMCnV5E6kpu7Zk5N7jVQLTqKKgQtHFJRQAUUoooEJRRRQAUlLRQAlFFFABRRRTAKKKKACiiigAooooEFIRmlooAiaINVG702G5XEsYb37j8a06TFCbTuhnFX/AIcfY4iCzRt1jcDp/I159rPgK0nd2tM2c/8AzzI+Qn6dvw/KvcmiDVRu9NhuVxLGG9+4+hr0cLmNWg7pmkarW58w6nomoaQ+Lu3ZU7SLyjfj/Q81nda+jL/w64RhEBNG3WNwOn8jXn+s+ArSdna0zZz/APPMj5Cfp1H4flX0+EzunV0qaeZ0RmmeZilrQ1PQ9Q0h8XduypnAlXlW/H+h5rPr2oTjNc0XdFi0UlFUAtGaKKkBaKSlpAFLSUUgFoooqbALRSVvaV4U1LU9shT7PAf+Wkoxkew6n+XvWVSpCmrzdguYVb2leFNS1Pa5T7PAf+Wkoxkew6n+XvXeaH4Ns7R1MFubm4H/AC1kGdp9h0H8/eu3s/D4GGuW3H+6vT868TF5xGGlMzlUSOI0PwbZ2jqYLc3NwP8AlrIM7T7DoP5+9dvZ+H1GGuW3n+6vT863YLRIkCogVR2HFWVjA7V87XxtSq7tmEqjZWgtEiUKiBVHYDFWVjC0+iuTczCkxS0UCExRS0lABRRRQAUUUUAFFFFACYopaKYCUUtJQAUUUUAFFFFABRRRQMMe1JS0UAJRS4pKACjtRRQBcooorIoKKKKACiiigAooooAKKKKAEopaSgAooooAKKKKACkpaSgAooopiCiiigAooooATANRvCGqWigDJvdLgulxLGCex6EfjXNaj4afy3VUW4hP3o3UE4+nQ13RFRvErVtTrzpv3WUpNHguseAbaZnewY2sw6xPkpn+Y/X6Vw2o6Rf6VLsvLdowfuv1VvoelfUV5pcF0uJYwT2PQj8a5rUfDT+W6qi3ELdY3AJx9Ohr6DB57OFo1NUbRq9z51pa9F1jwDbzM72DG1mHWJwSmf5j9fpXD6jpF/pUmy8t2QHo+Mq30PSvpcPjaNde69TVNMpUUUV1DAUtJSjnpUsApR7V0Gk+DtR1HbJKv2WA/wAUg+Yj2Xr+eK9A0HwdaWjKbS2M046zyDJH07D8Oa87E5lRore7E5JHAaT4P1HUdskq/ZYD/FIPmI9l6/niu/0HwdaWjA2lsZph1nlGSPp2H4c129l4djXDXJ8xv7o4X/69b0NokahVQKo6ADAr5nF5xUq6R2MZVexgWXh1Fw1wfMb+6OF/+vW9DaJGoVVCqOgAwKtLGFp1ePOpKbu2YuTe41UC06iioJCiiigBKKWkoGFFFFABRRRQAUUUUCCiloxQAlJS0UAJRS0lABRRRTAKKKKACjFFFABRRRQIKKKKAEopaSgCNog1ULvTYblcSxhvQ9x+NadGM002thpnFX/h19jCILNG3WN8dP5GvPtZ8BWlw7taZs5/7hHyE/TqPw/KvcniDDpVC702G4XbLGG9D3H416GGzGrQd0zWNVrc+YtT0PUNIfF3bsqdpV5Vvx/x5rPr6Lv/AA62xhEBNGeDG+On8jXn2s+A7Sdna0zZz/8APMj5Cfp1H4flX02EzunV0qaPubxmmebUVoanomoaQ+Lu3YJ2lXlD+P8AQ81nV7UJxmrxdyxaM0UUwFopK3tJ8J6lqm1yn2eA/wDLSUYyPYd/5e9ZVKsKavN2Awq3tJ8J6lqmHKfZ4D/y0lGMj2HU/wAveu+0LwZZ2bqYLc3NwP8AlrKM7T7DoP5+9dvZ+H14a5bef7q9PzrwsXnUYaUzOVVI4jQ/BlnZupgtzc3A/wCWsoztPsOg/n7129n4fUYa5bef7q9PzregtEiQKiBVHYDFWVjC185XxtSs7tmEqjZVgtEiUKiBVHYDFWQgWn4orj3MwooooEFFFFABRRRQAUUUUAFBopO9ABRS0lABRRRQAUUUUAFFFFACUUtFMBKKKKACiiigAxRRRQMKKKKAEopaMUAW6KKKyKCiiigAooooAKKKKACiiigAooooASilpKACiiigAooooAKSlpKACiiimIKKKKACiiigAooooAQgGo3iDVLSUAZV5pUF0uJYwT2PQj8a5rUfDT+W6qi3ELfejcAnH06Gu6IBqN4g1bU686b91lKTR4LrHgG2mZ3sGNrMOsTglc/zH6/SuH1HR7/Spdl3bsmThXxlW+hHFfUN5pcF0uJYwT2OMEfjXO3fhyZW/cFZEz0bgj+le/hM9nBctTX+u5tGr3PFNJ8HalqW2SVfssB/ilHzEey9fzxXoOg+DbSzZTaWxmnHWeUZI+nYfhzXb2XhxFw1yfMb+6OF/wDr1vw2iRqFVQoHQAYFc+MzqpVuo7ClV7GBZeHEXDXJ8xv7o4X/AOvW9DaJGoVVCqOgHAq0qBRTq8WdSU3dsxbb3GrGFp1FFQISiloxQAlFFFAgooopgFFFFACUUtJQMKKKKACiiigAooooEFFFFABRRRQAlFLRQAlFFFMAooooAKKKKACiiigAooooEJRS0lABSEA0tFAETxBqo3emw3K4ljDe/cfjWnSEZpptaoaZxd/4dbY4iAmjPWNwOn8jXn+s+A7Sdna0zZz/ANwj5Cfp1H4flXuDxBu1UbvToblcSxhvQ45H416GGzGrQejNY1Wtz5j1PRNQ0l8XduwTtKvKn8f8eavaT4S1LVNrlPs8B/5aSjGR7Dv/AC969uvPD0i58giRT/C/X/CrFn4eAw1y28/3F6fnXsyz9+z0Wpr7ZWOH0LwXZ2bqYLdrm4H/AC1lGdp9h0H8/eu4s/DyjDXLbj/dXgfnW9BaJEgVECqOw4qysYWvCxGNq1ndsxlUbK0FmkSBUQKo7AYqysYWn0Vx7mYUUUUhB2pKWimAlFLRQAlFFFABRRRQAUUUUAFFFFABRRRQAUlLSYoAKKXFJQAUUUUAFFFFABijFFFMBKKWkxQAUUUUAFFFFACZpaKKBluiiisSwooopiCiiigAooooAKKKKACiiigAooooASilpKACiiigAooooAKSlpKACiiimIKKKKACiiigAooooASilpKAEwDTTED6U+igBoQCnUUUAFFFFABRRRQAUUUUAFJilooEJRS0lABRRRTAKKKKAEopaSgYUUUUAFFFFABRRRQIKKKKACilpKACkpaKAEooopgFFFFABRRRQAUUUUCCkpaKAEopTSUAFFFFABSEZpaKAIzED6ULGBUlJQAUUUUAFFFFABRRRQAUUUUAFFFFABSUtFMBKKXFJQAUUUUAFFFFIAooopgFFFFABRRRQAlFLRQAlFFFABRRRQAUUUUAJRS0UwEooooAKKKKALlJS0ViaCUUUUAFFFFMQUUUUAFFFFABRRRQAUUUUAFFFFACUUtJQAUUUUAFFFFABSUtJQAUUUUxBRRRQAUUUUAFFFFACUUtJQAUUUUAFFFFABRRRQAUUUUAFFFFABRiiigQlFLRQMSiiimAUUUUCEopaSgAooooGFFFFAgooooAKKKKACiiigApKWigBKKKKACiiimAUUUUAFFFFAgooooASilpKACiiigAooooASilpKACiiigAooooAKKKKACiiigAooo70AFFFFACUUtFMBKKKKACiiigAooopAFFFFMAooooAKSlooASilooASiiigAooooAKKKKACkpaSmBcooorE0CkpaKAEooooAKKKKYgooooAKKKKACiiigAooooAKKKKAEopaSgAooooAKKKKACkpaSgAooopiCiiigAooooAKKKKAEopaSgAooooAKKKKACiiigAooooAKKKKACiiigQUlLRQMSiiimAUUUUhCUUtJTAKKKKACiiigAooooAKKKKACiiigAooooASilpKACiiimAUUUUAFFFFAgooooASilpKACiiigAooooASilpKACiiigAooooAKKKKACiiigAooooAKKKKACiiimAlFLRQAlFFFABRXP33jPRNPvprGW4le6hBLxRQO5UYyegx0rMj+JGnXTbbLTdUujgkGOBQCB7lq0VGbV0iuVnZ0VzfhTxfB4qF0YbWS3NuwBEhBJz/LpXSVEouL5Zbiaa0YUUUUhBRRRQAUUUUAJRS4pKACiiigAooooAt0UUVkaBRRRQAUlLRQAlFFFABRRRTEFFFFABRRRQAUUUUAFFFFABRRRQAlFLSUAFFFFABRRRQAUlLSUAFFFFMQUUUUAFFFFABRRRQAlFLSUAFFFFABRRRQAUUUUAFFFFABRRRQAUUUUCCkpaKBiUUUUwCiiigQlFLSUAFFFFABRRRQAUUUUAFFFFABRRRQAUUUUAHFJR3paAEopaSgAooopgFFJS0CCiiigBKKWkoAKKKKACiiigBKKWkoAKKKKACiiigAooooAKKKKACiiigAooooAKKKKACkxS0UwPKNXvp9I+KN7bxSW8K6nFHGZZl4TKAAg/UV1usx3B0XVoLu7SW28lUijtod0q8DJIzye/GMVheL/AAzHrvj/AE1ZnaKB7U7nCn5irE7c9uDVLWtctbDULky6Kl7epKI03glFCrjOe4yM4+td1lNR5d7G29rEXwpla217WbOeTfK2DuzneVYgnPfrWxDf+J9SudeuLPVreKPTruWKO3ktwQ4XkAtnI44rG8Gaprup+K7STUI2MKRNGvlx7UUEEknHAOQP0rqZvA0j3OoGLXLyC1v5nlngjRRuLdRu+nFOs0qjcrar1CVr6mRqvjvUJtD0uXTPIivZoGurjzPuqiZGBn+8wwO/bvU2ra3rVx/Y1/pWsRw2erTRwJEbZWMJI5JOeeQeOK3bHwTpNrPcNLCt1FIkcUcU6BliRBgAZ9+Se5qKDwTa20VpBHdyiC01A30EeBhP+mY9s81l7SkvhQrxMTWvF2paNq0FuLmCe305Yv7TkKBWmZzjCrnqF+bAP8q0tSv9Z1Dxkuk6Vqsdnb/2eLsOYBKGO/b6+hFX4fBelG0u4b6Jb2S5mkmeaVBuDPwdp/hwAMYqivgWaGW1ntdeureeC0Fn5ixqS0YYsBz+A/Clz0um4XiZQ8X64yrow+zDVzqBs/tO0+XtAzvx6+1T3fiTWvCuoS2eq3EGpI9pJcQSrF5TblGdpAOMe9av/CCacNJFotxci5Fx9rF7v/e+d/ez0/D+vNOtfBdv9pnutVvrjU7iWA2+6YBQqHqAB0PvVc9HtoF4mZpes6qNU0oapr9qsl+izLYR2hxsYZAD54P1/Wu7rkrLwP8AZNQsJn1i7uLawbdbW8gU7OMAbupFdbWNVxbXKTK3QguZJY4w0SKxzyXbaqjGSSapnU5Ato7QKqz7AAZPmJJwcDHIA55xxVu8tFvIfKaR0XcGOzHzY7HIIIqN7ASFPMuZ3C7SykrhipyCQBxz6YzWRBbooooAt0UUVkaBRRRQAUUUUAFJS0GgBKKKKACiiimIKKKKACiiigAooooAKKKKACiiigBKKWkoAKKKKACiiigApKWkoAKKKKYgooooAKKKKACiiigBKKKKACiiigAooooAKKKKACiiigAooooAKKKKBBSUtJQMKKKKYBRRRQISilpDQAUUUUAFFFFABRRRQAUUUUAFFFFABSUtFACUopKKACiiigAoxRRTAKKKKACiiigQlFBooAKKKKACiiigBKKU0lABRRRQAUUUUAFFFFABRRRQAUUUUAFFFFABRRRQA10WRCjDKkYIqC3sLS1ULDbxoBnGBz6nmrNFO7HcTFFLQelAhKKKKACiiigAooooAKKKKACiiigAoooNAH//2Q==\" />"
      ],
      "text/plain": [
       "<IPython.core.display.HTML object>"
      ]
     },
     "metadata": {},
     "output_type": "display_data"
    }
   ],
   "source": [
    "import base64\n",
    "from io import BytesIO\n",
    "\n",
    "from IPython.display import HTML, display\n",
    "from PIL import Image\n",
    "\n",
    "\n",
    "def convert_to_base64(pil_image):\n",
    "    \"\"\"\n",
    "    Convert PIL images to Base64 encoded strings\n",
    "\n",
    "    :param pil_image: PIL image\n",
    "    :return: Re-sized Base64 string\n",
    "    \"\"\"\n",
    "\n",
    "    buffered = BytesIO()\n",
    "    pil_image.save(buffered, format=\"JPEG\")  # You can change the format if needed\n",
    "    img_str = base64.b64encode(buffered.getvalue()).decode(\"utf-8\")\n",
    "    return img_str\n",
    "\n",
    "\n",
    "def plt_img_base64(img_base64):\n",
    "    \"\"\"\n",
    "    Disply base64 encoded string as image\n",
    "\n",
    "    :param img_base64:  Base64 string\n",
    "    \"\"\"\n",
    "    # Create an HTML img tag with the base64 string as the source\n",
    "    image_html = f'<img src=\"data:image/jpeg;base64,{img_base64}\" />'\n",
    "    # Display the image by rendering the HTML\n",
    "    display(HTML(image_html))\n",
    "\n",
    "\n",
    "file_path = \"../../../static/img/ollama_example_img.jpg\"\n",
    "pil_image = Image.open(file_path)\n",
    "\n",
    "image_b64 = convert_to_base64(pil_image)\n",
    "plt_img_base64(image_b64)"
   ]
  },
  {
   "cell_type": "code",
   "execution_count": 5,
   "metadata": {},
   "outputs": [
    {
     "name": "stdout",
     "output_type": "stream",
     "text": [
      "90%\n"
     ]
    }
   ],
   "source": [
    "from langchain.schema import HumanMessage\n",
    "from langchain_community.chat_models import ChatOllama\n",
    "\n",
    "llm = ChatOllama(model=\"bakllava\", temperature=0)\n",
    "\n",
    "\n",
    "def prompt_func(data):\n",
    "    text = data[\"text\"]\n",
    "    image = data[\"image\"]\n",
    "\n",
    "    image_part = {\n",
    "        \"type\": \"image_url\",\n",
    "        \"image_url\": f\"data:image/jpeg;base64,{image}\",\n",
    "    }\n",
    "\n",
    "    content_parts = []\n",
    "\n",
    "    text_part = {\"type\": \"text\", \"text\": text}\n",
    "\n",
    "    content_parts.append(image_part)\n",
    "    content_parts.append(text_part)\n",
    "\n",
    "    return [HumanMessage(content=content_parts)]\n",
    "\n",
    "\n",
    "from langchain_core.output_parsers import StrOutputParser\n",
    "\n",
    "chain = prompt_func | llm | StrOutputParser()\n",
    "\n",
    "query_chain = chain.invoke(\n",
    "    {\"text\": \"What is the Dollar-based gross retention rate?\", \"image\": image_b64}\n",
    ")\n",
    "\n",
    "print(query_chain)"
   ]
  }
 ],
 "metadata": {
  "kernelspec": {
   "display_name": "Python 3 (ipykernel)",
   "language": "python",
   "name": "python3"
  },
  "language_info": {
   "codemirror_mode": {
    "name": "ipython",
    "version": 3
   },
   "file_extension": ".py",
   "mimetype": "text/x-python",
   "name": "python",
   "nbconvert_exporter": "python",
   "pygments_lexer": "ipython3",
<<<<<<< HEAD
   "version": "3.9.1"
=======
   "version": "3.11.8"
>>>>>>> cccc8fbe
  }
 },
 "nbformat": 4,
 "nbformat_minor": 4
}<|MERGE_RESOLUTION|>--- conflicted
+++ resolved
@@ -30,11 +30,7 @@
     "* [Download](https://ollama.ai/download) and install Ollama onto the available supported platforms (including Windows Subsystem for Linux)\n",
     "* Fetch available LLM model via `ollama pull <name-of-model>`\n",
     "    * View a list of available models via the [model library](https://ollama.ai/library)\n",
-<<<<<<< HEAD
-    "    * e.g., for `Llama-7b`: `ollama pull llama2`\n",
-=======
     "    * e.g., `ollama pull llama3`\n",
->>>>>>> cccc8fbe
     "* This will download the default tagged version of the model. Typically, the default points to the latest, smallest sized-parameter model.\n",
     "\n",
     "> On Mac, the models will be download to `~/.ollama/models`\n",
@@ -47,27 +43,15 @@
     "* View the [Ollama documentation](https://github.com/jmorganca/ollama) for more commands. Run `ollama help` in the terminal to see available commands too.\n",
     "\n",
     "## Usage\n",
-<<<<<<< HEAD
     "\n",
     "You can see a full list of supported parameters on the [API reference page](https://api.python.langchain.com/en/latest/llms/langchain.llms.ollama.Ollama.html).\n",
     "\n",
-    "If you are using a LLaMA `chat` model (e.g., `ollama pull llama2:7b-chat`) then you can use the `ChatOllama` interface.\n",
+    "If you are using a LLaMA `chat` model (e.g., `ollama pull llama3`) then you can use the `ChatOllama` interface.\n",
     "\n",
     "This includes [special tokens](https://huggingface.co/blog/llama2#how-to-prompt-llama-2) for system message and user input.\n",
     "\n",
     "## Interacting with Models \n",
     "\n",
-=======
-    "\n",
-    "You can see a full list of supported parameters on the [API reference page](https://api.python.langchain.com/en/latest/llms/langchain.llms.ollama.Ollama.html).\n",
-    "\n",
-    "If you are using a LLaMA `chat` model (e.g., `ollama pull llama3`) then you can use the `ChatOllama` interface.\n",
-    "\n",
-    "This includes [special tokens](https://huggingface.co/blog/llama2#how-to-prompt-llama-2) for system message and user input.\n",
-    "\n",
-    "## Interacting with Models \n",
-    "\n",
->>>>>>> cccc8fbe
     "Here are a few ways to interact with pulled local models\n",
     "\n",
     "#### directly in the terminal:\n",
@@ -81,11 +65,7 @@
     "\n",
     "```bash\n",
     "curl http://localhost:11434/api/generate -d '{\n",
-<<<<<<< HEAD
-    "  \"model\": \"llama2\",\n",
-=======
     "  \"model\": \"llama3\",\n",
->>>>>>> cccc8fbe
     "  \"prompt\":\"Why is the sky blue?\"\n",
     "}'\n",
     "```\n",
@@ -106,17 +86,9 @@
      "name": "stdout",
      "output_type": "stream",
      "text": [
-<<<<<<< HEAD
-      " Sure, here's a fun space-themed joke for you:\n",
-      "\n",
-      "Why don't astronauts like broccoli? \n",
-      "Because it has too many \"crisps\" in it!\n",
-      "\n"
-=======
       "Why did the astronaut break up with his girlfriend?\n",
       "\n",
       "Because he needed space!\n"
->>>>>>> cccc8fbe
      ]
     }
    ],
@@ -128,20 +100,12 @@
     "\n",
     "# supports many more optional parameters. Hover on your `ChatOllama(...)`\n",
     "# class to view the latest available supported parameters\n",
-<<<<<<< HEAD
-    "llm = ChatOllama(model=\"llama2\")\n",
-=======
     "llm = ChatOllama(model=\"llama3\")\n",
->>>>>>> cccc8fbe
     "prompt = ChatPromptTemplate.from_template(\"Tell me a short joke about {topic}\")\n",
     "\n",
     "# using LangChain Expressive Language chain syntax\n",
     "# learn more about the LCEL on\n",
-<<<<<<< HEAD
-    "# https://python.langchain.com/docs/expression_language/why\n",
-=======
     "# /docs/expression_language/why\n",
->>>>>>> cccc8fbe
     "chain = prompt | llm | StrOutputParser()\n",
     "\n",
     "# for brevity, response is printed in terminal\n",
@@ -155,114 +119,17 @@
    "metadata": {},
    "source": [
     "LCEL chains, out of the box, provide extra functionalities, such as streaming of responses, and async support"
-<<<<<<< HEAD
-   ]
-  },
-  {
-   "cell_type": "code",
-   "execution_count": 12,
-   "metadata": {},
-   "outputs": [
-    {
-     "name": "stdout",
-     "output_type": "stream",
-     "text": [
-      " Sure\n",
-      ",\n",
-      " here\n",
-      "'s\n",
-      " a\n",
-      " joke\n",
-      ":\n",
-      " Why\n",
-      " did\n",
-      " the\n",
-      " astronaut\n",
-      " break\n",
-      " up\n",
-      " with\n",
-      " his\n",
-      " girlfriend\n",
-      "?\n",
-      " Because\n",
-      " he\n",
-      " needed\n",
-      " more\n",
-      " space\n",
-      " to\n",
-      " explore\n",
-      ".\n",
-      "\n",
-      "\n",
-      "\n"
-     ]
-    }
-   ],
-   "source": [
-    "topic = {\"topic\": \"Space travel\"}\n",
-    "\n",
-    "for chunks in chain.stream(topic):\n",
-    "    print(chunks)"
-   ]
-  },
-  {
-   "cell_type": "markdown",
-   "metadata": {},
-   "source": [
-    "For streaming async support, here's an example - all possible via the single chain created above."
-=======
->>>>>>> cccc8fbe
-   ]
-  },
-  {
-   "cell_type": "code",
-<<<<<<< HEAD
-   "execution_count": 13,
-=======
+   ]
+  },
+  {
+   "cell_type": "code",
    "execution_count": 6,
->>>>>>> cccc8fbe
-   "metadata": {},
-   "outputs": [
-    {
-     "name": "stdout",
-     "output_type": "stream",
-     "text": [
-<<<<<<< HEAD
-      " Sure\n",
-      ",\n",
-      " here\n",
-      "'s\n",
-      " a\n",
-      " little\n",
-      " one\n",
-      ":\n",
-      " Why\n",
-      " did\n",
-      " the\n",
-      " rocket\n",
-      " scientist\n",
-      " break\n",
-      " up\n",
-      " with\n",
-      " her\n",
-      " partner\n",
-      "?\n",
-      " Because\n",
-      " he\n",
-      " couldn\n",
-      "'t\n",
-      " handle\n",
-      " all\n",
-      " her\n",
-      " \"\n",
-      "space\n",
-      "y\n",
-      "\"\n",
-      " jokes\n",
-      ".\n",
-      "\n",
-      "\n",
-=======
+   "metadata": {},
+   "outputs": [
+    {
+     "name": "stdout",
+     "output_type": "stream",
+     "text": [
       "Why\n",
       " did\n",
       " the\n",
@@ -284,7 +151,6 @@
       " needed\n",
       " space\n",
       "!\n",
->>>>>>> cccc8fbe
       "\n"
      ]
     }
@@ -292,8 +158,6 @@
    "source": [
     "topic = {\"topic\": \"Space travel\"}\n",
     "\n",
-<<<<<<< HEAD
-=======
     "for chunks in chain.stream(topic):\n",
     "    print(chunks)"
    ]
@@ -313,7 +177,6 @@
    "source": [
     "topic = {\"topic\": \"Space travel\"}\n",
     "\n",
->>>>>>> cccc8fbe
     "async for chunks in chain.astream(topic):\n",
     "    print(chunks)"
    ]
@@ -322,11 +185,7 @@
    "cell_type": "markdown",
    "metadata": {},
    "source": [
-<<<<<<< HEAD
-    "Take a look at the [LangChain Expressive Language (LCEL) Interface](https://python.langchain.com/docs/expression_language/interface) for the other available interfaces for use when a chain is created.\n",
-=======
     "Take a look at the [LangChain Expressive Language (LCEL) Interface](/docs/concepts#interface) for the other available interfaces for use when a chain is created.\n",
->>>>>>> cccc8fbe
     "\n",
     "## Building from source\n",
     "\n",
@@ -341,30 +200,18 @@
     " \n",
     "Use the latest version of Ollama and supply the [`format`](https://github.com/jmorganca/ollama/blob/main/docs/api.md#json-mode) flag. The `format` flag will force the model to produce the response in JSON.\n",
     "\n",
-<<<<<<< HEAD
-    "> **Note:** You can also try out the experimental [OllamaFunctions](https://python.langchain.com/docs/integrations/chat/ollama_functions) wrapper for convenience."
-=======
     "> **Note:** You can also try out the experimental [OllamaFunctions](/docs/integrations/chat/ollama_functions) wrapper for convenience."
->>>>>>> cccc8fbe
-   ]
-  },
-  {
-   "cell_type": "code",
-<<<<<<< HEAD
-   "execution_count": 6,
-=======
+   ]
+  },
+  {
+   "cell_type": "code",
    "execution_count": 4,
->>>>>>> cccc8fbe
    "metadata": {},
    "outputs": [],
    "source": [
     "from langchain_community.chat_models import ChatOllama\n",
     "\n",
-<<<<<<< HEAD
-    "llm = ChatOllama(model=\"llama2\", format=\"json\", temperature=0)"
-=======
     "llm = ChatOllama(model=\"llama3\", format=\"json\", temperature=0)"
->>>>>>> cccc8fbe
    ]
   },
   {
@@ -376,11 +223,7 @@
      "name": "stdout",
      "output_type": "stream",
      "text": [
-<<<<<<< HEAD
-      "content='{\\n\"morning\": {\\n\"color\": \"light blue\"\\n},\\n\"noon\": {\\n\"color\": \"blue\"\\n},\\n\"afternoon\": {\\n\"color\": \"grayish-blue\"\\n},\\n\"evening\": {\\n\"color\": \"pinkish-orange\"\\n}\\n}'\n"
-=======
       "content='{ \"morning\": \"blue\", \"noon\": \"clear blue\", \"afternoon\": \"hazy yellow\", \"evening\": \"orange-red\" }\\n\\n  \\n\\n\\n\\n\\n\\n  \\n\\n\\n\\n\\n\\n  \\n\\n\\n\\n\\n\\n  \\n\\n\\n\\n\\n\\n  \\n\\n\\n\\n\\n\\n  \\n\\n\\n\\n\\n\\n  \\n\\n\\n\\n\\n\\n  \\n\\n\\n\\n\\n\\n  \\n\\n\\n\\n\\n\\n  \\n\\n\\n\\n\\n\\n ' id='run-e893700f-e2d0-4df8-ad86-17525dcee318-0'\n"
->>>>>>> cccc8fbe
      ]
     }
    ],
@@ -399,11 +242,7 @@
   },
   {
    "cell_type": "code",
-<<<<<<< HEAD
-   "execution_count": 53,
-=======
    "execution_count": 8,
->>>>>>> cccc8fbe
    "metadata": {},
    "outputs": [
     {
@@ -411,32 +250,17 @@
      "output_type": "stream",
      "text": [
       "\n",
-<<<<<<< HEAD
-      "{\n",
-      "\"name\": \"John\",\n",
-      "\"age\": 35,\n",
-      "\"interests\": [\n",
-      "\"pizza\"\n",
-      "]\n",
-      "}\n"
-=======
       "Name: John\n",
       "Age: 35\n",
       "Likes: Pizza\n"
->>>>>>> cccc8fbe
      ]
     }
    ],
    "source": [
     "import json\n",
     "\n",
-<<<<<<< HEAD
-    "from langchain.schema import HumanMessage\n",
-    "from langchain_community.chat_models import ChatOllama\n",
-=======
     "from langchain_community.chat_models import ChatOllama\n",
     "from langchain_core.messages import HumanMessage\n",
->>>>>>> cccc8fbe
     "from langchain_core.output_parsers import StrOutputParser\n",
     "from langchain_core.prompts import ChatPromptTemplate\n",
     "\n",
@@ -487,15 +311,9 @@
     "Browse the full set of versions for models with `tags`, such as [Llava](https://ollama.ai/library/llava/tags).\n",
     "\n",
     "Download the desired LLM via `ollama pull bakllava`\n",
-<<<<<<< HEAD
     "\n",
     "Be sure to update Ollama so that you have the most recent version to support multi-modal.\n",
     "\n",
-=======
-    "\n",
-    "Be sure to update Ollama so that you have the most recent version to support multi-modal.\n",
-    "\n",
->>>>>>> cccc8fbe
     "Check out the typical example of how to use ChatOllama multi-modal support below:"
    ]
   },
@@ -591,8 +409,8 @@
     }
    ],
    "source": [
-    "from langchain.schema import HumanMessage\n",
     "from langchain_community.chat_models import ChatOllama\n",
+    "from langchain_core.messages import HumanMessage\n",
     "\n",
     "llm = ChatOllama(model=\"bakllava\", temperature=0)\n",
     "\n",
@@ -644,11 +462,7 @@
    "name": "python",
    "nbconvert_exporter": "python",
    "pygments_lexer": "ipython3",
-<<<<<<< HEAD
-   "version": "3.9.1"
-=======
    "version": "3.11.8"
->>>>>>> cccc8fbe
   }
  },
  "nbformat": 4,
