--- conflicted
+++ resolved
@@ -46,12 +46,6 @@
 thoughts and actions live in your app.
 
 ```python
-<<<<<<< HEAD
-from langchain_openai import OpenAI
-from langchain.agents import AgentType, initialize_agent, load_tools
-from langchain_community.callbacks import StreamlitCallbackHandler
-=======
->>>>>>> cccc8fbe
 import streamlit as st
 from langchain import hub
 from langchain.agents import AgentExecutor, create_react_agent, load_tools
