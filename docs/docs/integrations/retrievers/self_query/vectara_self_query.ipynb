{
 "cells": [
  {
   "cell_type": "markdown",
   "id": "13afcae7",
   "metadata": {},
   "source": [
    "# Vectara self-querying \n",
    "\n",
    ">[Vectara](https://vectara.com/) is the trusted GenAI platform that provides an easy-to-use API for document indexing and querying. \n",
    "\n",
    "Vectara provides an end-to-end managed service for Retrieval Augmented Generation or [RAG](https://vectara.com/grounded-generation/), which includes:\n",
    "\n",
    "1. A way to extract text from document files and chunk them into sentences.\n",
    "\n",
    "2. The state-of-the-art [Boomerang](https://vectara.com/how-boomerang-takes-retrieval-augmented-generation-to-the-next-level-via-grounded-generation/) embeddings model. Each text chunk is encoded into a vector embedding using Boomerang, and stored in the Vectara internal knowledge (vector+text) store\n",
    "\n",
    "3. A query service that automatically encodes the query into embedding, and retrieves the most relevant text segments (including support for [Hybrid Search](https://docs.vectara.com/docs/api-reference/search-apis/lexical-matching) and [MMR](https://vectara.com/get-diverse-results-and-comprehensive-summaries-with-vectaras-mmr-reranker/))\n",
    "\n",
    "4. An option to create [generative summary](https://docs.vectara.com/docs/learn/grounded-generation/grounded-generation-overview), based on the retrieved documents, including citations.\n",
    "\n",
    "See the [Vectara API documentation](https://docs.vectara.com/docs/) for more information on how to use the API.\n",
    "\n",
    "This notebook shows how to use `SelfQueryRetriever` with Vectara."
   ]
  },
  {
   "cell_type": "markdown",
   "id": "68e75fb9",
   "metadata": {},
   "source": [
    "# Setup\n",
    "\n",
    "You will need a Vectara account to use Vectara with LangChain. To get started, use the following steps (see our [quickstart](https://docs.vectara.com/docs/quickstart) guide):\n",
    "1. [Sign up](https://console.vectara.com/signup) for a Vectara account if you don't already have one. Once you have completed your sign up you will have a Vectara customer ID. You can find your customer ID by clicking on your name, on the top-right of the Vectara console window.\n",
    "2. Within your account you can create one or more corpora. Each corpus represents an area that stores text data upon ingest from input documents. To create a corpus, use the **\"Create Corpus\"** button. You then provide a name to your corpus as well as a description. Optionally you can define filtering attributes and apply some advanced options. If you click on your created corpus, you can see its name and corpus ID right on the top.\n",
    "3. Next you'll need to create API keys to access the corpus. Click on the **\"Authorization\"** tab in the corpus view and then the **\"Create API Key\"** button. Give your key a name, and choose whether you want query only or query+index for your key. Click \"Create\" and you now have an active API key. Keep this key confidential. \n",
    "\n",
    "To use LangChain with Vectara, you'll need to have these three values: customer ID, corpus ID and api_key.\n",
    "You can provide those to LangChain in two ways:\n",
    "\n",
    "1. Include in your environment these three variables: `VECTARA_CUSTOMER_ID`, `VECTARA_CORPUS_ID` and `VECTARA_API_KEY`.\n",
    "\n",
    "> For example, you can set these variables using os.environ and getpass as follows:\n",
    "\n",
    "```python\n",
    "import os\n",
    "import getpass\n",
    "\n",
    "os.environ[\"VECTARA_CUSTOMER_ID\"] = getpass.getpass(\"Vectara Customer ID:\")\n",
    "os.environ[\"VECTARA_CORPUS_ID\"] = getpass.getpass(\"Vectara Corpus ID:\")\n",
    "os.environ[\"VECTARA_API_KEY\"] = getpass.getpass(\"Vectara API Key:\")\n",
    "```\n",
    "\n",
    "1. Provide them as arguments when creating the Vectara vectorstore object:\n",
    "\n",
    "```python\n",
    "vectorstore = Vectara(\n",
    "                vectara_customer_id=vectara_customer_id,\n",
    "                vectara_corpus_id=vectara_corpus_id,\n",
    "                vectara_api_key=vectara_api_key\n",
    "            )\n",
    "```\n",
    "\n",
    "**Note:** The self-query retriever requires you to have `lark` installed (`pip install lark`). "
   ]
  },
  {
   "cell_type": "markdown",
   "id": "742ac16d",
   "metadata": {},
   "source": [
    "## Connecting to Vectara from LangChain\n",
    "\n",
    "In this example, we assume that you've created an account and a corpus, and added your VECTARA_CUSTOMER_ID, VECTARA_CORPUS_ID and VECTARA_API_KEY (created with permissions for both indexing and query) as environment variables.\n",
    "\n",
    "The corpus has 4 fields defined as metadata for filtering: year, director, rating, and genre\n"
   ]
  },
  {
   "cell_type": "code",
   "execution_count": 2,
   "id": "cb4a5787",
   "metadata": {
    "tags": []
   },
   "outputs": [],
   "source": [
    "from langchain.chains import ConversationalRetrievalChain\n",
    "from langchain.chains.query_constructor.base import AttributeInfo\n",
    "from langchain.retrievers.self_query.base import SelfQueryRetriever\n",
<<<<<<< HEAD
    "from langchain.text_splitter import CharacterTextSplitter\n",
=======
>>>>>>> de2d9447
    "from langchain_community.document_loaders import TextLoader\n",
    "from langchain_community.embeddings import FakeEmbeddings\n",
    "from langchain_community.vectorstores import Vectara\n",
    "from langchain_core.documents import Document\n",
<<<<<<< HEAD
    "from langchain_openai import OpenAI"
=======
    "from langchain_openai import OpenAI\n",
    "from langchain_text_splitters import CharacterTextSplitter"
>>>>>>> de2d9447
   ]
  },
  {
   "cell_type": "code",
   "execution_count": 3,
   "id": "bcbe04d9",
   "metadata": {
    "tags": []
   },
   "outputs": [],
   "source": [
    "docs = [\n",
    "    Document(\n",
    "        page_content=\"A bunch of scientists bring back dinosaurs and mayhem breaks loose\",\n",
    "        metadata={\"year\": 1993, \"rating\": 7.7, \"genre\": \"science fiction\"},\n",
    "    ),\n",
    "    Document(\n",
    "        page_content=\"Leo DiCaprio gets lost in a dream within a dream within a dream within a ...\",\n",
    "        metadata={\"year\": 2010, \"director\": \"Christopher Nolan\", \"rating\": 8.2},\n",
    "    ),\n",
    "    Document(\n",
    "        page_content=\"A psychologist / detective gets lost in a series of dreams within dreams within dreams and Inception reused the idea\",\n",
    "        metadata={\"year\": 2006, \"director\": \"Satoshi Kon\", \"rating\": 8.6},\n",
    "    ),\n",
    "    Document(\n",
    "        page_content=\"A bunch of normal-sized women are supremely wholesome and some men pine after them\",\n",
    "        metadata={\"year\": 2019, \"director\": \"Greta Gerwig\", \"rating\": 8.3},\n",
    "    ),\n",
    "    Document(\n",
    "        page_content=\"Toys come alive and have a blast doing so\",\n",
    "        metadata={\"year\": 1995, \"genre\": \"animated\"},\n",
    "    ),\n",
    "    Document(\n",
    "        page_content=\"Three men walk into the Zone, three men walk out of the Zone\",\n",
    "        metadata={\n",
    "            \"year\": 1979,\n",
    "            \"rating\": 9.9,\n",
    "            \"director\": \"Andrei Tarkovsky\",\n",
    "            \"genre\": \"science fiction\",\n",
    "        },\n",
    "    ),\n",
    "]\n",
    "\n",
    "vectara = Vectara()\n",
    "for doc in docs:\n",
    "    vectara.add_texts(\n",
    "        [doc.page_content],\n",
    "        embedding=FakeEmbeddings(size=768),\n",
    "        doc_metadata=doc.metadata,\n",
    "    )"
   ]
  },
  {
   "cell_type": "markdown",
   "id": "5ecaab6d",
   "metadata": {},
   "source": [
    "## Creating our self-querying retriever\n",
    "Now we can instantiate our retriever. To do this we'll need to provide some information upfront about the metadata fields that our documents support and a short description of the document contents."
   ]
  },
  {
   "cell_type": "code",
   "execution_count": 4,
   "id": "86e34dbf",
   "metadata": {
    "tags": []
   },
   "outputs": [],
   "source": [
    "from langchain.chains.query_constructor.base import AttributeInfo\n",
    "from langchain.retrievers.self_query.base import SelfQueryRetriever\n",
    "from langchain_openai import OpenAI\n",
    "\n",
    "metadata_field_info = [\n",
    "    AttributeInfo(\n",
    "        name=\"genre\",\n",
    "        description=\"The genre of the movie\",\n",
    "        type=\"string or list[string]\",\n",
    "    ),\n",
    "    AttributeInfo(\n",
    "        name=\"year\",\n",
    "        description=\"The year the movie was released\",\n",
    "        type=\"integer\",\n",
    "    ),\n",
    "    AttributeInfo(\n",
    "        name=\"director\",\n",
    "        description=\"The name of the movie director\",\n",
    "        type=\"string\",\n",
    "    ),\n",
    "    AttributeInfo(\n",
    "        name=\"rating\", description=\"A 1-10 rating for the movie\", type=\"float\"\n",
    "    ),\n",
    "]\n",
    "document_content_description = \"Brief summary of a movie\"\n",
    "llm = OpenAI(temperature=0)\n",
    "retriever = SelfQueryRetriever.from_llm(\n",
    "    llm, vectara, document_content_description, metadata_field_info, verbose=True\n",
    ")"
   ]
  },
  {
   "cell_type": "markdown",
   "id": "ea9df8d4",
   "metadata": {},
   "source": [
    "## Testing it out\n",
    "And now we can try actually using our retriever!"
   ]
  },
  {
   "cell_type": "code",
   "execution_count": 5,
   "id": "38a126e9",
   "metadata": {},
   "outputs": [
    {
     "data": {
      "text/plain": [
       "[Document(page_content='A bunch of scientists bring back dinosaurs and mayhem breaks loose', metadata={'lang': 'eng', 'offset': '0', 'len': '66', 'year': '1993', 'rating': '7.7', 'genre': 'science fiction', 'source': 'langchain'}),\n",
       " Document(page_content='Toys come alive and have a blast doing so', metadata={'lang': 'eng', 'offset': '0', 'len': '41', 'year': '1995', 'genre': 'animated', 'source': 'langchain'}),\n",
       " Document(page_content='A psychologist / detective gets lost in a series of dreams within dreams within dreams and Inception reused the idea', metadata={'lang': 'eng', 'offset': '0', 'len': '116', 'year': '2006', 'director': 'Satoshi Kon', 'rating': '8.6', 'source': 'langchain'}),\n",
       " Document(page_content='Leo DiCaprio gets lost in a dream within a dream within a dream within a ...', metadata={'lang': 'eng', 'offset': '0', 'len': '76', 'year': '2010', 'director': 'Christopher Nolan', 'rating': '8.2', 'source': 'langchain'}),\n",
       " Document(page_content='A bunch of normal-sized women are supremely wholesome and some men pine after them', metadata={'lang': 'eng', 'offset': '0', 'len': '82', 'year': '2019', 'director': 'Greta Gerwig', 'rating': '8.3', 'source': 'langchain'}),\n",
       " Document(page_content='Three men walk into the Zone, three men walk out of the Zone', metadata={'lang': 'eng', 'offset': '0', 'len': '60', 'year': '1979', 'rating': '9.9', 'director': 'Andrei Tarkovsky', 'genre': 'science fiction', 'source': 'langchain'})]"
      ]
     },
     "execution_count": 5,
     "metadata": {},
     "output_type": "execute_result"
    }
   ],
   "source": [
    "# This example only specifies a relevant query\n",
    "retriever.get_relevant_documents(\"What are some movies about dinosaurs\")"
   ]
  },
  {
   "cell_type": "code",
   "execution_count": 6,
   "id": "fc3f1e6e",
   "metadata": {},
   "outputs": [
    {
     "data": {
      "text/plain": [
       "[Document(page_content='A psychologist / detective gets lost in a series of dreams within dreams within dreams and Inception reused the idea', metadata={'lang': 'eng', 'offset': '0', 'len': '116', 'year': '2006', 'director': 'Satoshi Kon', 'rating': '8.6', 'source': 'langchain'}),\n",
       " Document(page_content='Three men walk into the Zone, three men walk out of the Zone', metadata={'lang': 'eng', 'offset': '0', 'len': '60', 'year': '1979', 'rating': '9.9', 'director': 'Andrei Tarkovsky', 'genre': 'science fiction', 'source': 'langchain'})]"
      ]
     },
     "execution_count": 6,
     "metadata": {},
     "output_type": "execute_result"
    }
   ],
   "source": [
    "# This example only specifies a filter\n",
    "retriever.get_relevant_documents(\"I want to watch a movie rated higher than 8.5\")"
   ]
  },
  {
   "cell_type": "code",
   "execution_count": 7,
   "id": "b19d4da0",
   "metadata": {},
   "outputs": [
    {
     "data": {
      "text/plain": [
       "[Document(page_content='A bunch of normal-sized women are supremely wholesome and some men pine after them', metadata={'lang': 'eng', 'offset': '0', 'len': '82', 'year': '2019', 'director': 'Greta Gerwig', 'rating': '8.3', 'source': 'langchain'})]"
      ]
     },
     "execution_count": 7,
     "metadata": {},
     "output_type": "execute_result"
    }
   ],
   "source": [
    "# This example specifies a query and a filter\n",
    "retriever.get_relevant_documents(\"Has Greta Gerwig directed any movies about women\")"
   ]
  },
  {
   "cell_type": "code",
   "execution_count": 8,
   "id": "f900e40e",
   "metadata": {},
   "outputs": [
    {
     "data": {
      "text/plain": [
       "[Document(page_content='Three men walk into the Zone, three men walk out of the Zone', metadata={'lang': 'eng', 'offset': '0', 'len': '60', 'year': '1979', 'rating': '9.9', 'director': 'Andrei Tarkovsky', 'genre': 'science fiction', 'source': 'langchain'})]"
      ]
     },
     "execution_count": 8,
     "metadata": {},
     "output_type": "execute_result"
    }
   ],
   "source": [
    "# This example specifies a composite filter\n",
    "retriever.get_relevant_documents(\n",
    "    \"What's a highly rated (above 8.5) science fiction film?\"\n",
    ")"
   ]
  },
  {
   "cell_type": "code",
   "execution_count": 9,
   "id": "12a51522",
   "metadata": {},
   "outputs": [
    {
     "data": {
      "text/plain": [
       "[Document(page_content='Toys come alive and have a blast doing so', metadata={'lang': 'eng', 'offset': '0', 'len': '41', 'year': '1995', 'genre': 'animated', 'source': 'langchain'})]"
      ]
     },
     "execution_count": 9,
     "metadata": {},
     "output_type": "execute_result"
    }
   ],
   "source": [
    "# This example specifies a query and composite filter\n",
    "retriever.get_relevant_documents(\n",
    "    \"What's a movie after 1990 but before 2005 that's all about toys, and preferably is animated\"\n",
    ")"
   ]
  },
  {
   "cell_type": "markdown",
   "id": "39bd1de1-b9fe-4a98-89da-58d8a7a6ae51",
   "metadata": {},
   "source": [
    "## Filter k\n",
    "\n",
    "We can also use the self query retriever to specify `k`: the number of documents to fetch.\n",
    "\n",
    "We can do this by passing `enable_limit=True` to the constructor."
   ]
  },
  {
   "cell_type": "code",
   "execution_count": 10,
   "id": "bff36b88-b506-4877-9c63-e5a1a8d78e64",
   "metadata": {
    "tags": []
   },
   "outputs": [],
   "source": [
    "retriever = SelfQueryRetriever.from_llm(\n",
    "    llm,\n",
    "    vectara,\n",
    "    document_content_description,\n",
    "    metadata_field_info,\n",
    "    enable_limit=True,\n",
    "    verbose=True,\n",
    ")"
   ]
  },
  {
   "cell_type": "code",
   "execution_count": 11,
   "id": "2758d229-4f97-499c-819f-888acaf8ee10",
   "metadata": {
    "tags": []
   },
   "outputs": [
    {
     "data": {
      "text/plain": [
       "[Document(page_content='A bunch of scientists bring back dinosaurs and mayhem breaks loose', metadata={'lang': 'eng', 'offset': '0', 'len': '66', 'year': '1993', 'rating': '7.7', 'genre': 'science fiction', 'source': 'langchain'}),\n",
       " Document(page_content='Toys come alive and have a blast doing so', metadata={'lang': 'eng', 'offset': '0', 'len': '41', 'year': '1995', 'genre': 'animated', 'source': 'langchain'})]"
      ]
     },
     "execution_count": 11,
     "metadata": {},
     "output_type": "execute_result"
    }
   ],
   "source": [
    "# This example only specifies a relevant query\n",
    "retriever.get_relevant_documents(\"what are two movies about dinosaurs\")"
   ]
  }
 ],
 "metadata": {
  "kernelspec": {
   "display_name": "Python 3 (ipykernel)",
   "language": "python",
   "name": "python3"
  },
  "language_info": {
   "codemirror_mode": {
    "name": "ipython",
    "version": 3
   },
   "file_extension": ".py",
   "mimetype": "text/x-python",
   "name": "python",
   "nbconvert_exporter": "python",
   "pygments_lexer": "ipython3",
   "version": "3.10.9"
  }
 },
 "nbformat": 4,
 "nbformat_minor": 5
}<|MERGE_RESOLUTION|>--- conflicted
+++ resolved
@@ -89,20 +89,12 @@
     "from langchain.chains import ConversationalRetrievalChain\n",
     "from langchain.chains.query_constructor.base import AttributeInfo\n",
     "from langchain.retrievers.self_query.base import SelfQueryRetriever\n",
-<<<<<<< HEAD
-    "from langchain.text_splitter import CharacterTextSplitter\n",
-=======
->>>>>>> de2d9447
     "from langchain_community.document_loaders import TextLoader\n",
     "from langchain_community.embeddings import FakeEmbeddings\n",
     "from langchain_community.vectorstores import Vectara\n",
     "from langchain_core.documents import Document\n",
-<<<<<<< HEAD
-    "from langchain_openai import OpenAI"
-=======
     "from langchain_openai import OpenAI\n",
     "from langchain_text_splitters import CharacterTextSplitter"
->>>>>>> de2d9447
    ]
   },
   {
