{
 "cells": [
  {
   "cell_type": "markdown",
   "id": "13afcae7",
   "metadata": {},
   "source": [
    "# Pinecone\n",
    "\n",
    ">[Pinecone](https://docs.pinecone.io/docs/overview) is a vector database with broad functionality.\n",
    "\n",
    "In the walkthrough, we'll demo the `SelfQueryRetriever` with a `Pinecone` vector store."
   ]
  },
  {
   "cell_type": "markdown",
   "id": "68e75fb9",
   "metadata": {},
   "source": [
    "## Creating a Pinecone index\n",
    "First we'll want to create a `Pinecone` vector store and seed it with some data. We've created a small demo set of documents that contain summaries of movies.\n",
    "\n",
    "To use Pinecone, you have to have `pinecone` package installed and you must have an API key and an environment. Here are the [installation instructions](https://docs.pinecone.io/docs/quickstart).\n",
    "\n",
    "**Note:** The self-query retriever requires you to have `lark` package installed."
   ]
  },
  {
   "cell_type": "code",
   "execution_count": 1,
   "id": "63a8af5b",
   "metadata": {},
   "outputs": [],
   "source": [
    "%pip install --upgrade --quiet  lark"
   ]
  },
  {
   "cell_type": "code",
   "execution_count": null,
   "id": "2f633445-57fe-45f3-84f7-80d3941b9e53",
   "metadata": {},
   "outputs": [],
   "source": [
    "%pip install --upgrade --quiet  pinecone-client"
   ]
  },
  {
   "cell_type": "code",
   "execution_count": 1,
   "id": "3eb9c9a4",
   "metadata": {},
   "outputs": [
    {
     "name": "stderr",
     "output_type": "stream",
     "text": [
      "/Users/harrisonchase/.pyenv/versions/3.9.1/envs/langchain/lib/python3.9/site-packages/pinecone/index.py:4: TqdmExperimentalWarning: Using `tqdm.autonotebook.tqdm` in notebook mode. Use `tqdm.tqdm` instead to force console mode (e.g. in jupyter console)\n",
      "  from tqdm.autonotebook import tqdm\n"
     ]
    }
   ],
   "source": [
    "import os\n",
    "\n",
    "import pinecone\n",
    "\n",
    "pinecone.init(\n",
    "    api_key=os.environ[\"PINECONE_API_KEY\"], environment=os.environ[\"PINECONE_ENV\"]\n",
    ")"
   ]
  },
  {
   "cell_type": "code",
   "execution_count": 2,
   "id": "cb4a5787",
   "metadata": {},
   "outputs": [],
   "source": [
<<<<<<< HEAD
    "from langchain_community.vectorstores import Pinecone\n",
    "from langchain_core.documents import Document\n",
=======
    "from langchain.schema import Document\n",
>>>>>>> b5f8cf95
    "from langchain_openai import OpenAIEmbeddings\n",
    "from langchain_pinecone import PineconeVectorStore\n",
    "\n",
    "embeddings = OpenAIEmbeddings()\n",
    "# create new index\n",
    "pinecone.create_index(\"langchain-self-retriever-demo\", dimension=1536)"
   ]
  },
  {
   "cell_type": "code",
   "execution_count": 3,
   "id": "bcbe04d9",
   "metadata": {},
   "outputs": [],
   "source": [
    "docs = [\n",
    "    Document(\n",
    "        page_content=\"A bunch of scientists bring back dinosaurs and mayhem breaks loose\",\n",
    "        metadata={\"year\": 1993, \"rating\": 7.7, \"genre\": [\"action\", \"science fiction\"]},\n",
    "    ),\n",
    "    Document(\n",
    "        page_content=\"Leo DiCaprio gets lost in a dream within a dream within a dream within a ...\",\n",
    "        metadata={\"year\": 2010, \"director\": \"Christopher Nolan\", \"rating\": 8.2},\n",
    "    ),\n",
    "    Document(\n",
    "        page_content=\"A psychologist / detective gets lost in a series of dreams within dreams within dreams and Inception reused the idea\",\n",
    "        metadata={\"year\": 2006, \"director\": \"Satoshi Kon\", \"rating\": 8.6},\n",
    "    ),\n",
    "    Document(\n",
    "        page_content=\"A bunch of normal-sized women are supremely wholesome and some men pine after them\",\n",
    "        metadata={\"year\": 2019, \"director\": \"Greta Gerwig\", \"rating\": 8.3},\n",
    "    ),\n",
    "    Document(\n",
    "        page_content=\"Toys come alive and have a blast doing so\",\n",
    "        metadata={\"year\": 1995, \"genre\": \"animated\"},\n",
    "    ),\n",
    "    Document(\n",
    "        page_content=\"Three men walk into the Zone, three men walk out of the Zone\",\n",
    "        metadata={\n",
    "            \"year\": 1979,\n",
    "            \"director\": \"Andrei Tarkovsky\",\n",
    "            \"genre\": [\"science fiction\", \"thriller\"],\n",
    "            \"rating\": 9.9,\n",
    "        },\n",
    "    ),\n",
    "]\n",
    "vectorstore = PineconeVectorStore.from_documents(\n",
    "    docs, embeddings, index_name=\"langchain-self-retriever-demo\"\n",
    ")"
   ]
  },
  {
   "cell_type": "markdown",
   "id": "5ecaab6d",
   "metadata": {},
   "source": [
    "## Creating our self-querying retriever\n",
    "Now we can instantiate our retriever. To do this we'll need to provide some information upfront about the metadata fields that our documents support and a short description of the document contents."
   ]
  },
  {
   "cell_type": "code",
   "execution_count": 4,
   "id": "86e34dbf",
   "metadata": {},
   "outputs": [],
   "source": [
    "from langchain.chains.query_constructor.base import AttributeInfo\n",
    "from langchain.retrievers.self_query.base import SelfQueryRetriever\n",
    "from langchain_openai import OpenAI\n",
    "\n",
    "metadata_field_info = [\n",
    "    AttributeInfo(\n",
    "        name=\"genre\",\n",
    "        description=\"The genre of the movie\",\n",
    "        type=\"string or list[string]\",\n",
    "    ),\n",
    "    AttributeInfo(\n",
    "        name=\"year\",\n",
    "        description=\"The year the movie was released\",\n",
    "        type=\"integer\",\n",
    "    ),\n",
    "    AttributeInfo(\n",
    "        name=\"director\",\n",
    "        description=\"The name of the movie director\",\n",
    "        type=\"string\",\n",
    "    ),\n",
    "    AttributeInfo(\n",
    "        name=\"rating\", description=\"A 1-10 rating for the movie\", type=\"float\"\n",
    "    ),\n",
    "]\n",
    "document_content_description = \"Brief summary of a movie\"\n",
    "llm = OpenAI(temperature=0)\n",
    "retriever = SelfQueryRetriever.from_llm(\n",
    "    llm, vectorstore, document_content_description, metadata_field_info, verbose=True\n",
    ")"
   ]
  },
  {
   "cell_type": "markdown",
   "id": "ea9df8d4",
   "metadata": {},
   "source": [
    "## Testing it out\n",
    "And now we can try actually using our retriever!"
   ]
  },
  {
   "cell_type": "code",
   "execution_count": 5,
   "id": "38a126e9",
   "metadata": {},
   "outputs": [
    {
     "name": "stdout",
     "output_type": "stream",
     "text": [
      "query='dinosaur' filter=None\n"
     ]
    },
    {
     "data": {
      "text/plain": [
       "[Document(page_content='A bunch of scientists bring back dinosaurs and mayhem breaks loose', metadata={'genre': ['action', 'science fiction'], 'rating': 7.7, 'year': 1993.0}),\n",
       " Document(page_content='Toys come alive and have a blast doing so', metadata={'genre': 'animated', 'year': 1995.0}),\n",
       " Document(page_content='A psychologist / detective gets lost in a series of dreams within dreams within dreams and Inception reused the idea', metadata={'director': 'Satoshi Kon', 'rating': 8.6, 'year': 2006.0}),\n",
       " Document(page_content='Leo DiCaprio gets lost in a dream within a dream within a dream within a ...', metadata={'director': 'Christopher Nolan', 'rating': 8.2, 'year': 2010.0})]"
      ]
     },
     "execution_count": 5,
     "metadata": {},
     "output_type": "execute_result"
    }
   ],
   "source": [
    "# This example only specifies a relevant query\n",
    "retriever.get_relevant_documents(\"What are some movies about dinosaurs\")"
   ]
  },
  {
   "cell_type": "code",
   "execution_count": 6,
   "id": "fc3f1e6e",
   "metadata": {},
   "outputs": [
    {
     "name": "stdout",
     "output_type": "stream",
     "text": [
      "query=' ' filter=Comparison(comparator=<Comparator.GT: 'gt'>, attribute='rating', value=8.5)\n"
     ]
    },
    {
     "data": {
      "text/plain": [
       "[Document(page_content='A psychologist / detective gets lost in a series of dreams within dreams within dreams and Inception reused the idea', metadata={'director': 'Satoshi Kon', 'rating': 8.6, 'year': 2006.0}),\n",
       " Document(page_content='Three men walk into the Zone, three men walk out of the Zone', metadata={'director': 'Andrei Tarkovsky', 'genre': ['science fiction', 'thriller'], 'rating': 9.9, 'year': 1979.0})]"
      ]
     },
     "execution_count": 6,
     "metadata": {},
     "output_type": "execute_result"
    }
   ],
   "source": [
    "# This example only specifies a filter\n",
    "retriever.get_relevant_documents(\"I want to watch a movie rated higher than 8.5\")"
   ]
  },
  {
   "cell_type": "code",
   "execution_count": 7,
   "id": "b19d4da0",
   "metadata": {},
   "outputs": [
    {
     "name": "stdout",
     "output_type": "stream",
     "text": [
      "query='women' filter=Comparison(comparator=<Comparator.EQ: 'eq'>, attribute='director', value='Greta Gerwig')\n"
     ]
    },
    {
     "data": {
      "text/plain": [
       "[Document(page_content='A bunch of normal-sized women are supremely wholesome and some men pine after them', metadata={'director': 'Greta Gerwig', 'rating': 8.3, 'year': 2019.0})]"
      ]
     },
     "execution_count": 7,
     "metadata": {},
     "output_type": "execute_result"
    }
   ],
   "source": [
    "# This example specifies a query and a filter\n",
    "retriever.get_relevant_documents(\"Has Greta Gerwig directed any movies about women\")"
   ]
  },
  {
   "cell_type": "code",
   "execution_count": 8,
   "id": "f900e40e",
   "metadata": {},
   "outputs": [
    {
     "name": "stdout",
     "output_type": "stream",
     "text": [
      "query=' ' filter=Operation(operator=<Operator.AND: 'and'>, arguments=[Comparison(comparator=<Comparator.EQ: 'eq'>, attribute='genre', value='science fiction'), Comparison(comparator=<Comparator.GT: 'gt'>, attribute='rating', value=8.5)])\n"
     ]
    },
    {
     "data": {
      "text/plain": [
       "[Document(page_content='Three men walk into the Zone, three men walk out of the Zone', metadata={'director': 'Andrei Tarkovsky', 'genre': ['science fiction', 'thriller'], 'rating': 9.9, 'year': 1979.0})]"
      ]
     },
     "execution_count": 8,
     "metadata": {},
     "output_type": "execute_result"
    }
   ],
   "source": [
    "# This example specifies a composite filter\n",
    "retriever.get_relevant_documents(\n",
    "    \"What's a highly rated (above 8.5) science fiction film?\"\n",
    ")"
   ]
  },
  {
   "cell_type": "code",
   "execution_count": 9,
   "id": "12a51522",
   "metadata": {},
   "outputs": [
    {
     "name": "stdout",
     "output_type": "stream",
     "text": [
      "query='toys' filter=Operation(operator=<Operator.AND: 'and'>, arguments=[Comparison(comparator=<Comparator.GT: 'gt'>, attribute='year', value=1990.0), Comparison(comparator=<Comparator.LT: 'lt'>, attribute='year', value=2005.0), Comparison(comparator=<Comparator.EQ: 'eq'>, attribute='genre', value='animated')])\n"
     ]
    },
    {
     "data": {
      "text/plain": [
       "[Document(page_content='Toys come alive and have a blast doing so', metadata={'genre': 'animated', 'year': 1995.0})]"
      ]
     },
     "execution_count": 9,
     "metadata": {},
     "output_type": "execute_result"
    }
   ],
   "source": [
    "# This example specifies a query and composite filter\n",
    "retriever.get_relevant_documents(\n",
    "    \"What's a movie after 1990 but before 2005 that's all about toys, and preferably is animated\"\n",
    ")"
   ]
  },
  {
   "cell_type": "markdown",
   "id": "6fe7536c",
   "metadata": {},
   "source": [
    "## Filter k\n",
    "\n",
    "We can also use the self query retriever to specify `k`: the number of documents to fetch.\n",
    "\n",
    "We can do this by passing `enable_limit=True` to the constructor."
   ]
  },
  {
   "cell_type": "code",
   "execution_count": null,
   "id": "3a2937c2",
   "metadata": {},
   "outputs": [],
   "source": [
    "retriever = SelfQueryRetriever.from_llm(\n",
    "    llm,\n",
    "    vectorstore,\n",
    "    document_content_description,\n",
    "    metadata_field_info,\n",
    "    enable_limit=True,\n",
    "    verbose=True,\n",
    ")"
   ]
  },
  {
   "cell_type": "code",
   "execution_count": null,
   "id": "83d233aa",
   "metadata": {},
   "outputs": [],
   "source": [
    "# This example only specifies a relevant query\n",
    "retriever.get_relevant_documents(\"What are two movies about dinosaurs\")"
   ]
  }
 ],
 "metadata": {
  "kernelspec": {
   "display_name": "Python 3 (ipykernel)",
   "language": "python",
   "name": "python3"
  },
  "language_info": {
   "codemirror_mode": {
    "name": "ipython",
    "version": 3
   },
   "file_extension": ".py",
   "mimetype": "text/x-python",
   "name": "python",
   "nbconvert_exporter": "python",
   "pygments_lexer": "ipython3",
   "version": "3.10.12"
  }
 },
 "nbformat": 4,
 "nbformat_minor": 5
}<|MERGE_RESOLUTION|>--- conflicted
+++ resolved
@@ -77,12 +77,8 @@
    "metadata": {},
    "outputs": [],
    "source": [
-<<<<<<< HEAD
     "from langchain_community.vectorstores import Pinecone\n",
     "from langchain_core.documents import Document\n",
-=======
-    "from langchain.schema import Document\n",
->>>>>>> b5f8cf95
     "from langchain_openai import OpenAIEmbeddings\n",
     "from langchain_pinecone import PineconeVectorStore\n",
     "\n",
