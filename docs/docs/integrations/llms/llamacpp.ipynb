{
 "cells": [
  {
   "cell_type": "markdown",
   "metadata": {},
   "source": [
    "# Llama.cpp\n",
    "\n",
    "[llama-cpp-python](https://github.com/abetlen/llama-cpp-python) is a Python binding for [llama.cpp](https://github.com/ggerganov/llama.cpp).\n",
    "\n",
    "It supports inference for [many LLMs](https://github.com/ggerganov/llama.cpp#description) models, which can be accessed on [Hugging Face](https://huggingface.co/TheBloke).\n",
    "\n",
    "This notebook goes over how to run `llama-cpp-python` within LangChain.\n",
    "\n",
    "**Note: new versions of `llama-cpp-python` use GGUF model files (see [here](https://github.com/abetlen/llama-cpp-python/pull/633)).**\n",
    "\n",
    "This is a breaking change.\n",
    " \n",
    "To convert existing GGML models to GGUF you can run the following in [llama.cpp](https://github.com/ggerganov/llama.cpp):\n",
    "\n",
    "```\n",
    "python ./convert-llama-ggmlv3-to-gguf.py --eps 1e-5 --input models/openorca-platypus2-13b.ggmlv3.q4_0.bin --output models/openorca-platypus2-13b.gguf.q4_0.bin\n",
    "```"
   ]
  },
  {
   "cell_type": "markdown",
   "metadata": {},
   "source": [
    "## Installation\n",
    "\n",
    "There are different options on how to install the llama-cpp package: \n",
    "- CPU usage\n",
    "- CPU + GPU (using one of many BLAS backends)\n",
    "- Metal GPU (MacOS with Apple Silicon Chip) \n",
    "\n",
    "### CPU only installation"
   ]
  },
  {
   "cell_type": "code",
   "execution_count": null,
   "metadata": {
    "tags": []
   },
   "outputs": [],
   "source": [
    "%pip install --upgrade --quiet  llama-cpp-python"
   ]
  },
  {
   "cell_type": "markdown",
   "metadata": {},
   "source": [
    "### Installation with OpenBLAS / cuBLAS / CLBlast\n",
    "\n",
    "`llama.cpp` supports multiple BLAS backends for faster processing. Use the `FORCE_CMAKE=1` environment variable to force the use of cmake and install the pip package for the desired BLAS backend ([source](https://github.com/abetlen/llama-cpp-python#installation-with-openblas--cublas--clblast)).\n",
    "\n",
    "Example installation with cuBLAS backend:"
   ]
  },
  {
   "cell_type": "code",
   "execution_count": null,
   "metadata": {},
   "outputs": [],
   "source": [
    "!CMAKE_ARGS=\"-DLLAMA_CUBLAS=on\" FORCE_CMAKE=1 pip install llama-cpp-python"
   ]
  },
  {
   "cell_type": "markdown",
   "metadata": {},
   "source": [
    "**IMPORTANT**: If you have already installed the CPU only version of the package, you need to reinstall it from scratch. Consider the following command: "
   ]
  },
  {
   "cell_type": "code",
   "execution_count": null,
   "metadata": {},
   "outputs": [],
   "source": [
    "!CMAKE_ARGS=\"-DLLAMA_CUBLAS=on\" FORCE_CMAKE=1 pip install --upgrade --force-reinstall llama-cpp-python --no-cache-dir"
   ]
  },
  {
   "cell_type": "markdown",
   "metadata": {},
   "source": [
    "### Installation with Metal\n",
    "\n",
    "`llama.cpp` supports Apple silicon first-class citizen - optimized via ARM NEON, Accelerate and Metal frameworks. Use the `FORCE_CMAKE=1` environment variable to force the use of cmake and install the pip package for the Metal support ([source](https://github.com/abetlen/llama-cpp-python/blob/main/docs/install/macos.md)).\n",
    "\n",
    "Example installation with Metal Support:"
   ]
  },
  {
   "cell_type": "code",
   "execution_count": null,
   "metadata": {},
   "outputs": [],
   "source": [
    "!CMAKE_ARGS=\"-DLLAMA_METAL=on\" FORCE_CMAKE=1 pip install llama-cpp-python"
   ]
  },
  {
   "cell_type": "markdown",
   "metadata": {},
   "source": [
    "**IMPORTANT**: If you have already installed a cpu only version of the package, you need to reinstall it from scratch: consider the following command: "
   ]
  },
  {
   "cell_type": "code",
   "execution_count": null,
   "metadata": {},
   "outputs": [],
   "source": [
    "!CMAKE_ARGS=\"-DLLAMA_METAL=on\" FORCE_CMAKE=1 pip install --upgrade --force-reinstall llama-cpp-python --no-cache-dir"
   ]
  },
  {
   "cell_type": "markdown",
   "metadata": {},
   "source": [
    "### Installation with Windows\n",
    "\n",
    "It is stable to install the `llama-cpp-python` library by compiling from the source. You can follow most of the instructions in the repository itself but there are some windows specific instructions which might be useful.\n",
    "\n",
    "Requirements to install the `llama-cpp-python`,\n",
    "\n",
    "- git\n",
    "- python\n",
    "- cmake\n",
    "- Visual Studio Community (make sure you install this with the following settings)\n",
    "    - Desktop development with C++\n",
    "    - Python development\n",
    "    - Linux embedded development with C++\n",
    "\n",
    "1. Clone git repository recursively to get `llama.cpp` submodule as well \n",
    "\n",
    "```\n",
    "git clone --recursive -j8 https://github.com/abetlen/llama-cpp-python.git\n",
    "```\n",
    "\n",
    "2. Open up a command Prompt and set the following environment variables.\n",
    "\n",
    "\n",
    "```\n",
    "set FORCE_CMAKE=1\n",
    "set CMAKE_ARGS=-DLLAMA_CUBLAS=OFF\n",
    "```\n",
    "If you have an NVIDIA GPU make sure `DLLAMA_CUBLAS` is set to `ON`\n",
    "\n",
    "#### Compiling and installing\n",
    "\n",
    "Now you can `cd` into the `llama-cpp-python` directory and install the package\n",
    "\n",
    "```\n",
    "python -m pip install -e .\n",
    "```"
   ]
  },
  {
   "cell_type": "markdown",
   "metadata": {},
   "source": [
    "**IMPORTANT**: If you have already installed a cpu only version of the package, you need to reinstall it from scratch: consider the following command: "
   ]
  },
  {
   "cell_type": "code",
   "execution_count": null,
   "metadata": {},
   "outputs": [],
   "source": [
    "!python -m pip install -e . --force-reinstall --no-cache-dir"
   ]
  },
  {
   "cell_type": "markdown",
   "metadata": {},
   "source": [
    "## Usage"
   ]
  },
  {
   "cell_type": "markdown",
   "metadata": {},
   "source": [
    "Make sure you are following all instructions to [install all necessary model files](https://github.com/ggerganov/llama.cpp).\n",
    "\n",
    "You don't need an `API_TOKEN` as you will run the LLM locally.\n",
    "\n",
    "It is worth understanding which models are suitable to be used on the desired machine.\n",
    "\n",
    "[TheBloke's](https://huggingface.co/TheBloke) Hugging Face models have a `Provided files` section that exposes the RAM required to run models of different quantisation sizes and methods (eg: [Llama2-7B-Chat-GGUF](https://huggingface.co/TheBloke/Llama-2-7b-Chat-GGUF#provided-files)).\n",
    "\n",
    "This [github issue](https://github.com/facebookresearch/llama/issues/425) is also relevant to find the right model for your machine."
   ]
  },
  {
   "cell_type": "code",
   "execution_count": 1,
   "metadata": {
    "tags": []
   },
   "outputs": [],
   "source": [
    "from langchain_community.llms import LlamaCpp\n",
    "from langchain_core.callbacks import CallbackManager, StreamingStdOutCallbackHandler\n",
    "from langchain_core.prompts import PromptTemplate"
   ]
  },
  {
   "cell_type": "markdown",
   "metadata": {},
   "source": [
    "**Consider using a template that suits your model! Check the models page on Hugging Face etc. to get a correct prompting template.**"
   ]
  },
  {
   "cell_type": "code",
   "execution_count": 2,
   "metadata": {
    "tags": []
   },
   "outputs": [],
   "source": [
    "template = \"\"\"Question: {question}\n",
    "\n",
    "Answer: Let's work this out in a step by step way to be sure we have the right answer.\"\"\"\n",
    "\n",
    "prompt = PromptTemplate.from_template(template)"
   ]
  },
  {
   "cell_type": "code",
   "execution_count": 3,
   "metadata": {
    "tags": []
   },
   "outputs": [],
   "source": [
    "# Callbacks support token-wise streaming\n",
    "callback_manager = CallbackManager([StreamingStdOutCallbackHandler()])"
   ]
  },
  {
   "cell_type": "markdown",
   "metadata": {},
   "source": [
    "### CPU"
   ]
  },
  {
   "cell_type": "markdown",
   "metadata": {},
   "source": [
    "Example using a LLaMA 2 7B model"
   ]
  },
  {
   "cell_type": "code",
   "execution_count": null,
   "metadata": {},
   "outputs": [],
   "source": [
    "# Make sure the model path is correct for your system!\n",
    "llm = LlamaCpp(\n",
    "    model_path=\"/Users/rlm/Desktop/Code/llama.cpp/models/openorca-platypus2-13b.gguf.q4_0.bin\",\n",
    "    temperature=0.75,\n",
    "    max_tokens=2000,\n",
    "    top_p=1,\n",
    "    callback_manager=callback_manager,\n",
    "    verbose=True,  # Verbose is required to pass to the callback manager\n",
    ")"
   ]
  },
  {
   "cell_type": "code",
   "execution_count": 13,
   "metadata": {},
   "outputs": [
    {
     "name": "stdout",
     "output_type": "stream",
     "text": [
      "\n",
      "Stephen Colbert:\n",
      "Yo, John, I heard you've been talkin' smack about me on your show.\n",
      "Let me tell you somethin', pal, I'm the king of late-night TV\n",
      "My satire is sharp as a razor, it cuts deeper than a knife\n",
      "While you're just a british bloke tryin' to be funny with your accent and your wit.\n",
      "John Oliver:\n",
      "Oh Stephen, don't be ridiculous, you may have the ratings but I got the real talk.\n",
      "My show is the one that people actually watch and listen to, not just for the laughs but for the facts.\n",
      "While you're busy talkin' trash, I'm out here bringing the truth to light.\n",
      "Stephen Colbert:\n",
      "Truth? Ha! You think your show is about truth? Please, it's all just a joke to you.\n",
      "You're just a fancy-pants british guy tryin' to be funny with your news and your jokes.\n",
      "While I'm the one who's really makin' a difference, with my sat"
     ]
    },
    {
     "name": "stderr",
     "output_type": "stream",
     "text": [
      "\n",
      "llama_print_timings:        load time =   358.60 ms\n",
      "llama_print_timings:      sample time =   172.55 ms /   256 runs   (    0.67 ms per token,  1483.59 tokens per second)\n",
      "llama_print_timings: prompt eval time =   613.36 ms /    16 tokens (   38.33 ms per token,    26.09 tokens per second)\n",
      "llama_print_timings:        eval time = 10151.17 ms /   255 runs   (   39.81 ms per token,    25.12 tokens per second)\n",
      "llama_print_timings:       total time = 11332.41 ms\n"
     ]
    },
    {
     "data": {
      "text/plain": [
       "\"\\nStephen Colbert:\\nYo, John, I heard you've been talkin' smack about me on your show.\\nLet me tell you somethin', pal, I'm the king of late-night TV\\nMy satire is sharp as a razor, it cuts deeper than a knife\\nWhile you're just a british bloke tryin' to be funny with your accent and your wit.\\nJohn Oliver:\\nOh Stephen, don't be ridiculous, you may have the ratings but I got the real talk.\\nMy show is the one that people actually watch and listen to, not just for the laughs but for the facts.\\nWhile you're busy talkin' trash, I'm out here bringing the truth to light.\\nStephen Colbert:\\nTruth? Ha! You think your show is about truth? Please, it's all just a joke to you.\\nYou're just a fancy-pants british guy tryin' to be funny with your news and your jokes.\\nWhile I'm the one who's really makin' a difference, with my sat\""
      ]
     },
     "execution_count": 13,
     "metadata": {},
     "output_type": "execute_result"
    }
   ],
   "source": [
    "question = \"\"\"\n",
    "Question: A rap battle between Stephen Colbert and John Oliver\n",
    "\"\"\"\n",
<<<<<<< HEAD
    "llm.invoke(prompt)"
=======
    "llm.invoke(question)"
>>>>>>> cccc8fbe
   ]
  },
  {
   "cell_type": "markdown",
   "metadata": {},
   "source": [
    "Example using a LLaMA v1 model"
   ]
  },
  {
   "cell_type": "code",
   "execution_count": 18,
   "metadata": {},
   "outputs": [],
   "source": [
    "# Make sure the model path is correct for your system!\n",
    "llm = LlamaCpp(\n",
    "    model_path=\"./ggml-model-q4_0.bin\", callback_manager=callback_manager, verbose=True\n",
    ")"
   ]
  },
  {
   "cell_type": "code",
   "execution_count": 16,
   "metadata": {},
   "outputs": [],
   "source": [
    "llm_chain = prompt | llm"
   ]
  },
  {
   "cell_type": "code",
   "execution_count": 17,
   "metadata": {},
   "outputs": [
    {
     "name": "stdout",
     "output_type": "stream",
     "text": [
      "\n",
      "\n",
      "1. First, find out when Justin Bieber was born.\n",
      "2. We know that Justin Bieber was born on March 1, 1994.\n",
      "3. Next, we need to look up when the Super Bowl was played in that year.\n",
      "4. The Super Bowl was played on January 28, 1995.\n",
      "5. Finally, we can use this information to answer the question. The NFL team that won the Super Bowl in the year Justin Bieber was born is the San Francisco 49ers."
     ]
    },
    {
     "name": "stderr",
     "output_type": "stream",
     "text": [
      "\n",
      "llama_print_timings:        load time =   434.15 ms\n",
      "llama_print_timings:      sample time =    41.81 ms /   121 runs   (    0.35 ms per token)\n",
      "llama_print_timings: prompt eval time =  2523.78 ms /    48 tokens (   52.58 ms per token)\n",
      "llama_print_timings:        eval time = 23971.57 ms /   121 runs   (  198.11 ms per token)\n",
      "llama_print_timings:       total time = 28945.95 ms\n"
     ]
    },
    {
     "data": {
      "text/plain": [
       "'\\n\\n1. First, find out when Justin Bieber was born.\\n2. We know that Justin Bieber was born on March 1, 1994.\\n3. Next, we need to look up when the Super Bowl was played in that year.\\n4. The Super Bowl was played on January 28, 1995.\\n5. Finally, we can use this information to answer the question. The NFL team that won the Super Bowl in the year Justin Bieber was born is the San Francisco 49ers.'"
      ]
     },
     "execution_count": 17,
     "metadata": {},
     "output_type": "execute_result"
    }
   ],
   "source": [
    "question = \"What NFL team won the Super Bowl in the year Justin Bieber was born?\"\n",
    "llm_chain.invoke({\"question\": question})"
   ]
  },
  {
   "cell_type": "markdown",
   "metadata": {},
   "source": [
    "### GPU\n",
    "\n",
    "If the installation with BLAS backend was correct, you will see a `BLAS = 1` indicator in model properties.\n",
    "\n",
    "Two of the most important parameters for use with GPU are:\n",
    "\n",
    "- `n_gpu_layers` - determines how many layers of the model are offloaded to your GPU.\n",
    "- `n_batch` - how many tokens are processed in parallel. \n",
    "\n",
    "Setting these parameters correctly will dramatically improve the evaluation speed (see [wrapper code](https://github.com/langchain-ai/langchain/blob/master/libs/community/langchain_community/llms/llamacpp.py) for more details)."
   ]
  },
  {
   "cell_type": "code",
   "execution_count": null,
   "metadata": {},
   "outputs": [],
   "source": [
    "n_gpu_layers = -1  # The number of layers to put on the GPU. The rest will be on the CPU. If you don't know how many layers there are, you can use -1 to move all to GPU.\n",
    "n_batch = 512  # Should be between 1 and n_ctx, consider the amount of VRAM in your GPU.\n",
    "\n",
    "# Make sure the model path is correct for your system!\n",
    "llm = LlamaCpp(\n",
    "    model_path=\"/Users/rlm/Desktop/Code/llama.cpp/models/openorca-platypus2-13b.gguf.q4_0.bin\",\n",
    "    n_gpu_layers=n_gpu_layers,\n",
    "    n_batch=n_batch,\n",
    "    callback_manager=callback_manager,\n",
    "    verbose=True,  # Verbose is required to pass to the callback manager\n",
    ")"
   ]
  },
  {
   "cell_type": "code",
   "execution_count": 5,
   "metadata": {},
   "outputs": [
    {
     "name": "stdout",
     "output_type": "stream",
     "text": [
      "\n",
      "\n",
      "1. Identify Justin Bieber's birth date: Justin Bieber was born on March 1, 1994.\n",
      "\n",
      "2. Find the Super Bowl winner of that year: The NFL season of 1993 with the Super Bowl being played in January or of 1994.\n",
      "\n",
      "3. Determine which team won the game: The Dallas Cowboys faced the Buffalo Bills in Super Bowl XXVII on January 31, 1993 (as the year is mis-labelled due to a error). The Dallas Cowboys won this matchup.\n",
      "\n",
      "So, Justin Bieber was born when the Dallas Cowboys were the reigning NFL Super Bowl."
     ]
    },
    {
     "name": "stderr",
     "output_type": "stream",
     "text": [
      "\n",
      "llama_print_timings:        load time =   427.63 ms\n",
      "llama_print_timings:      sample time =   115.85 ms /   164 runs   (    0.71 ms per token,  1415.67 tokens per second)\n",
      "llama_print_timings: prompt eval time =   427.53 ms /    45 tokens (    9.50 ms per token,   105.26 tokens per second)\n",
      "llama_print_timings:        eval time =  4526.53 ms /   163 runs   (   27.77 ms per token,    36.01 tokens per second)\n",
      "llama_print_timings:       total time =  5293.77 ms\n"
     ]
    },
    {
     "data": {
      "text/plain": [
       "\"\\n\\n1. Identify Justin Bieber's birth date: Justin Bieber was born on March 1, 1994.\\n\\n2. Find the Super Bowl winner of that year: The NFL season of 1993 with the Super Bowl being played in January or of 1994.\\n\\n3. Determine which team won the game: The Dallas Cowboys faced the Buffalo Bills in Super Bowl XXVII on January 31, 1993 (as the year is mis-labelled due to a error). The Dallas Cowboys won this matchup.\\n\\nSo, Justin Bieber was born when the Dallas Cowboys were the reigning NFL Super Bowl.\""
      ]
     },
     "execution_count": 5,
     "metadata": {},
     "output_type": "execute_result"
    }
   ],
   "source": [
    "llm_chain = prompt | llm\n",
    "question = \"What NFL team won the Super Bowl in the year Justin Bieber was born?\"\n",
    "llm_chain.invoke({\"question\": question})"
   ]
  },
  {
   "cell_type": "markdown",
   "metadata": {},
   "source": [
    "### Metal\n",
    "\n",
    "If the installation with Metal was correct, you will see a `NEON = 1` indicator in model properties.\n",
    "\n",
    "Two of the most important GPU parameters are:\n",
    "\n",
    "- `n_gpu_layers` - determines how many layers of the model are offloaded to your Metal GPU.\n",
    "- `n_batch` - how many tokens are processed in parallel, default is 8, set to bigger number.\n",
    "- `f16_kv` - for some reason, Metal only support `True`, otherwise you will get error such as `Asserting on type 0\n",
    "GGML_ASSERT: .../ggml-metal.m:706: false && \"not implemented\"`\n",
    "\n",
    "Setting these parameters correctly will dramatically improve the evaluation speed (see [wrapper code](https://github.com/langchain-ai/langchain/blob/master/libs/community/langchain_community/llms/llamacpp.py) for more details)."
   ]
  },
  {
   "cell_type": "code",
   "execution_count": null,
   "metadata": {},
   "outputs": [],
   "source": [
    "n_gpu_layers = 1  # The number of layers to put on the GPU. The rest will be on the CPU. If you don't know how many layers there are, you can use -1 to move all to GPU.\n",
    "n_batch = 512  # Should be between 1 and n_ctx, consider the amount of RAM of your Apple Silicon Chip.\n",
    "# Make sure the model path is correct for your system!\n",
    "llm = LlamaCpp(\n",
    "    model_path=\"/Users/rlm/Desktop/Code/llama.cpp/models/openorca-platypus2-13b.gguf.q4_0.bin\",\n",
    "    n_gpu_layers=n_gpu_layers,\n",
    "    n_batch=n_batch,\n",
    "    f16_kv=True,  # MUST set to True, otherwise you will run into problem after a couple of calls\n",
    "    callback_manager=callback_manager,\n",
    "    verbose=True,  # Verbose is required to pass to the callback manager\n",
    ")"
   ]
  },
  {
   "cell_type": "markdown",
   "metadata": {},
   "source": [
    "The console log will show the following log to indicate Metal was enable properly.\n",
    "\n",
    "```\n",
    "ggml_metal_init: allocating\n",
    "ggml_metal_init: using MPS\n",
    "...\n",
    "```\n",
    "\n",
    "You also could check `Activity Monitor` by watching the GPU usage of the process, the CPU usage will drop dramatically after turn on `n_gpu_layers=1`. \n",
    "\n",
    "For the first call to the LLM, the performance may be slow due to the model compilation in Metal GPU."
   ]
  },
  {
   "cell_type": "markdown",
   "metadata": {},
   "source": [
    "### Grammars\n",
    "\n",
    "We can use [grammars](https://github.com/ggerganov/llama.cpp/blob/master/grammars/README.md) to constrain model outputs and sample tokens based on the rules defined in them.\n",
    "\n",
    "To demonstrate this concept, we've included [sample grammar files](https://github.com/langchain-ai/langchain/tree/master/libs/langchain/langchain/llms/grammars), that will be used in the examples below.\n",
    "\n",
    "Creating gbnf grammar files can be time-consuming, but if you have a use-case where output schemas are important, there are two tools that can help:\n",
    "- [Online grammar generator app](https://grammar.intrinsiclabs.ai/) that converts TypeScript interface definitions to gbnf file.\n",
    "- [Python script](https://github.com/ggerganov/llama.cpp/blob/master/examples/json-schema-to-grammar.py) for converting json schema to gbnf file. You can for example create `pydantic` object, generate its JSON schema using `.schema_json()` method, and then use this script to convert it to gbnf file."
   ]
  },
  {
   "cell_type": "markdown",
   "metadata": {},
   "source": [
    "In the first example, supply the path to the specified `json.gbnf` file in order to produce JSON:"
   ]
  },
  {
   "cell_type": "code",
   "execution_count": null,
   "metadata": {},
   "outputs": [],
   "source": [
    "n_gpu_layers = 1  # The number of layers to put on the GPU. The rest will be on the CPU. If you don't know how many layers there are, you can use -1 to move all to GPU.\n",
    "n_batch = 512  # Should be between 1 and n_ctx, consider the amount of RAM of your Apple Silicon Chip.\n",
    "# Make sure the model path is correct for your system!\n",
    "llm = LlamaCpp(\n",
    "    model_path=\"/Users/rlm/Desktop/Code/llama.cpp/models/openorca-platypus2-13b.gguf.q4_0.bin\",\n",
    "    n_gpu_layers=n_gpu_layers,\n",
    "    n_batch=n_batch,\n",
    "    f16_kv=True,  # MUST set to True, otherwise you will run into problem after a couple of calls\n",
    "    callback_manager=callback_manager,\n",
    "    verbose=True,  # Verbose is required to pass to the callback manager\n",
    "    grammar_path=\"/Users/rlm/Desktop/Code/langchain-main/langchain/libs/langchain/langchain/llms/grammars/json.gbnf\",\n",
    ")"
   ]
  },
  {
   "cell_type": "code",
   "execution_count": 7,
   "metadata": {},
   "outputs": [
    {
     "name": "stdout",
     "output_type": "stream",
     "text": [
      "{\n",
      "  \"name\": \"John Doe\",\n",
      "  \"age\": 34,\n",
      "  \"\": {\n",
      "    \"title\": \"Software Developer\",\n",
      "    \"company\": \"Google\"\n",
      "  },\n",
      "  \"interests\": [\n",
      "    \"Sports\",\n",
      "    \"Music\",\n",
      "    \"Cooking\"\n",
      "  ],\n",
      "  \"address\": {\n",
      "    \"street_number\": 123,\n",
      "    \"street_name\": \"Oak Street\",\n",
      "    \"city\": \"Mountain View\",\n",
      "    \"state\": \"California\",\n",
      "    \"postal_code\": 94040\n",
      "  }}"
     ]
    },
    {
     "name": "stderr",
     "output_type": "stream",
     "text": [
      "\n",
      "llama_print_timings:        load time =   357.51 ms\n",
      "llama_print_timings:      sample time =  1213.30 ms /   144 runs   (    8.43 ms per token,   118.68 tokens per second)\n",
      "llama_print_timings: prompt eval time =   356.78 ms /     9 tokens (   39.64 ms per token,    25.23 tokens per second)\n",
      "llama_print_timings:        eval time =  3947.16 ms /   143 runs   (   27.60 ms per token,    36.23 tokens per second)\n",
      "llama_print_timings:       total time =  5846.21 ms\n"
     ]
    }
   ],
   "source": [
    "%%capture captured --no-stdout\n",
    "result = llm.invoke(\"Describe a person in JSON format:\")"
   ]
  },
  {
   "cell_type": "markdown",
   "metadata": {},
   "source": [
    "We can also supply `list.gbnf` to return a list:"
   ]
  },
  {
   "cell_type": "code",
   "execution_count": null,
   "metadata": {},
   "outputs": [],
   "source": [
    "n_gpu_layers = 1\n",
    "n_batch = 512\n",
    "llm = LlamaCpp(\n",
    "    model_path=\"/Users/rlm/Desktop/Code/llama.cpp/models/openorca-platypus2-13b.gguf.q4_0.bin\",\n",
    "    n_gpu_layers=n_gpu_layers,\n",
    "    n_batch=n_batch,\n",
    "    f16_kv=True,  # MUST set to True, otherwise you will run into problem after a couple of calls\n",
    "    callback_manager=callback_manager,\n",
    "    verbose=True,\n",
    "    grammar_path=\"/Users/rlm/Desktop/Code/langchain-main/langchain/libs/langchain/langchain/llms/grammars/list.gbnf\",\n",
    ")"
   ]
  },
  {
   "cell_type": "code",
   "execution_count": 9,
   "metadata": {},
   "outputs": [
    {
     "name": "stdout",
     "output_type": "stream",
     "text": [
      "[\"The Catcher in the Rye\", \"Wuthering Heights\", \"Anna Karenina\"]\n"
     ]
    },
    {
     "name": "stderr",
     "output_type": "stream",
     "text": [
      "\n",
      "llama_print_timings:        load time =   322.34 ms\n",
      "llama_print_timings:      sample time =   232.60 ms /    26 runs   (    8.95 ms per token,   111.78 tokens per second)\n",
      "llama_print_timings: prompt eval time =   321.90 ms /    11 tokens (   29.26 ms per token,    34.17 tokens per second)\n",
      "llama_print_timings:        eval time =   680.82 ms /    25 runs   (   27.23 ms per token,    36.72 tokens per second)\n",
      "llama_print_timings:       total time =  1295.27 ms\n"
     ]
    }
   ],
   "source": [
    "%%capture captured --no-stdout\n",
    "result = llm.invoke(\"List of top-3 my favourite books:\")"
   ]
  }
 ],
 "metadata": {
  "kernelspec": {
   "display_name": "Python 3 (ipykernel)",
   "language": "python",
   "name": "python3"
  },
  "language_info": {
   "codemirror_mode": {
    "name": "ipython",
    "version": 3
   },
   "file_extension": ".py",
   "mimetype": "text/x-python",
   "name": "python",
   "nbconvert_exporter": "python",
   "pygments_lexer": "ipython3",
   "version": "3.9.1"
  },
  "vscode": {
   "interpreter": {
    "hash": "d1d3a3c58a58885896c5459933a599607cdbb9917d7e1ad7516c8786c51f2dd2"
   }
  }
 },
 "nbformat": 4,
 "nbformat_minor": 4
}<|MERGE_RESOLUTION|>--- conflicted
+++ resolved
@@ -330,11 +330,7 @@
     "question = \"\"\"\n",
     "Question: A rap battle between Stephen Colbert and John Oliver\n",
     "\"\"\"\n",
-<<<<<<< HEAD
-    "llm.invoke(prompt)"
-=======
     "llm.invoke(question)"
->>>>>>> cccc8fbe
    ]
   },
   {
