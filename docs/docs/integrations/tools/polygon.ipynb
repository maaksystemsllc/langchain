--- conflicted
+++ resolved
@@ -49,14 +49,10 @@
    },
    "outputs": [],
    "source": [
-<<<<<<< HEAD
-    "from langchain_community.tools.polygon.last_quote import PolygonLastQuote\n",
-=======
     "from langchain_community.tools.polygon.aggregates import PolygonAggregates\n",
     "from langchain_community.tools.polygon.financials import PolygonFinancials\n",
     "from langchain_community.tools.polygon.last_quote import PolygonLastQuote\n",
     "from langchain_community.tools.polygon.ticker_news import PolygonTickerNews\n",
->>>>>>> cccc8fbe
     "from langchain_community.utilities.polygon import PolygonAPIWrapper"
    ]
   },
@@ -96,14 +92,10 @@
     }
    ],
    "source": [
-<<<<<<< HEAD
-    "tool = PolygonLastQuote(api_wrapper=PolygonAPIWrapper())"
-=======
     "# Get the last quote for ticker\n",
     "last_quote_tool = PolygonLastQuote(api_wrapper=api_wrapper)\n",
     "last_quote = last_quote_tool.run(ticker)\n",
     "print(f\"Tool output: {last_quote}\")"
->>>>>>> cccc8fbe
    ]
   },
   {
@@ -114,22 +106,6 @@
     "id": "068991a6",
     "outputId": "c5cdc6ec-03cf-4084-cc6f-6ae792d91d39"
    },
-<<<<<<< HEAD
-   "outputs": [
-    {
-     "data": {
-      "text/plain": [
-       "{'results': {'P': 185.86, 'S': 1, 'T': 'AAPL', 'X': 11, 'i': [604], 'p': 185.81, 'q': 106551669, 's': 2, 't': 1705098436014023700, 'x': 12, 'y': 1705098436014009300, 'z': 3}}"
-      ]
-     },
-     "execution_count": 1,
-     "metadata": {},
-     "output_type": "execute_result"
-    }
-   ],
-   "source": [
-    "tool.run(\"AAPL\")"
-=======
    "outputs": [],
    "source": [
     "import json\n",
@@ -397,7 +373,6 @@
    "source": [
     "# Print the latest reporting period's cash flow statement\n",
     "print(f\"Cash flow statement: {financial_data['financials']['cash_flow_statement']}\")"
->>>>>>> cccc8fbe
    ]
   }
  ],
