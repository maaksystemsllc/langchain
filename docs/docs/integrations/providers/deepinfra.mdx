--- conflicted
+++ resolved
@@ -27,10 +27,6 @@
 
 Chat models [follow openai api](https://deepinfra.com/meta-llama/Llama-2-70b-chat-hf/api?example=openai-http)
 
-<<<<<<< HEAD
-## Wrappers
-=======
->>>>>>> cccc8fbe
 
 ## LLM
 
@@ -48,15 +44,9 @@
 from langchain_community.embeddings import DeepInfraEmbeddings
 ```
 
-<<<<<<< HEAD
-### Chat Models
-
-There is a chat-oriented wrapper as well, accessible with
-=======
 ## Chat Models
 
 See a [usage example](/docs/integrations/chat/deepinfra).
->>>>>>> cccc8fbe
 
 ```python
 from langchain_community.chat_models import ChatDeepInfra
