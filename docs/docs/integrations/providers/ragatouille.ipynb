{
 "cells": [
  {
   "cell_type": "markdown",
   "id": "d19521dc",
   "metadata": {},
   "source": [
    "# RAGatouille\n",
    "\n",
    "[RAGatouille](https://github.com/bclavie/RAGatouille) makes it as simple as can be to use ColBERT! [ColBERT](https://github.com/stanford-futuredata/ColBERT) is a fast and accurate retrieval model, enabling scalable BERT-based search over large text collections in tens of milliseconds.\n",
    "\n",
    "There are multiple ways that we can use RAGatouille.\n",
    "\n",
    "\n",
    "## Setup\n",
    "\n",
    "The integration lives in the `ragatouille` package.\n",
    "\n",
    "```bash\n",
    "pip install -U ragatouille\n",
    "```"
   ]
  },
  {
   "cell_type": "code",
   "execution_count": 2,
   "id": "00de63d0",
   "metadata": {},
   "outputs": [
    {
     "name": "stdout",
     "output_type": "stream",
     "text": [
      "[Jan 10, 10:53:28] Loading segmented_maxsim_cpp extension (set COLBERT_LOAD_TORCH_EXTENSION_VERBOSE=True for more info)...\n"
     ]
    },
    {
     "name": "stderr",
     "output_type": "stream",
     "text": [
      "/Users/harrisonchase/.pyenv/versions/3.10.1/envs/langchain/lib/python3.10/site-packages/torch/cuda/amp/grad_scaler.py:125: UserWarning: torch.cuda.amp.GradScaler is enabled, but CUDA is not available.  Disabling.\n",
      "  warnings.warn(\n"
     ]
    }
   ],
   "source": [
    "from ragatouille import RAGPretrainedModel\n",
    "\n",
    "RAG = RAGPretrainedModel.from_pretrained(\"colbert-ir/colbertv2.0\")"
   ]
  },
  {
   "cell_type": "markdown",
   "id": "59d069ef",
   "metadata": {},
   "source": [
    "## Retriever\n",
    "\n",
    "We can use RAGatouille as a retriever. For more information on this, see the [RAGatouille Retriever](/docs/integrations/retrievers/ragatouille)"
   ]
  },
  {
   "cell_type": "markdown",
   "id": "6407e18e",
   "metadata": {},
   "source": [
    "## Document Compressor\n",
    "\n",
<<<<<<< HEAD
    "We can also use RAGatouille off-the-shelf as a reranker. This will allow us to use ColBERT to rerank retrieved results from any generic retriever. The benefits of this are that we can do this on top of any existing index, so that we don't need to create a new idex. We can do this by using the [document compressor](/docs/modules/data_connection/retrievers/contextual_compression) abstraction in LangChain."
=======
    "We can also use RAGatouille off-the-shelf as a reranker. This will allow us to use ColBERT to rerank retrieved results from any generic retriever. The benefits of this are that we can do this on top of any existing index, so that we don't need to create a new idex. We can do this by using the [document compressor](/docs/how_to/contextual_compression) abstraction in LangChain."
>>>>>>> cccc8fbe
   ]
  },
  {
   "cell_type": "markdown",
   "id": "16d16022",
   "metadata": {},
   "source": [
    "## Setup Vanilla Retriever\n",
    "\n",
    "First, let's set up a vanilla retriever as an example."
   ]
  },
  {
   "cell_type": "code",
   "execution_count": 15,
   "id": "6ee6af64",
   "metadata": {},
   "outputs": [],
   "source": [
    "import requests\n",
    "from langchain_community.vectorstores import FAISS\n",
    "from langchain_openai import OpenAIEmbeddings\n",
    "from langchain_text_splitters import RecursiveCharacterTextSplitter\n",
    "\n",
    "\n",
    "def get_wikipedia_page(title: str):\n",
    "    \"\"\"\n",
    "    Retrieve the full text content of a Wikipedia page.\n",
    "\n",
    "    :param title: str - Title of the Wikipedia page.\n",
    "    :return: str - Full text content of the page as raw string.\n",
    "    \"\"\"\n",
    "    # Wikipedia API endpoint\n",
    "    URL = \"https://en.wikipedia.org/w/api.php\"\n",
    "\n",
    "    # Parameters for the API request\n",
    "    params = {\n",
    "        \"action\": \"query\",\n",
    "        \"format\": \"json\",\n",
    "        \"titles\": title,\n",
    "        \"prop\": \"extracts\",\n",
    "        \"explaintext\": True,\n",
    "    }\n",
    "\n",
    "    # Custom User-Agent header to comply with Wikipedia's best practices\n",
    "    headers = {\"User-Agent\": \"RAGatouille_tutorial/0.0.1 (ben@clavie.eu)\"}\n",
    "\n",
    "    response = requests.get(URL, params=params, headers=headers)\n",
    "    data = response.json()\n",
    "\n",
    "    # Extracting page content\n",
    "    page = next(iter(data[\"query\"][\"pages\"].values()))\n",
    "    return page[\"extract\"] if \"extract\" in page else None\n",
    "\n",
    "\n",
    "text = get_wikipedia_page(\"Hayao_Miyazaki\")\n",
    "text_splitter = RecursiveCharacterTextSplitter(chunk_size=500, chunk_overlap=0)\n",
    "texts = text_splitter.create_documents([text])"
   ]
  },
  {
   "cell_type": "code",
   "execution_count": 16,
   "id": "22b9dbf7",
   "metadata": {},
   "outputs": [],
   "source": [
    "retriever = FAISS.from_documents(texts, OpenAIEmbeddings()).as_retriever(\n",
    "    search_kwargs={\"k\": 10}\n",
    ")"
   ]
  },
  {
   "cell_type": "code",
   "execution_count": 17,
   "id": "50f54a7d",
   "metadata": {},
   "outputs": [
    {
     "data": {
      "text/plain": [
       "Document(page_content='collaborative projects. In April 1984, Miyazaki opened his own office in Suginami Ward, naming it Nibariki.')"
      ]
     },
     "execution_count": 17,
     "metadata": {},
     "output_type": "execute_result"
    }
   ],
   "source": [
    "docs = retriever.invoke(\"What animation studio did Miyazaki found\")\n",
    "docs[0]"
   ]
  },
  {
   "cell_type": "markdown",
   "id": "ef72bb50",
   "metadata": {},
   "source": [
    "We can see that the result isn't super relevant to the question asked"
   ]
  },
  {
   "cell_type": "markdown",
   "id": "6c09c803",
   "metadata": {},
   "source": [
    "## Using ColBERT as a reranker"
   ]
  },
  {
   "cell_type": "code",
   "execution_count": 18,
   "id": "9653b742",
   "metadata": {},
   "outputs": [
    {
     "name": "stderr",
     "output_type": "stream",
     "text": [
      "/Users/harrisonchase/.pyenv/versions/3.10.1/envs/langchain/lib/python3.10/site-packages/torch/amp/autocast_mode.py:250: UserWarning: User provided device_type of 'cuda', but CUDA is not available. Disabling\n",
      "  warnings.warn(\n"
     ]
    }
   ],
   "source": [
    "from langchain.retrievers import ContextualCompressionRetriever\n",
    "\n",
    "compression_retriever = ContextualCompressionRetriever(\n",
    "    base_compressor=RAG.as_langchain_document_compressor(), base_retriever=retriever\n",
    ")\n",
    "\n",
    "compressed_docs = compression_retriever.invoke(\n",
    "    \"What animation studio did Miyazaki found\"\n",
    ")"
   ]
  },
  {
   "cell_type": "code",
   "execution_count": 19,
   "id": "35aaceee",
   "metadata": {},
   "outputs": [
    {
     "data": {
      "text/plain": [
       "Document(page_content='In June 1985, Miyazaki, Takahata, Tokuma and Suzuki founded the animation production company Studio Ghibli, with funding from Tokuma Shoten. Studio Ghibli\\'s first film, Laputa: Castle in the Sky (1986), employed the same production crew of Nausicaä. Miyazaki\\'s designs for the film\\'s setting were inspired by Greek architecture and \"European urbanistic templates\". Some of the architecture in the film was also inspired by a Welsh mining town; Miyazaki witnessed the mining strike upon his first', metadata={'relevance_score': 26.5194149017334})"
      ]
     },
     "execution_count": 19,
     "metadata": {},
     "output_type": "execute_result"
    }
   ],
   "source": [
    "compressed_docs[0]"
   ]
  },
  {
   "cell_type": "markdown",
   "id": "6c2bbefc",
   "metadata": {},
   "source": [
    "This answer is much more relevant!"
   ]
  },
  {
   "cell_type": "code",
   "execution_count": null,
   "id": "3746b734",
   "metadata": {},
   "outputs": [],
   "source": []
  }
 ],
 "metadata": {
  "kernelspec": {
   "display_name": "Python 3 (ipykernel)",
   "language": "python",
   "name": "python3"
  },
  "language_info": {
   "codemirror_mode": {
    "name": "ipython",
    "version": 3
   },
   "file_extension": ".py",
   "mimetype": "text/x-python",
   "name": "python",
   "nbconvert_exporter": "python",
   "pygments_lexer": "ipython3",
   "version": "3.10.1"
  }
 },
 "nbformat": 4,
 "nbformat_minor": 5
}<|MERGE_RESOLUTION|>--- conflicted
+++ resolved
@@ -66,11 +66,7 @@
    "source": [
     "## Document Compressor\n",
     "\n",
-<<<<<<< HEAD
-    "We can also use RAGatouille off-the-shelf as a reranker. This will allow us to use ColBERT to rerank retrieved results from any generic retriever. The benefits of this are that we can do this on top of any existing index, so that we don't need to create a new idex. We can do this by using the [document compressor](/docs/modules/data_connection/retrievers/contextual_compression) abstraction in LangChain."
-=======
     "We can also use RAGatouille off-the-shelf as a reranker. This will allow us to use ColBERT to rerank retrieved results from any generic retriever. The benefits of this are that we can do this on top of any existing index, so that we don't need to create a new idex. We can do this by using the [document compressor](/docs/how_to/contextual_compression) abstraction in LangChain."
->>>>>>> cccc8fbe
    ]
   },
   {
