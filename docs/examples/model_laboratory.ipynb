{
 "cells": [
  {
   "cell_type": "markdown",
   "id": "920a3c1a",
   "metadata": {},
   "source": [
    "# Model Laboratory\n",
    "\n",
    "This example goes over basic functionality of how to use the ModelLaboratory to test out and try different models."
   ]
  },
  {
   "cell_type": "code",
   "execution_count": 1,
   "id": "ab9e95ad",
   "metadata": {},
   "outputs": [],
   "source": [
    "from langchain import LLMChain, OpenAI, Cohere, HuggingFaceHub, PromptTemplate\n",
    "from langchain.model_laboratory import ModelLaboratory"
   ]
  },
  {
   "cell_type": "code",
   "execution_count": 2,
   "id": "32cb94e6",
   "metadata": {},
   "outputs": [],
   "source": [
    "llms = [\n",
    "    OpenAI(temperature=0), \n",
    "    Cohere(model=\"command-xlarge-20221108\", max_tokens=20, temperature=0), \n",
    "    HuggingFaceHub(repo_id=\"google/flan-t5-xl\", model_kwargs={\"temperature\":1})\n",
    "]"
   ]
  },
  {
   "cell_type": "code",
   "execution_count": 3,
   "id": "14cde09d",
   "metadata": {},
   "outputs": [],
   "source": [
    "model_lab = ModelLaboratory.from_llms(llms)"
   ]
  },
  {
   "cell_type": "code",
   "execution_count": 4,
   "id": "f186c741",
   "metadata": {},
   "outputs": [
    {
     "name": "stdout",
     "output_type": "stream",
     "text": [
      "\u001b[1mInput:\u001b[0m\n",
      "What color is a flamingo?\n",
      "\n",
      "\u001b[1mOpenAI\u001b[0m\n",
      "Params: {'model': 'text-davinci-002', 'temperature': 0.0, 'max_tokens': 256, 'top_p': 1, 'frequency_penalty': 0, 'presence_penalty': 0, 'n': 1, 'best_of': 1}\n",
      "\u001b[36;1m\u001b[1;3m\n",
      "\n",
      "Flamingos are pink.\u001b[0m\n",
      "\n",
      "\u001b[1mCohere\u001b[0m\n",
      "Params: {'model': 'command-xlarge-20221108', 'max_tokens': 20, 'temperature': 0.0, 'k': 0, 'p': 1, 'frequency_penalty': 0, 'presence_penalty': 0}\n",
      "\u001b[33;1m\u001b[1;3m\n",
      "\n",
      "Pink\u001b[0m\n",
      "\n",
      "\u001b[1mHuggingFaceHub\u001b[0m\n",
      "Params: {'repo_id': 'google/flan-t5-xl', 'temperature': 1}\n",
      "\u001b[38;5;200m\u001b[1;3mpink\u001b[0m\n",
      "\n"
     ]
    }
   ],
   "source": [
    "model_lab.compare(\"What color is a flamingo?\")"
   ]
  },
  {
   "cell_type": "code",
   "execution_count": 5,
   "id": "248b652a",
   "metadata": {},
   "outputs": [],
   "source": [
<<<<<<< HEAD
    "prompt = PromptTemplate(template=\"What is the capital of {state}?\", input_variables=[\"state\"])\n",
    "model_lab_with_prompt = ModelLaboratory(llms, prompt=prompt)"
=======
    "prompt = Prompt(template=\"What is the capital of {state}?\", input_variables=[\"state\"])\n",
    "model_lab_with_prompt = ModelLaboratory.from_llms(llms, prompt=prompt)"
>>>>>>> 8869b0ab
   ]
  },
  {
   "cell_type": "code",
   "execution_count": 6,
   "id": "f64377ac",
   "metadata": {},
   "outputs": [
    {
     "name": "stdout",
     "output_type": "stream",
     "text": [
      "\u001b[1mInput:\u001b[0m\n",
      "New York\n",
      "\n",
      "\u001b[1mOpenAI\u001b[0m\n",
      "Params: {'model': 'text-davinci-002', 'temperature': 0.0, 'max_tokens': 256, 'top_p': 1, 'frequency_penalty': 0, 'presence_penalty': 0, 'n': 1, 'best_of': 1}\n",
      "\u001b[36;1m\u001b[1;3m\n",
      "\n",
      "The capital of New York is Albany.\u001b[0m\n",
      "\n",
      "\u001b[1mCohere\u001b[0m\n",
      "Params: {'model': 'command-xlarge-20221108', 'max_tokens': 20, 'temperature': 0.0, 'k': 0, 'p': 1, 'frequency_penalty': 0, 'presence_penalty': 0}\n",
      "\u001b[33;1m\u001b[1;3m\n",
      "\n",
      "The capital of New York is Albany.\u001b[0m\n",
      "\n",
      "\u001b[1mHuggingFaceHub\u001b[0m\n",
      "Params: {'repo_id': 'google/flan-t5-xl', 'temperature': 1}\n",
      "\u001b[38;5;200m\u001b[1;3mst john s\u001b[0m\n",
      "\n"
     ]
    }
   ],
   "source": [
    "model_lab_with_prompt.compare(\"New York\")"
   ]
  },
  {
   "cell_type": "code",
   "execution_count": 7,
   "id": "54336dbf",
   "metadata": {},
   "outputs": [],
   "source": [
    "from langchain import SelfAskWithSearchChain, SerpAPIChain\n",
    "\n",
    "open_ai_llm = OpenAI(temperature=0)\n",
    "search = SerpAPIChain()\n",
    "self_ask_with_search_openai = SelfAskWithSearchChain(llm=open_ai_llm, search_chain=search, verbose=True)\n",
    "\n",
    "cohere_llm = Cohere(temperature=0, model=\"command-xlarge-20221108\")\n",
    "search = SerpAPIChain()\n",
    "self_ask_with_search_cohere = SelfAskWithSearchChain(llm=cohere_llm, search_chain=search, verbose=True)"
   ]
  },
  {
   "cell_type": "code",
   "execution_count": 8,
   "id": "6a50a9f1",
   "metadata": {},
   "outputs": [],
   "source": [
    "chains = [self_ask_with_search_openai, self_ask_with_search_cohere]\n",
    "names = [str(open_ai_llm), str(cohere_llm)]"
   ]
  },
  {
   "cell_type": "code",
   "execution_count": 9,
   "id": "d3549e99",
   "metadata": {},
   "outputs": [],
   "source": [
    "model_lab = ModelLaboratory(chains, names=names)"
   ]
  },
  {
   "cell_type": "code",
   "execution_count": 10,
   "id": "362f7f57",
   "metadata": {},
   "outputs": [
    {
     "name": "stdout",
     "output_type": "stream",
     "text": [
      "\u001b[1mInput:\u001b[0m\n",
      "What is the hometown of the reigning men's U.S. Open champion?\n",
      "\n",
      "\u001b[1mOpenAI\u001b[0m\n",
      "Params: {'model': 'text-davinci-002', 'temperature': 0.0, 'max_tokens': 256, 'top_p': 1, 'frequency_penalty': 0, 'presence_penalty': 0, 'n': 1, 'best_of': 1}\n",
      "\n",
      "\n",
      "\u001b[1m> Entering new chain...\u001b[0m\n",
      "What is the hometown of the reigning men's U.S. Open champion?\n",
      "Are follow up questions needed here:\u001b[32;1m\u001b[1;3m Yes.\n",
      "Follow up: Who is the reigning men's U.S. Open champion?\u001b[0m\n",
      "Intermediate answer: \u001b[33;1m\u001b[1;3mCarlos Alcaraz.\u001b[0m\u001b[32;1m\u001b[1;3m\n",
      "Follow up: Where is Carlos Alcaraz from?\u001b[0m\n",
      "Intermediate answer: \u001b[33;1m\u001b[1;3mEl Palmar, Spain.\u001b[0m\u001b[32;1m\u001b[1;3m\n",
      "So the final answer is: El Palmar, Spain\u001b[0m\n",
      "\u001b[1m> Finished chain.\u001b[0m\n",
      "\u001b[36;1m\u001b[1;3m\n",
      "So the final answer is: El Palmar, Spain\u001b[0m\n",
      "\n",
      "\u001b[1mCohere\u001b[0m\n",
      "Params: {'model': 'command-xlarge-20221108', 'max_tokens': 256, 'temperature': 0.0, 'k': 0, 'p': 1, 'frequency_penalty': 0, 'presence_penalty': 0}\n",
      "\n",
      "\n",
      "\u001b[1m> Entering new chain...\u001b[0m\n",
      "What is the hometown of the reigning men's U.S. Open champion?\n",
      "Are follow up questions needed here:\u001b[32;1m\u001b[1;3m Yes.\n",
      "Follow up: Who is the reigning men's U.S. Open champion?\u001b[0m\n",
      "Intermediate answer: \u001b[33;1m\u001b[1;3mCarlos Alcaraz.\u001b[0m\u001b[32;1m\u001b[1;3m\n",
      "So the final answer is:\n",
      "\n",
      "Carlos Alcaraz\u001b[0m\n",
      "\u001b[1m> Finished chain.\u001b[0m\n",
      "\u001b[33;1m\u001b[1;3m\n",
      "So the final answer is:\n",
      "\n",
      "Carlos Alcaraz\u001b[0m\n",
      "\n"
     ]
    }
   ],
   "source": [
    "model_lab.compare(\"What is the hometown of the reigning men's U.S. Open champion?\")"
   ]
  },
  {
   "cell_type": "code",
   "execution_count": null,
   "id": "94159131",
   "metadata": {},
   "outputs": [],
   "source": []
  }
 ],
 "metadata": {
  "kernelspec": {
   "display_name": "Python 3 (ipykernel)",
   "language": "python",
   "name": "python3"
  },
  "language_info": {
   "codemirror_mode": {
    "name": "ipython",
    "version": 3
   },
   "file_extension": ".py",
   "mimetype": "text/x-python",
   "name": "python",
   "nbconvert_exporter": "python",
   "pygments_lexer": "ipython3",
   "version": "3.8.7"
  }
 },
 "nbformat": 4,
 "nbformat_minor": 5
}<|MERGE_RESOLUTION|>--- conflicted
+++ resolved
@@ -88,13 +88,8 @@
    "metadata": {},
    "outputs": [],
    "source": [
-<<<<<<< HEAD
     "prompt = PromptTemplate(template=\"What is the capital of {state}?\", input_variables=[\"state\"])\n",
-    "model_lab_with_prompt = ModelLaboratory(llms, prompt=prompt)"
-=======
-    "prompt = Prompt(template=\"What is the capital of {state}?\", input_variables=[\"state\"])\n",
     "model_lab_with_prompt = ModelLaboratory.from_llms(llms, prompt=prompt)"
->>>>>>> 8869b0ab
    ]
   },
   {
