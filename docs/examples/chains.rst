Chains
======

The examples here are all end-to-end chains for specific applications.
A chain is made up of links, which can be either primitives or other chains.

The following primitives exist as options to use for links:

#. `LLM: <../modules/llms.rst>`_ A language model takes text as input and outputs text.
#. `PromptTemplate: <../modules/prompt.rst>`_ A prompt template takes arbitrary string inputs and returns a final formatted string.
#. `Python REPL: <../modules/python.rst>`_ A Python REPL takes a string representing a Python command to run, runs that command, and then returns anything that was printed during that run.
#. `SQL Database: <../modules/sql_database.rst>`_ A SQL database takes a string representing a SQL command as input and executes that command against the database. If any rows are returned, then those are cast to a string and returned.
#. `Search: <../modules/serpapi.rst>`_ A search object takes a string as input and executes that against a search object, returning any results.

With these primitives in mind, the following chains exist:

**LLMChain**

- **Links Used**: PromptTemplate, LLM
- **Notes**: This chain is the simplest chain, and is widely used by almost every other chain. This chain takes arbitrary user input, creates a prompt with it from the PromptTemplate, passes that to the LLM, and then returns the output of the LLM as the final output.
- `Example Notebook <chains/llm_chain.ipynb>`_

**LLMMath**

- **Links Used**: Python REPL, LLMChain
- **Notes**: This chain takes user input (a math question), uses an LLMChain to convert it to python code snippet to run in the Python REPL, and then returns that as the result.
- `Example Notebook <chains/llm_math.ipynb>`_

**PAL**

- **Links Used**: Python REPL, LLMChain
- **Notes**: This chain takes user input (a reasoning question), uses an LLMChain to convert it to python code snippet to run in the Python REPL, and then returns that as the result.
- `Paper <https://arxiv.org/abs/2211.10435>`_
- `Example Notebook <chains/pal.ipynb>`_

**SQLDatabase Chain**

- **Links Used**: SQLDatabase, LLMChain
- **Notes**: This chain takes user input (a question), uses a first LLM chain to construct a SQL query to run against the SQL database, and then uses another LLMChain to take the results of that query and use it to answer the original question.
- `Example Notebook <chains/sqlite.ipynb>`_

<<<<<<< HEAD

**Vector Database Question-Answering**

- **Links Used**: Vectorstore, LLMChain
- **Notes**: This chain takes user input (a question), uses the Vectorstore and semantic search to find relevant documents, and then passes the documents plus the original question to another LLM to generate a final answer.
- `Example Notebook <chains/vector_db_qa.ipynb>`_

**Vector Database Question-Answering With Sources**

- **Links Used**: Vectorstore, LLMChain
- **Notes**: This chain takes user input (a question), uses the Vectorstore and semantic search to find relevant documents, and then passes the documents plus the original question to another LLM to generate a final answer with sources.
- `Example Notebook <chains/vector_db_qa_with_sources.ipynb>`_

**Question-Answering With Sources**

- **Links Used**: LLMChain
- **Notes**: These types of chains take a question and multiple documents as input, and return an answer plus sources for where that answer came from. There are multiple underlying types of chains to do this, for more information see `here <../explanation/combine_docs.md>`_.
- `Example Notebook <chains/qa_with_sources.ipynb>`_

**Question-Answering**

- **Links Used**: LLMChain
- **Notes**: These types of chains take a question and multiple documents as input, and return an answer. There are multiple underlying types of chains to do this, for more information see `here <../explanation/combine_docs.md>`_.
- `Example Notebook <chains/question_answering.ipynb>`_

**Summarization**

- **Links Used**: LLMChain
- **Notes**: These types of chains take multiple documents as input, and return a summary of all documents. There are multiple underlying types of chains to do this, for more information see `here <../explanation/combine_docs.md>`_.
- `Example Notebook <chains/summarize.ipynb>`_

=======
>>>>>>> a1abd9d7
.. toctree::
   :maxdepth: 1
   :glob:
   :caption: Chains
   :hidden:

   chains/*<|MERGE_RESOLUTION|>--- conflicted
+++ resolved
@@ -39,40 +39,7 @@
 - **Notes**: This chain takes user input (a question), uses a first LLM chain to construct a SQL query to run against the SQL database, and then uses another LLMChain to take the results of that query and use it to answer the original question.
 - `Example Notebook <chains/sqlite.ipynb>`_
 
-<<<<<<< HEAD
 
-**Vector Database Question-Answering**
-
-- **Links Used**: Vectorstore, LLMChain
-- **Notes**: This chain takes user input (a question), uses the Vectorstore and semantic search to find relevant documents, and then passes the documents plus the original question to another LLM to generate a final answer.
-- `Example Notebook <chains/vector_db_qa.ipynb>`_
-
-**Vector Database Question-Answering With Sources**
-
-- **Links Used**: Vectorstore, LLMChain
-- **Notes**: This chain takes user input (a question), uses the Vectorstore and semantic search to find relevant documents, and then passes the documents plus the original question to another LLM to generate a final answer with sources.
-- `Example Notebook <chains/vector_db_qa_with_sources.ipynb>`_
-
-**Question-Answering With Sources**
-
-- **Links Used**: LLMChain
-- **Notes**: These types of chains take a question and multiple documents as input, and return an answer plus sources for where that answer came from. There are multiple underlying types of chains to do this, for more information see `here <../explanation/combine_docs.md>`_.
-- `Example Notebook <chains/qa_with_sources.ipynb>`_
-
-**Question-Answering**
-
-- **Links Used**: LLMChain
-- **Notes**: These types of chains take a question and multiple documents as input, and return an answer. There are multiple underlying types of chains to do this, for more information see `here <../explanation/combine_docs.md>`_.
-- `Example Notebook <chains/question_answering.ipynb>`_
-
-**Summarization**
-
-- **Links Used**: LLMChain
-- **Notes**: These types of chains take multiple documents as input, and return a summary of all documents. There are multiple underlying types of chains to do this, for more information see `here <../explanation/combine_docs.md>`_.
-- `Example Notebook <chains/summarize.ipynb>`_
-
-=======
->>>>>>> a1abd9d7
 .. toctree::
    :maxdepth: 1
    :glob:
