name: release
run-name: Release ${{ inputs.working-directory }} by @${{ github.actor }}
on:
  workflow_call:
    inputs:
      working-directory:
        required: true
        type: string
        description: "From which folder this pipeline executes"
  workflow_dispatch:
    inputs:
      working-directory:
        required: true
        type: string
        default: 'libs/langchain'

env:
  PYTHON_VERSION: "3.10"
  POETRY_VERSION: "1.7.1"

jobs:
  build:
    if: github.ref == 'refs/heads/master'
    runs-on: ubuntu-latest

    outputs:
      pkg-name: ${{ steps.check-version.outputs.pkg-name }}
      version: ${{ steps.check-version.outputs.version }}

    steps:
      - uses: actions/checkout@v4

      - name: Set up Python + Poetry ${{ env.POETRY_VERSION }}
        uses: "./.github/actions/poetry_setup"
        with:
          python-version: ${{ env.PYTHON_VERSION }}
          poetry-version: ${{ env.POETRY_VERSION }}
          working-directory: ${{ inputs.working-directory }}
          cache-key: release

      # We want to keep this build stage *separate* from the release stage,
      # so that there's no sharing of permissions between them.
      # The release stage has trusted publishing and GitHub repo contents write access,
      # and we want to keep the scope of that access limited just to the release job.
      # Otherwise, a malicious `build` step (e.g. via a compromised dependency)
      # could get access to our GitHub or PyPI credentials.
      #
      # Per the trusted publishing GitHub Action:
      # > It is strongly advised to separate jobs for building [...]
      # > from the publish job.
      # https://github.com/pypa/gh-action-pypi-publish#non-goals
      - name: Build project for distribution
        run: poetry build
        working-directory: ${{ inputs.working-directory }}

      - name: Upload build
        uses: actions/upload-artifact@v3
        with:
          name: dist
          path: ${{ inputs.working-directory }}/dist/

      - name: Check Version
        id: check-version
        shell: bash
        working-directory: ${{ inputs.working-directory }}
        run: |
          echo pkg-name="$(poetry version | cut -d ' ' -f 1)" >> $GITHUB_OUTPUT
          echo version="$(poetry version --short)" >> $GITHUB_OUTPUT

  test-pypi-publish:
    needs:
      - build
    uses:
      ./.github/workflows/_test_release.yml
    with:
      working-directory: ${{ inputs.working-directory }}
    secrets: inherit

  pre-release-checks:
    needs:
      - build
      - test-pypi-publish
    runs-on: ubuntu-latest
    steps:
      - uses: actions/checkout@v4

      # We explicitly *don't* set up caching here. This ensures our tests are
      # maximally sensitive to catching breakage.
      #
      # For example, here's a way that caching can cause a falsely-passing test:
      # - Make the langchain package manifest no longer list a dependency package
      #   as a requirement. This means it won't be installed by `pip install`,
      #   and attempting to use it would cause a crash.
      # - That dependency used to be required, so it may have been cached.
      #   When restoring the venv packages from cache, that dependency gets included.
      # - Tests pass, because the dependency is present even though it wasn't specified.
      # - The package is published, and it breaks on the missing dependency when
      #   used in the real world.

      - name: Set up Python + Poetry ${{ env.POETRY_VERSION }}
        uses: "./.github/actions/poetry_setup"
        with:
          python-version: ${{ env.PYTHON_VERSION }}
          poetry-version: ${{ env.POETRY_VERSION }}
          working-directory: ${{ inputs.working-directory }}

      - name: Import published package
        shell: bash
        working-directory: ${{ inputs.working-directory }}
        env:
          PKG_NAME: ${{ needs.build.outputs.pkg-name }}
          VERSION: ${{ needs.build.outputs.version }}
        # Here we use:
        # - The default regular PyPI index as the *primary* index, meaning 
        #   that it takes priority (https://pypi.org/simple)
        # - The test PyPI index as an extra index, so that any dependencies that
        #   are not found on test PyPI can be resolved and installed anyway.
        #   (https://test.pypi.org/simple). This will include the PKG_NAME==VERSION
        #   package because VERSION will not have been uploaded to regular PyPI yet.
        # - attempt install again after 5 seconds if it fails because there is
        #   sometimes a delay in availability on test pypi
        run: |
          poetry run pip install \
            --extra-index-url https://test.pypi.org/simple/ \
            "$PKG_NAME==$VERSION" || \
          ( \
            sleep 5 && \
            poetry run pip install \
              --extra-index-url https://test.pypi.org/simple/ \
              "$PKG_NAME==$VERSION" \
          )

          # Replace all dashes in the package name with underscores,
          # since that's how Python imports packages with dashes in the name.
          IMPORT_NAME="$(echo "$PKG_NAME" | sed s/-/_/g)"

          poetry run python -c "import $IMPORT_NAME; print(dir($IMPORT_NAME))"

      - name: Import test dependencies
        run: poetry install --with test,test_integration
        working-directory: ${{ inputs.working-directory }}

      # Overwrite the local version of the package with the test PyPI version.
      - name: Import published package (again)
        working-directory: ${{ inputs.working-directory }}
        shell: bash
        env:
          PKG_NAME: ${{ needs.build.outputs.pkg-name }}
          VERSION: ${{ needs.build.outputs.version }}
        run: |
          poetry run pip install \
            --extra-index-url https://test.pypi.org/simple/ \
            "$PKG_NAME==$VERSION"

      - name: Run unit tests
        run: make tests
        working-directory: ${{ inputs.working-directory }}

      - name: 'Authenticate to Google Cloud'
        id: 'auth'
        uses: google-github-actions/auth@v2
        with:
          credentials_json: '${{ secrets.GOOGLE_CREDENTIALS }}'

      - name: Run integration tests
        if: ${{ startsWith(inputs.working-directory, 'libs/partners/') }}
        env:
          GOOGLE_API_KEY: ${{ secrets.GOOGLE_API_KEY }}
          ANTHROPIC_API_KEY: ${{ secrets.ANTHROPIC_API_KEY }}
          MISTRAL_API_KEY: ${{ secrets.MISTRAL_API_KEY }}
          TOGETHER_API_KEY: ${{ secrets.TOGETHER_API_KEY }}
          OPENAI_API_KEY: ${{ secrets.OPENAI_API_KEY }}
<<<<<<< HEAD
          NVIDIA_API_KEY: ${{ secrets.NVIDIA_API_KEY }}
=======
          GOOGLE_SEARCH_API_KEY: ${{ secrets.GOOGLE_SEARCH_API_KEY }}
>>>>>>> b9495da9
        run: make integration_tests
        working-directory: ${{ inputs.working-directory }}

      - name: Run unit tests with minimum dependency versions
        if: ${{ (inputs.working-directory == 'libs/langchain') || (inputs.working-directory == 'libs/community') || (inputs.working-directory == 'libs/experimental') }}
        run: |
          poetry run pip install -r _test_minimum_requirements.txt
          make tests
        working-directory: ${{ inputs.working-directory }}

  publish:
    needs:
      - build
      - test-pypi-publish
      - pre-release-checks
    runs-on: ubuntu-latest
    permissions:
      # This permission is used for trusted publishing:
      # https://blog.pypi.org/posts/2023-04-20-introducing-trusted-publishers/
      #
      # Trusted publishing has to also be configured on PyPI for each package:
      # https://docs.pypi.org/trusted-publishers/adding-a-publisher/
      id-token: write

    defaults:
      run:
        working-directory: ${{ inputs.working-directory }}

    steps:
      - uses: actions/checkout@v4

      - name: Set up Python + Poetry ${{ env.POETRY_VERSION }}
        uses: "./.github/actions/poetry_setup"
        with:
          python-version: ${{ env.PYTHON_VERSION }}
          poetry-version: ${{ env.POETRY_VERSION }}
          working-directory: ${{ inputs.working-directory }}
          cache-key: release

      - uses: actions/download-artifact@v3
        with:
          name: dist
          path: ${{ inputs.working-directory }}/dist/

      - name: Publish package distributions to PyPI
        uses: pypa/gh-action-pypi-publish@release/v1
        with:
          packages-dir: ${{ inputs.working-directory }}/dist/
          verbose: true
          print-hash: true

  mark-release:
    needs:
      - build
      - test-pypi-publish
      - pre-release-checks
      - publish
    runs-on: ubuntu-latest
    permissions:
      # This permission is needed by `ncipollo/release-action` to
      # create the GitHub release.
      contents: write

    defaults:
      run:
        working-directory: ${{ inputs.working-directory }}

    steps:
      - uses: actions/checkout@v4

      - name: Set up Python + Poetry ${{ env.POETRY_VERSION }}
        uses: "./.github/actions/poetry_setup"
        with:
          python-version: ${{ env.PYTHON_VERSION }}
          poetry-version: ${{ env.POETRY_VERSION }}
          working-directory: ${{ inputs.working-directory }}
          cache-key: release

      - uses: actions/download-artifact@v3
        with:
          name: dist
          path: ${{ inputs.working-directory }}/dist/

      - name: Create Release
        uses: ncipollo/release-action@v1
        if: ${{ inputs.working-directory == 'libs/langchain' }}
        with:
          artifacts: "dist/*"
          token: ${{ secrets.GITHUB_TOKEN }}
          draft: false
          generateReleaseNotes: true
          tag: v${{ needs.build.outputs.version }}
          commit: master<|MERGE_RESOLUTION|>--- conflicted
+++ resolved
@@ -170,11 +170,8 @@
           MISTRAL_API_KEY: ${{ secrets.MISTRAL_API_KEY }}
           TOGETHER_API_KEY: ${{ secrets.TOGETHER_API_KEY }}
           OPENAI_API_KEY: ${{ secrets.OPENAI_API_KEY }}
-<<<<<<< HEAD
           NVIDIA_API_KEY: ${{ secrets.NVIDIA_API_KEY }}
-=======
           GOOGLE_SEARCH_API_KEY: ${{ secrets.GOOGLE_SEARCH_API_KEY }}
->>>>>>> b9495da9
         run: make integration_tests
         working-directory: ${{ inputs.working-directory }}
 
