--- conflicted
+++ resolved
@@ -7,12 +7,9 @@
   - name: Discord
     url: https://discord.gg/6adMQxSpJS
     about: General community discussions
-<<<<<<< HEAD
-=======
   - name: Feature Request
     url: https://www.github.com/langchain-ai/langchain/discussions/categories/ideas
     about: Suggest a feature or an idea
->>>>>>> cccc8fbe
   - name: Show and tell
     about: Show what you built with LangChain
     url: https://www.github.com/langchain-ai/langchain/discussions/categories/show-and-tell