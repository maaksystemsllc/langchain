[tool.poetry]
name = "rag-redis"
version = "0.0.1"
description = "Run a RAG app backed by OpenAI, HuggingFace, and Redis as a vector database"
authors = [
    "Tyler Hutcherson <tyler.hutcherson@redis.com>",
    "Sam Partee <sam.partee@redis.com>",
]
readme = "README.md"

[tool.poetry.dependencies]
python = ">=3.8.1,<4.0"
gigachain = ">=0.0.325"
fastapi = "^0.104.0"
sse-starlette = "^1.6.5"
openai = "<2"
sentence-transformers = "2.2.2"
redis = "5.0.1"
tiktoken = "0.5.1"
pdf2image = "1.16.3"

[tool.poetry.dependencies.unstructured]
version = "^0.10.27"
extras = [
    "pdf",
]

[tool.poetry.group.dev.dependencies]
poethepoet = "^0.24.1"
<<<<<<< HEAD
gigachain-cli = ">=0.0.15"
=======
langchain-cli = ">=0.0.21"
>>>>>>> 023cb59e

[tool.gigaserve]
export_module = "rag_redis.chain"
export_attr = "chain"

[tool.templates-hub]
use-case = "rag"
author = "Redis"
integrations = ["OpenAI", "Redis", "HuggingFace"]
tags = ["vectordbs"]

[tool.poe.tasks.start]
cmd = "uvicorn gigachain_cli.dev_scripts:create_demo_server --reload --port $port --host $host"
args = [
    { name = "port", help = "port to run on", default = "8000" },
    { name = "host", help = "host to run on", default = "127.0.0.1" },
]

[build-system]
requires = [
    "poetry-core",
]
build-backend = "poetry.core.masonry.api"<|MERGE_RESOLUTION|>--- conflicted
+++ resolved
@@ -27,15 +27,7 @@
 
 [tool.poetry.group.dev.dependencies]
 poethepoet = "^0.24.1"
-<<<<<<< HEAD
-gigachain-cli = ">=0.0.15"
-=======
 langchain-cli = ">=0.0.21"
->>>>>>> 023cb59e
-
-[tool.gigaserve]
-export_module = "rag_redis.chain"
-export_attr = "chain"
 
 [tool.templates-hub]
 use-case = "rag"
