"""Test Qdrant functionality."""
import tempfile
from typing import Callable, Optional

import pytest
from qdrant_client.http import models as rest

from langchain.docstore.document import Document
from langchain.embeddings.base import Embeddings
from langchain.vectorstores import Qdrant
from tests.integration_tests.vectorstores.fake_embeddings import (
    ConsistentFakeEmbeddings,
)


@pytest.mark.parametrize("batch_size", [1, 64])
@pytest.mark.parametrize(
    ["content_payload_key", "metadata_payload_key"],
    [
        (Qdrant.CONTENT_KEY, Qdrant.METADATA_KEY),
        ("foo", "bar"),
        (Qdrant.CONTENT_KEY, "bar"),
        ("foo", Qdrant.METADATA_KEY),
    ],
)
def test_qdrant_similarity_search(
    batch_size: int, content_payload_key: str, metadata_payload_key: str
) -> None:
    """Test end to end construction and search."""
    texts = ["foo", "bar", "baz"]
    docsearch = Qdrant.from_texts(
        texts,
        ConsistentFakeEmbeddings(),
        location=":memory:",
        content_payload_key=content_payload_key,
        metadata_payload_key=metadata_payload_key,
        batch_size=batch_size,
    )
    output = docsearch.similarity_search("foo", k=1)
    assert output == [Document(page_content="foo")]


@pytest.mark.parametrize("batch_size", [1, 64])
def test_qdrant_add_documents(batch_size: int) -> None:
    """Test end to end construction and search."""
    texts = ["foo", "bar", "baz"]
    docsearch: Qdrant = Qdrant.from_texts(
        texts, ConsistentFakeEmbeddings(), location=":memory:", batch_size=batch_size
    )

    new_texts = ["foobar", "foobaz"]
    docsearch.add_documents(
        [Document(page_content=content) for content in new_texts], batch_size=batch_size
    )
    output = docsearch.similarity_search("foobar", k=1)
    # StatefulFakeEmbeddings return the same query embedding as the first document
    # embedding computed in `embedding.embed_documents`. Thus, "foo" embedding is the
    # same as "foobar" embedding
    assert output == [Document(page_content="foobar")] or output == [
        Document(page_content="foo")
    ]


@pytest.mark.parametrize("batch_size", [1, 64])
def test_qdrant_add_texts_returns_all_ids(batch_size: int) -> None:
    docsearch: Qdrant = Qdrant.from_texts(
        ["foobar"],
        ConsistentFakeEmbeddings(),
        location=":memory:",
        batch_size=batch_size,
    )

    ids = docsearch.add_texts(["foo", "bar", "baz"])
    assert 3 == len(ids)
    assert 3 == len(set(ids))


@pytest.mark.parametrize("batch_size", [1, 64])
@pytest.mark.parametrize(
    ["content_payload_key", "metadata_payload_key"],
    [
        (Qdrant.CONTENT_KEY, Qdrant.METADATA_KEY),
        ("test_content", "test_payload"),
        (Qdrant.CONTENT_KEY, "payload_test"),
        ("content_test", Qdrant.METADATA_KEY),
    ],
)
def test_qdrant_with_metadatas(
    batch_size: int, content_payload_key: str, metadata_payload_key: str
) -> None:
    """Test end to end construction and search."""
    texts = ["foo", "bar", "baz"]
    metadatas = [{"page": i} for i in range(len(texts))]
    docsearch = Qdrant.from_texts(
        texts,
        ConsistentFakeEmbeddings(),
        metadatas=metadatas,
        location=":memory:",
        content_payload_key=content_payload_key,
        metadata_payload_key=metadata_payload_key,
        batch_size=batch_size,
    )
    output = docsearch.similarity_search("foo", k=1)
    assert output == [Document(page_content="foo", metadata={"page": 0})]

<<<<<<< HEAD
def test_qdrant_similarity_search_filters() -> None:
=======

@pytest.mark.parametrize("batch_size", [1, 64])
def test_qdrant_similarity_search_filters(batch_size: int) -> None:
>>>>>>> 9a7488a5
    """Test end to end construction and search."""
    texts = ["foo", "bar", "baz"]
    metadatas = [
        {"page": i, "metadata": {"page": i + 1, "pages": [i + 2, -1]}}
        for i in range(len(texts))
    ]
    docsearch = Qdrant.from_texts(
        texts,
        ConsistentFakeEmbeddings(),
        metadatas=metadatas,
        location=":memory:",
        batch_size=batch_size,
    )

    output = docsearch.similarity_search(
        "foo", k=1, filter={"page": 1, "metadata": {"page": 2, "pages": [3]}}
    )
    assert output == [
        Document(
            page_content="bar",
            metadata={"page": 1, "metadata": {"page": 2, "pages": [3, -1]}},
        )
    ]

def test_qdrant_similarity_search_with_relevance_score_no_threshold() -> None:
    """Test end to end construction and search."""
    texts = ["foo", "bar", "baz"]
    metadatas = [
        {"page": i, "metadata": {"page": i + 1, "pages": [i + 2, -1]}}
        for i in range(len(texts))
    ]
    docsearch = Qdrant.from_texts(
        texts,
        FakeEmbeddings(),
        metadatas=metadatas,
        location=":memory:",
    )

    output = docsearch.similarity_search_with_relevance_scores(
        "foo", k=3, score_threshold=None
    )
    assert len(output) == 3
    for i in range(len(output)):
        assert round(output[i][1], 2) >= 0
        assert round(output[i][1], 2) <= 1

def test_qdrant_similarity_search_with_relevance_score_with_threshold() -> None:
    """Test end to end construction and search."""
    texts = ["foo", "bar", "baz"]
    metadatas = [
        {"page": i, "metadata": {"page": i + 1, "pages": [i + 2, -1]}}
        for i in range(len(texts))
    ]
    docsearch = Qdrant.from_texts(
        texts,
        FakeEmbeddings(),
        metadatas=metadatas,
        location=":memory:",
    )

    score_threshold = 0.98
    kwargs={"score_threshold" : score_threshold}
    output = docsearch.similarity_search_with_relevance_scores(
        "foo", k=3, **kwargs
    )
    print(output)
    assert len(output) == 1
    assert all([score >= score_threshold for _, score in output])

def test_qdrant_similarity_search_with_relevance_score_with_threshold_and_filter() -> None:
    """Test end to end construction and search."""
    texts = ["foo", "bar", "baz"]
    metadatas = [
        {"page": i, "metadata": {"page": i + 1, "pages": [i + 2, -1]}}
        for i in range(len(texts))
    ]
    docsearch = Qdrant.from_texts(
        texts,
        FakeEmbeddings(),
        metadatas=metadatas,
        location=":memory:",
    )
    score_threshold = 0.99 # for almost exact match
    # test negative filter condition
    negative_filter={"page": 1, "metadata": {"page": 2, "pages": [3]}}
    kwargs={"filter": negative_filter, "score_threshold" : score_threshold}
    output = docsearch.similarity_search_with_relevance_scores(
        "foo", k=3, **kwargs
    )
    print(output)
    assert len(output) == 0
    # test positive filter condition
    positive_filter={"page": 0, "metadata": {"page": 1, "pages": [2]}}
    kwargs={"filter": positive_filter, "score_threshold" : score_threshold}
    output = docsearch.similarity_search_with_relevance_scores(
        "foo", k=3, **kwargs
    )
    print(output)
    assert len(output) == 1
    assert all([score >= score_threshold for _, score in output])

def test_qdrant_similarity_search_filters_with_qdrant_filters() -> None:
    """Test end to end construction and search."""
    texts = ["foo", "bar", "baz"]
    metadatas = [
        {"page": i, "details": {"page": i + 1, "pages": [i + 2, -1]}}
        for i in range(len(texts))
    ]
    docsearch = Qdrant.from_texts(
        texts,
        ConsistentFakeEmbeddings(),
        metadatas=metadatas,
        location=":memory:",
    )

    qdrant_filter = rest.Filter(
        must=[
            rest.FieldCondition(
                key="metadata.page",
                match=rest.MatchValue(value=1),
            ),
            rest.FieldCondition(
                key="metadata.details.page",
                match=rest.MatchValue(value=2),
            ),
            rest.FieldCondition(
                key="metadata.details.pages",
                match=rest.MatchAny(any=[3]),
            ),
        ]
    )
    output = docsearch.similarity_search("foo", k=1, filter=qdrant_filter)
    assert output == [
        Document(
            page_content="bar",
            metadata={"page": 1, "details": {"page": 2, "pages": [3, -1]}},
        )
    ]


@pytest.mark.parametrize("batch_size", [1, 64])
@pytest.mark.parametrize(
    ["content_payload_key", "metadata_payload_key"],
    [
        (Qdrant.CONTENT_KEY, Qdrant.METADATA_KEY),
        ("test_content", "test_payload"),
        (Qdrant.CONTENT_KEY, "payload_test"),
        ("content_test", Qdrant.METADATA_KEY),
    ],
)
def test_qdrant_max_marginal_relevance_search(
    batch_size: int, content_payload_key: str, metadata_payload_key: str
) -> None:
    """Test end to end construction and MRR search."""
    texts = ["foo", "bar", "baz"]
    metadatas = [{"page": i} for i in range(len(texts))]
    docsearch = Qdrant.from_texts(
        texts,
        ConsistentFakeEmbeddings(),
        metadatas=metadatas,
        location=":memory:",
        content_payload_key=content_payload_key,
        metadata_payload_key=metadata_payload_key,
        batch_size=batch_size,
    )
    output = docsearch.max_marginal_relevance_search("foo", k=2, fetch_k=3)
    assert output == [
        Document(page_content="foo", metadata={"page": 0}),
        Document(page_content="bar", metadata={"page": 1}),
    ]


@pytest.mark.parametrize(
    ["embeddings", "embedding_function"],
    [
        (ConsistentFakeEmbeddings(), None),
        (ConsistentFakeEmbeddings().embed_query, None),
        (None, ConsistentFakeEmbeddings().embed_query),
    ],
)
def test_qdrant_embedding_interface(
    embeddings: Optional[Embeddings], embedding_function: Optional[Callable]
) -> None:
    from qdrant_client import QdrantClient

    client = QdrantClient(":memory:")
    collection_name = "test"

    Qdrant(
        client,
        collection_name,
        embeddings=embeddings,
        embedding_function=embedding_function,
    )


@pytest.mark.parametrize(
    ["embeddings", "embedding_function"],
    [
        (ConsistentFakeEmbeddings(), ConsistentFakeEmbeddings().embed_query),
        (None, None),
    ],
)
def test_qdrant_embedding_interface_raises(
    embeddings: Optional[Embeddings], embedding_function: Optional[Callable]
) -> None:
    from qdrant_client import QdrantClient

    client = QdrantClient(":memory:")
    collection_name = "test"

    with pytest.raises(ValueError):
        Qdrant(
            client,
            collection_name,
            embeddings=embeddings,
            embedding_function=embedding_function,
        )


def test_qdrant_stores_duplicated_texts() -> None:
    from qdrant_client import QdrantClient
    from qdrant_client.http import models as rest

    client = QdrantClient(":memory:")
    collection_name = "test"
    client.recreate_collection(
        collection_name,
        vectors_config=rest.VectorParams(size=10, distance=rest.Distance.COSINE),
    )

    vec_store = Qdrant(
        client,
        collection_name,
        embeddings=ConsistentFakeEmbeddings(),
    )
    ids = vec_store.add_texts(["abc", "abc"], [{"a": 1}, {"a": 2}])

    assert 2 == len(set(ids))
    assert 2 == client.count(collection_name).count


def test_qdrant_from_texts_stores_duplicated_texts() -> None:
    from qdrant_client import QdrantClient

    with tempfile.TemporaryDirectory() as tmpdir:
        vec_store = Qdrant.from_texts(
            ["abc", "abc"],
            ConsistentFakeEmbeddings(),
            collection_name="test",
            path=str(tmpdir),
        )
        del vec_store

        client = QdrantClient(path=str(tmpdir))
        assert 2 == client.count("test").count


@pytest.mark.parametrize("batch_size", [1, 64])
def test_qdrant_from_texts_stores_ids(batch_size: int) -> None:
    from qdrant_client import QdrantClient

    with tempfile.TemporaryDirectory() as tmpdir:
        ids = [
            "fa38d572-4c31-4579-aedc-1960d79df6df",
            "cdc1aa36-d6ab-4fb2-8a94-56674fd27484",
        ]
        vec_store = Qdrant.from_texts(
            ["abc", "def"],
            ConsistentFakeEmbeddings(),
            ids=ids,
            collection_name="test",
            path=str(tmpdir),
            batch_size=batch_size,
        )
        del vec_store

        client = QdrantClient(path=str(tmpdir))
        assert 2 == client.count("test").count
        stored_ids = [point.id for point in client.scroll("test")[0]]
        assert set(ids) == set(stored_ids)


@pytest.mark.parametrize("batch_size", [1, 64])
def test_qdrant_add_texts_stores_ids(batch_size: int) -> None:
    from qdrant_client import QdrantClient

    ids = [
        "fa38d572-4c31-4579-aedc-1960d79df6df",
        "cdc1aa36-d6ab-4fb2-8a94-56674fd27484",
    ]

    client = QdrantClient(":memory:")
    collection_name = "test"
    client.recreate_collection(
        collection_name,
        vectors_config=rest.VectorParams(size=10, distance=rest.Distance.COSINE),
    )

    vec_store = Qdrant(client, "test", ConsistentFakeEmbeddings())
    returned_ids = vec_store.add_texts(["abc", "def"], ids=ids, batch_size=batch_size)

    assert all(first == second for first, second in zip(ids, returned_ids))
    assert 2 == client.count("test").count
    stored_ids = [point.id for point in client.scroll("test")[0]]
    assert set(ids) == set(stored_ids)<|MERGE_RESOLUTION|>--- conflicted
+++ resolved
@@ -103,13 +103,9 @@
     output = docsearch.similarity_search("foo", k=1)
     assert output == [Document(page_content="foo", metadata={"page": 0})]
 
-<<<<<<< HEAD
-def test_qdrant_similarity_search_filters() -> None:
-=======
 
 @pytest.mark.parametrize("batch_size", [1, 64])
 def test_qdrant_similarity_search_filters(batch_size: int) -> None:
->>>>>>> 9a7488a5
     """Test end to end construction and search."""
     texts = ["foo", "bar", "baz"]
     metadatas = [
@@ -143,7 +139,7 @@
     ]
     docsearch = Qdrant.from_texts(
         texts,
-        FakeEmbeddings(),
+        ConsistentFakeEmbeddings(),
         metadatas=metadatas,
         location=":memory:",
     )
@@ -165,7 +161,7 @@
     ]
     docsearch = Qdrant.from_texts(
         texts,
-        FakeEmbeddings(),
+        ConsistentFakeEmbeddings(),
         metadatas=metadatas,
         location=":memory:",
     )
@@ -188,7 +184,7 @@
     ]
     docsearch = Qdrant.from_texts(
         texts,
-        FakeEmbeddings(),
+        ConsistentFakeEmbeddings(),
         metadatas=metadatas,
         location=":memory:",
     )
